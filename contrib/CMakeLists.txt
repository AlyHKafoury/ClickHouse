#"${folder}/CMakeLists.txt" Third-party libraries may have substandard code.

set (CMAKE_C_FLAGS "${CMAKE_C_FLAGS} -w")
set (CMAKE_CXX_FLAGS "${CMAKE_CXX_FLAGS} -w")

if (WITH_COVERAGE)
  set (WITHOUT_COVERAGE_LIST ${WITHOUT_COVERAGE})
  separate_arguments(WITHOUT_COVERAGE_LIST)
  # disable coverage for contib files and build with optimisations
  if (COMPILER_CLANG)
      add_compile_options(-O3 -DNDEBUG -finline-functions -finline-hint-functions ${WITHOUT_COVERAGE_LIST})
  else()
      add_compile_options(-O3 -DNDEBUG -finline-functions ${WITHOUT_COVERAGE_LIST})
  endif()
endif()

if (SANITIZE STREQUAL "undefined")
    # 3rd-party libraries usually not intended to work with UBSan.
    add_compile_options(-fno-sanitize=undefined)
endif()

set_property(DIRECTORY PROPERTY EXCLUDE_FROM_ALL 1)

# add_contrib cmake_folder[ base_folder1[, ...base_folderN]]
function(add_contrib cmake_folder)
    if (ARGN)
        set(base_folders ${ARGN})
    else()
        set(base_folders ${cmake_folder})
    endif()

    foreach (base_folder ${base_folders})
        # some typos in the code
        if (NOT IS_DIRECTORY "${CMAKE_CURRENT_SOURCE_DIR}/${base_folder}")
            message(FATAL_ERROR "No such base folder '${base_folder}' (for '${cmake_folder}' cmake folder). Typo in the base folder name?")
        endif()

        file(GLOB contrib_files "${base_folder}/*")
        if (NOT contrib_files)
            # Checking out *all* submodules takes > 5 min. Therefore, the smoke build ("FastTest") in CI initializes only the set of
            # submodules minimally needed for a build and we cannot assume here that all submodules are populated.
            message(STATUS "submodule ${base_folder} is missing or empty. to fix try run:")
            message(STATUS "    git submodule update --init")
            return()
        endif()
    endforeach()

    message(STATUS "Adding contrib module ${base_folders} (configuring with ${cmake_folder})")
    add_subdirectory (${cmake_folder})
endfunction()

add_contrib (miniselect-cmake miniselect)
add_contrib (pdqsort-cmake pdqsort)
add_contrib (sparsehash-c11-cmake sparsehash-c11)
add_contrib (abseil-cpp-cmake abseil-cpp)
add_contrib (magic-enum-cmake magic_enum)
add_contrib (boost-cmake boost)
add_contrib (cctz-cmake cctz)
add_contrib (consistent-hashing)
add_contrib (dragonbox-cmake dragonbox)
add_contrib (vectorscan-cmake vectorscan)
add_contrib (jemalloc-cmake jemalloc)
add_contrib (libcpuid-cmake libcpuid)
add_contrib (libdivide)
add_contrib (libmetrohash)
add_contrib (lz4-cmake lz4)
add_contrib (murmurhash)
add_contrib (replxx-cmake replxx)
add_contrib (unixodbc-cmake unixodbc)
add_contrib (nanodbc-cmake nanodbc)
add_contrib (capnproto-cmake capnproto)
add_contrib (yaml-cpp-cmake yaml-cpp)
add_contrib (re2-cmake re2)
add_contrib (xz-cmake xz)
add_contrib (brotli-cmake brotli)
add_contrib (double-conversion-cmake double-conversion)
if (NOT ENABLE_EXTERNAL_OPENSSL)
    add_contrib (boringssl-cmake boringssl)
else ()
    add_contrib (openssl-cmake openssl)
endif ()
add_contrib (poco-cmake poco)
add_contrib (croaring-cmake croaring)
add_contrib (zstd-cmake zstd)
add_contrib (zlib-ng-cmake zlib-ng)
add_contrib (bzip2-cmake bzip2)
add_contrib (minizip-ng-cmake minizip-ng)
add_contrib (snappy-cmake snappy)
add_contrib (rocksdb-cmake rocksdb)
add_contrib (thrift-cmake thrift)
# parquet/arrow/orc
add_contrib (arrow-cmake arrow) # requires: snappy, thrift, double-conversion
add_contrib (avro-cmake avro) # requires: snappy
add_contrib (protobuf-cmake protobuf)
add_contrib (openldap-cmake openldap)
add_contrib (grpc-cmake grpc)
add_contrib (msgpack-c-cmake msgpack-c)

add_contrib (corrosion-cmake corrosion)

if (ENABLE_FUZZING)
    add_contrib (libprotobuf-mutator-cmake libprotobuf-mutator)
endif()

add_contrib (wyhash-cmake wyhash)
add_contrib (cityhash102)
add_contrib (libfarmhash)
add_contrib (icu-cmake icu)
add_contrib (h3-cmake h3)
add_contrib (mariadb-connector-c-cmake mariadb-connector-c)

if (ENABLE_TESTS)
    add_contrib (googletest-cmake googletest)
endif()

add_contrib (llvm-project-cmake llvm-project)
add_contrib (libfuzzer-cmake llvm-project)
add_contrib (libxml2-cmake libxml2)
add_contrib (aws-s3-cmake
    aws
    aws-c-common
    aws-c-event-stream
    aws-checksums
)
add_contrib (base64-cmake base64)
add_contrib (simdjson-cmake simdjson)
add_contrib (rapidjson-cmake rapidjson)
add_contrib (fastops-cmake fastops)
add_contrib (libuv-cmake libuv)
add_contrib (amqpcpp-cmake AMQP-CPP) # requires: libuv
add_contrib (cassandra-cmake cassandra) # requires: libuv

if (ENABLE_CURL_BUILD)
    add_contrib (curl-cmake curl)
    add_contrib (azure-cmake azure)
    add_contrib (sentry-native-cmake sentry-native) # requires: curl
endif()

add_contrib (fmtlib-cmake fmtlib)
add_contrib (krb5-cmake krb5)
add_contrib (cyrus-sasl-cmake cyrus-sasl) # for krb5
add_contrib (libgsasl-cmake libgsasl) # requires krb5
add_contrib (librdkafka-cmake librdkafka) # requires: libgsasl
add_contrib (nats-io-cmake nats-io)
add_contrib (libhdfs3-cmake libhdfs3) # requires: protobuf, krb5
add_contrib (hive-metastore-cmake hive-metastore) # requires: thrift/avro/arrow/libhdfs3
add_contrib (cppkafka-cmake cppkafka)
add_contrib (libpqxx-cmake libpqxx)
add_contrib (libpq-cmake libpq)
add_contrib (nuraft-cmake NuRaft)
add_contrib (fast_float-cmake fast_float)
add_contrib (datasketches-cpp-cmake datasketches-cpp)
add_contrib (hashidsxx-cmake hashidsxx)

option(ENABLE_NLP "Enable NLP functions support" ${ENABLE_LIBRARIES})
if (ENABLE_NLP)
    add_contrib (libstemmer-c-cmake libstemmer_c)
    add_contrib (wordnet-blast-cmake wordnet-blast)
    add_contrib (lemmagen-c-cmake lemmagen-c)
    add_contrib (nlp-data-cmake nlp-data)
    add_contrib (cld2-cmake cld2)
endif()

add_contrib (sqlite-cmake sqlite-amalgamation)
add_contrib (s2geometry-cmake s2geometry)
add_contrib (c-ares-cmake c-ares)
add_contrib (qpl-cmake qpl)
add_contrib (morton-nd-cmake morton-nd)

<<<<<<< HEAD
if (ARCH_S390X)
    add_contrib(crc32-s390x-cmake crc32-s390x)
endif()

add_contrib(annoy-cmake annoy)
=======
add_contrib (annoy-cmake annoy)

add_contrib (xxHash-cmake xxHash)
>>>>>>> 35fbff5a

# Put all targets defined here and in subdirectories under "contrib/<immediate-subdir>" folders in GUI-based IDEs.
# Some of third-party projects may override CMAKE_FOLDER or FOLDER property of their targets, so they would not appear
# in "contrib/..." as originally planned, so we workaround this by fixing FOLDER properties of all targets manually,
# instead of controlling it via CMAKE_FOLDER.

function (ensure_target_rooted_in _target _folder)
    # Skip aliases and INTERFACE library targets, since FOLDER property is not available/writable for them.
    get_target_property (_target_aliased "${_target}" ALIASED_TARGET)
    get_target_property (_target_type "${_target}" TYPE)
    if (_target_aliased OR _target_type STREQUAL "INTERFACE_LIBRARY")
        return ()
    endif ()

    # Read the original FOLDER property value, if any.
    get_target_property (_folder_prop "${_target}" FOLDER)

    # Normalize that value, so we avoid possible repetitions in folder names.

    if (NOT _folder_prop)
        set (_folder_prop "")
    endif ()

    if (CMAKE_FOLDER AND _folder_prop MATCHES "^${CMAKE_FOLDER}/(.*)\$")
        set (_folder_prop "${CMAKE_MATCH_1}")
    endif ()

    if (_folder AND _folder_prop MATCHES "^${_folder}/(.*)\$")
        set (_folder_prop "${CMAKE_MATCH_1}")
    endif ()

    if (_folder)
        set (_folder_prop "${_folder}/${_folder_prop}")
    endif ()

    if (CMAKE_FOLDER)
        set (_folder_prop "${CMAKE_FOLDER}/${_folder_prop}")
    endif ()

    # Set the updated FOLDER property value back.
    set_target_properties ("${_target}" PROPERTIES FOLDER "${_folder_prop}")
endfunction ()

function (ensure_own_targets_are_rooted_in _dir _folder)
    get_directory_property (_targets DIRECTORY "${_dir}" BUILDSYSTEM_TARGETS)
    foreach (_target IN LISTS _targets)
        ensure_target_rooted_in ("${_target}" "${_folder}")
    endforeach ()
endfunction ()

function (ensure_all_targets_are_rooted_in _dir _folder)
    ensure_own_targets_are_rooted_in ("${_dir}" "${_folder}")

    get_property (_sub_dirs DIRECTORY "${_dir}" PROPERTY SUBDIRECTORIES)
    foreach (_sub_dir IN LISTS _sub_dirs)
        ensure_all_targets_are_rooted_in ("${_sub_dir}" "${_folder}")
    endforeach ()
endfunction ()

function (organize_ide_folders_2_level _dir)
    get_filename_component (_dir_name "${_dir}" NAME)
    ensure_own_targets_are_rooted_in ("${_dir}" "${_dir_name}")

    # Note, that we respect only first two levels of nesting, we don't want to
    # reorganize target folders further within each third-party dir.

    get_property (_sub_dirs DIRECTORY "${_dir}" PROPERTY SUBDIRECTORIES)
    foreach (_sub_dir IN LISTS _sub_dirs)
        get_filename_component (_sub_dir_name "${_sub_dir}" NAME)
        ensure_all_targets_are_rooted_in ("${_sub_dir}" "${_dir_name}/${_sub_dir_name}")
    endforeach ()
endfunction ()

organize_ide_folders_2_level ("${CMAKE_CURRENT_LIST_DIR}")<|MERGE_RESOLUTION|>--- conflicted
+++ resolved
@@ -167,17 +167,13 @@
 add_contrib (qpl-cmake qpl)
 add_contrib (morton-nd-cmake morton-nd)
 
-<<<<<<< HEAD
 if (ARCH_S390X)
     add_contrib(crc32-s390x-cmake crc32-s390x)
 endif()
 
-add_contrib(annoy-cmake annoy)
-=======
 add_contrib (annoy-cmake annoy)
 
 add_contrib (xxHash-cmake xxHash)
->>>>>>> 35fbff5a
 
 # Put all targets defined here and in subdirectories under "contrib/<immediate-subdir>" folders in GUI-based IDEs.
 # Some of third-party projects may override CMAKE_FOLDER or FOLDER property of their targets, so they would not appear
