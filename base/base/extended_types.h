--- conflicted
+++ resolved
@@ -65,8 +65,6 @@
 template <typename T>
 inline constexpr bool is_arithmetic_v = is_arithmetic<T>::value;
 
-<<<<<<< HEAD
-
 template <typename T>
 struct is_floating_point // NOLINT(readability-identifier-naming)
 {
@@ -78,7 +76,6 @@
 template <typename T>
 inline constexpr bool is_floating_point_v = is_floating_point<T>::value;
 
-=======
 #define FOR_EACH_ARITHMETIC_TYPE(M) \
     M(DataTypeDate) \
     M(DataTypeDate32) \
@@ -95,6 +92,7 @@
     M(DataTypeUInt128) \
     M(DataTypeInt256) \
     M(DataTypeUInt256) \
+    M(DataTypeBFloat16) \
     M(DataTypeFloat32) \
     M(DataTypeFloat64)
 
@@ -114,9 +112,9 @@
     M(DataTypeUInt128, X) \
     M(DataTypeInt256, X) \
     M(DataTypeUInt256, X) \
+    M(DataTypeBFloat16, X) \
     M(DataTypeFloat32, X) \
     M(DataTypeFloat64, X)
->>>>>>> 2750f8ca
 
 template <typename T>
 struct make_unsigned // NOLINT(readability-identifier-naming)
