import io
import json
import logging
import random
import string
import time
import uuid
from multiprocessing.dummy import Pool

import pytest

from helpers.client import QueryRuntimeException
from helpers.cluster import ClickHouseCluster, ClickHouseInstance

AVAILABLE_MODES = ["unordered", "ordered"]
DEFAULT_AUTH = ["'minio'", "'minio123'"]
NO_AUTH = ["NOSIGN"]


def prepare_public_s3_bucket(started_cluster):
    def create_bucket(client, bucket_name, policy):
        if client.bucket_exists(bucket_name):
            client.remove_bucket(bucket_name)

        client.make_bucket(bucket_name)

        client.set_bucket_policy(bucket_name, json.dumps(policy))

    def get_policy_with_public_access(bucket_name):
        return {
            "Version": "2012-10-17",
            "Statement": [
                {
                    "Sid": "",
                    "Effect": "Allow",
                    "Principal": "*",
                    "Action": [
                        "s3:GetBucketLocation",
                        "s3:ListBucket",
                    ],
                    "Resource": f"arn:aws:s3:::{bucket_name}",
                },
                {
                    "Sid": "",
                    "Effect": "Allow",
                    "Principal": "*",
                    "Action": [
                        "s3:GetObject",
                        "s3:PutObject",
                        "s3:DeleteObject",
                    ],
                    "Resource": f"arn:aws:s3:::{bucket_name}/*",
                },
            ],
        }

    minio_client = started_cluster.minio_client

    started_cluster.minio_public_bucket = f"{started_cluster.minio_bucket}-public"
    create_bucket(
        minio_client,
        started_cluster.minio_public_bucket,
        get_policy_with_public_access(started_cluster.minio_public_bucket),
    )


@pytest.fixture(autouse=True)
def s3_queue_setup_teardown(started_cluster):
    instance = started_cluster.instances["instance"]
    instance_2 = started_cluster.instances["instance2"]

    instance.query("DROP DATABASE IF EXISTS default; CREATE DATABASE default;")
    instance_2.query("DROP DATABASE IF EXISTS default; CREATE DATABASE default;")

    minio = started_cluster.minio_client
    objects = list(minio.list_objects(started_cluster.minio_bucket, recursive=True))
    for obj in objects:
        minio.remove_object(started_cluster.minio_bucket, obj.object_name)

    container_client = started_cluster.blob_service_client.get_container_client(
        started_cluster.azurite_container
    )

    if container_client.exists():
        blob_names = [b.name for b in container_client.list_blobs()]
        logging.debug(f"Deleting blobs: {blob_names}")
        for b in blob_names:
            container_client.delete_blob(b)

    yield  # run test


@pytest.fixture(scope="module")
def started_cluster():
    try:
        cluster = ClickHouseCluster(__file__)
        cluster.add_instance(
            "instance",
            user_configs=["configs/users.xml"],
            with_minio=True,
            with_azurite=True,
            with_zookeeper=True,
            keeper_required_feature_flags=["create_if_not_exists"],
            main_configs=[
                "configs/zookeeper.xml",
                "configs/s3queue_log.xml",
            ],
            stay_alive=True,
        )
        cluster.add_instance(
            "instance2",
            user_configs=["configs/users.xml"],
            with_minio=True,
            with_zookeeper=True,
            keeper_required_feature_flags=["create_if_not_exists"],
            main_configs=[
                "configs/s3queue_log.xml",
            ],
            stay_alive=True,
        )
        cluster.add_instance(
            "old_instance",
            with_zookeeper=True,
            keeper_required_feature_flags=["create_if_not_exists"],
            image="clickhouse/clickhouse-server",
            tag="23.12",
            stay_alive=True,
            with_installed_binary=True,
            use_old_analyzer=True,
        )
        cluster.add_instance(
            "node1",
            with_zookeeper=True,
            keeper_required_feature_flags=["create_if_not_exists"],
            stay_alive=True,
            main_configs=[
                "configs/zookeeper.xml",
                "configs/s3queue_log.xml",
                "configs/remote_servers.xml",
            ],
        )
        cluster.add_instance(
            "node2",
            with_zookeeper=True,
            keeper_required_feature_flags=["create_if_not_exists"],
            stay_alive=True,
            main_configs=[
                "configs/zookeeper.xml",
                "configs/s3queue_log.xml",
                "configs/remote_servers.xml",
            ],
        )
        cluster.add_instance(
            "instance_too_many_parts",
            user_configs=["configs/users.xml"],
            with_minio=True,
            with_zookeeper=True,
            keeper_required_feature_flags=["create_if_not_exists"],
            main_configs=[
                "configs/s3queue_log.xml",
                "configs/merge_tree.xml",
            ],
            stay_alive=True,
        )
        cluster.add_instance(
            "instance_24.5",
            with_zookeeper=True,
            keeper_required_feature_flags=["create_if_not_exists"],
            image="clickhouse/clickhouse-server",
            tag="24.5",
            stay_alive=True,
            user_configs=[
                "configs/users.xml",
            ],
            with_installed_binary=True,
            use_old_analyzer=True,
        )
        cluster.add_instance(
            "node_cloud_mode",
            with_zookeeper=True,
            keeper_required_feature_flags=["create_if_not_exists"],
            stay_alive=True,
            main_configs=[
                "configs/zookeeper.xml",
                "configs/s3queue_log.xml",
            ],
            user_configs=["configs/cloud_mode.xml"],
        )

        logging.info("Starting cluster...")
        cluster.start()
        logging.info("Cluster started")

        yield cluster
    finally:
        cluster.shutdown()


def run_query(instance, query, stdin=None, settings=None):
    # type: (ClickHouseInstance, str, object, dict) -> str

    logging.info("Running query '{}'...".format(query))
    result = instance.query(query, stdin=stdin, settings=settings)
    logging.info("Query finished")

    return result


def random_str(length=6):
    alphabet = string.ascii_lowercase + string.digits
    return "".join(random.SystemRandom().choice(alphabet) for _ in range(length))


def generate_random_files(
    started_cluster,
    files_path,
    count,
    storage="s3",
    column_num=3,
    row_num=10,
    start_ind=0,
    bucket=None,
    use_random_names=False,
):
    if use_random_names:
        files = [
            (f"{files_path}/{random_str(10)}.csv", i)
            for i in range(start_ind, start_ind + count)
        ]
    else:
        files = [
            (f"{files_path}/test_{i}.csv", i)
            for i in range(start_ind, start_ind + count)
        ]
    files.sort(key=lambda x: x[0])

    print(f"Generating files: {files}")

    total_values = []
    for filename, i in files:
        rand_values = [
            [random.randint(0, 1000) for _ in range(column_num)] for _ in range(row_num)
        ]
        total_values += rand_values
        values_csv = (
            "\n".join((",".join(map(str, row)) for row in rand_values)) + "\n"
        ).encode()
        if storage == "s3":
            put_s3_file_content(started_cluster, filename, values_csv, bucket)
        else:
            put_azure_file_content(started_cluster, filename, values_csv, bucket)
    return total_values


def put_s3_file_content(started_cluster, filename, data, bucket=None):
    bucket = started_cluster.minio_bucket if bucket is None else bucket
    buf = io.BytesIO(data)
    started_cluster.minio_client.put_object(bucket, filename, buf, len(data))


def put_azure_file_content(started_cluster, filename, data, bucket=None):
    client = started_cluster.blob_service_client.get_blob_client(
        started_cluster.azurite_container, filename
    )
    buf = io.BytesIO(data)
    client.upload_blob(buf, "BlockBlob", len(data))


def create_table(
    started_cluster,
    node,
    table_name,
    mode,
    files_path,
    engine_name="S3Queue",
    format="column1 UInt32, column2 UInt32, column3 UInt32",
    additional_settings={},
    file_format="CSV",
    auth=DEFAULT_AUTH,
    bucket=None,
    expect_error=False,
    database_name="default",
):
    auth_params = ",".join(auth)
    bucket = started_cluster.minio_bucket if bucket is None else bucket

    settings = {
        "s3queue_loading_retries": 0,
        "after_processing": "keep",
        "keeper_path": f"/clickhouse/test_{table_name}",
        "mode": f"{mode}",
    }
    settings.update(additional_settings)

    engine_def = None
    if engine_name == "S3Queue":
        url = f"http://{started_cluster.minio_host}:{started_cluster.minio_port}/{bucket}/{files_path}/"
        engine_def = f"{engine_name}('{url}', {auth_params}, {file_format})"
    else:
        engine_def = f"{engine_name}('{started_cluster.env_variables['AZURITE_CONNECTION_STRING']}', '{started_cluster.azurite_container}', '{files_path}/', 'CSV')"

    node.query(f"DROP TABLE IF EXISTS {table_name}")
    create_query = f"""
        CREATE TABLE {database_name}.{table_name} ({format})
        ENGINE = {engine_def}
        SETTINGS {",".join((k+"="+repr(v) for k, v in settings.items()))}
        """

    if expect_error:
        return node.query_and_get_error(create_query)

    node.query(create_query)


def create_mv(
    node,
    src_table_name,
    dst_table_name,
    format="column1 UInt32, column2 UInt32, column3 UInt32",
):
    mv_name = f"{dst_table_name}_mv"
    node.query(
        f"""
        DROP TABLE IF EXISTS {dst_table_name};
        DROP TABLE IF EXISTS {mv_name};

        CREATE TABLE {dst_table_name} ({format}, _path String)
        ENGINE = MergeTree()
        ORDER BY column1;

        CREATE MATERIALIZED VIEW {mv_name} TO {dst_table_name} AS SELECT *, _path FROM {src_table_name};
        """
    )


def generate_random_string(length=6):
    return "".join(random.choice(string.ascii_lowercase) for i in range(length))


@pytest.mark.parametrize("mode", ["unordered", "ordered"])
@pytest.mark.parametrize("engine_name", ["S3Queue", "AzureQueue"])
def test_delete_after_processing(started_cluster, mode, engine_name):
    node = started_cluster.instances["instance"]
    table_name = (
        f"delete_after_processing_{mode}_{engine_name}_{generate_random_string()}"
    )
    dst_table_name = f"{table_name}_dst"
    files_path = f"{table_name}_data"
    files_num = 5
    row_num = 10
    # A unique path is necessary for repeatable tests
    keeper_path = f"/clickhouse/test_{table_name}_{generate_random_string()}"
    if engine_name == "S3Queue":
        storage = "s3"
    else:
        storage = "azure"

    total_values = generate_random_files(
        started_cluster, files_path, files_num, row_num=row_num, storage=storage
    )
    create_table(
        started_cluster,
        node,
        table_name,
        mode,
        files_path,
        additional_settings={"after_processing": "delete", "keeper_path": keeper_path},
        engine_name=engine_name,
    )
    create_mv(node, table_name, dst_table_name)

    expected_count = files_num * row_num
    for _ in range(100):
        count = int(node.query(f"SELECT count() FROM {dst_table_name}"))
        print(f"{count}/{expected_count}")
        if count == expected_count:
            break
        time.sleep(1)

    assert int(node.query(f"SELECT count() FROM {dst_table_name}")) == expected_count
    assert int(node.query(f"SELECT uniq(_path) FROM {dst_table_name}")) == files_num
    assert [
        list(map(int, l.split()))
        for l in node.query(
            f"SELECT column1, column2, column3 FROM {dst_table_name} ORDER BY column1, column2, column3"
        ).splitlines()
    ] == sorted(total_values, key=lambda x: (x[0], x[1], x[2]))

    node.query("system flush logs")

    if engine_name == "S3Queue":
        system_table_name = "s3queue_log"
    else:
        system_table_name = "azure_queue_log"
    assert (
        int(
            node.query(
                f"SELECT sum(rows_processed) FROM system.{system_table_name} WHERE table = '{table_name}'"
            )
        )
        == files_num * row_num
    )

    if engine_name == "S3Queue":
        minio = started_cluster.minio_client
        objects = list(minio.list_objects(started_cluster.minio_bucket, recursive=True))
        assert len(objects) == 0
    else:
        client = started_cluster.blob_service_client.get_container_client(
            started_cluster.azurite_container
        )
        objects_iterator = client.list_blobs(files_path)
        for objects in objects_iterator:
            assert False


@pytest.mark.parametrize("mode", ["unordered", "ordered"])
@pytest.mark.parametrize("engine_name", ["S3Queue", "AzureQueue"])
def test_failed_retry(started_cluster, mode, engine_name):
    node = started_cluster.instances["instance"]
    table_name = f"failed_retry_{mode}_{engine_name}"
    dst_table_name = f"{table_name}_dst"
    files_path = f"{table_name}_data"
    file_path = f"{files_path}/trash_test.csv"
    # A unique path is necessary for repeatable tests
    keeper_path = f"/clickhouse/test_{table_name}_{generate_random_string()}"
    retries_num = 3

    values = [
        ["failed", 1, 1],
    ]
    values_csv = (
        "\n".join((",".join(map(str, row)) for row in values)) + "\n"
    ).encode()
    if engine_name == "S3Queue":
        put_s3_file_content(started_cluster, file_path, values_csv)
    else:
        put_azure_file_content(started_cluster, file_path, values_csv)

    create_table(
        started_cluster,
        node,
        table_name,
        mode,
        files_path,
        additional_settings={
            "s3queue_loading_retries": retries_num,
            "keeper_path": keeper_path,
            "polling_max_timeout_ms": 5000,
            "polling_backoff_ms": 1000,
        },
        engine_name=engine_name,
    )
    create_mv(node, table_name, dst_table_name)

    failed_node_path = ""
    for _ in range(20):
        zk = started_cluster.get_kazoo_client("zoo1")
        failed_nodes = zk.get_children(f"{keeper_path}/failed/")
        if len(failed_nodes) > 0:
            assert len(failed_nodes) == 1
            failed_node_path = f"{keeper_path}/failed/{failed_nodes[0]}"
        time.sleep(1)

    assert failed_node_path != ""

    retries = 0
    for _ in range(20):
        data, stat = zk.get(failed_node_path)
        json_data = json.loads(data)
        print(f"Failed node metadata: {json_data}")
        assert json_data["file_path"] == file_path
        retries = int(json_data["retries"])
        if retries == retries_num:
            break
        time.sleep(1)

    assert retries == retries_num
    assert 0 == int(node.query(f"SELECT count() FROM {dst_table_name}"))


@pytest.mark.parametrize("mode", AVAILABLE_MODES)
def test_direct_select_file(started_cluster, mode):
    node = started_cluster.instances["instance"]
    table_name = f"direct_select_file_{mode}"
    # A unique path is necessary for repeatable tests
    keeper_path = f"/clickhouse/test_{table_name}_{mode}_{generate_random_string()}"
    files_path = f"{table_name}_data"
    file_path = f"{files_path}/test.csv"

    values = [
        [12549, 2463, 19893],
        [64021, 38652, 66703],
        [81611, 39650, 83516],
    ]
    values_csv = (
        "\n".join((",".join(map(str, row)) for row in values)) + "\n"
    ).encode()
    put_s3_file_content(started_cluster, file_path, values_csv)

    for i in range(3):
        create_table(
            started_cluster,
            node,
            f"{table_name}_{i + 1}",
            mode,
            files_path,
            additional_settings={
                "keeper_path": keeper_path,
                "s3queue_processing_threads_num": 1,
            },
        )

    assert [
        list(map(int, l.split()))
        for l in node.query(f"SELECT * FROM {table_name}_1").splitlines()
    ] == values

    assert [
        list(map(int, l.split()))
        for l in node.query(f"SELECT * FROM {table_name}_2").splitlines()
    ] == []

    assert [
        list(map(int, l.split()))
        for l in node.query(f"SELECT * FROM {table_name}_3").splitlines()
    ] == []

    # New table with same zookeeper path
    create_table(
        started_cluster,
        node,
        f"{table_name}_4",
        mode,
        files_path,
        additional_settings={
            "keeper_path": keeper_path,
            "s3queue_processing_threads_num": 1,
        },
    )

    assert [
        list(map(int, l.split()))
        for l in node.query(f"SELECT * FROM {table_name}_4").splitlines()
    ] == []

    # New table with different zookeeper path
    keeper_path = f"{keeper_path}_2"
    create_table(
        started_cluster,
        node,
        f"{table_name}_4",
        mode,
        files_path,
        additional_settings={
            "keeper_path": keeper_path,
            "s3queue_processing_threads_num": 1,
        },
    )

    assert [
        list(map(int, l.split()))
        for l in node.query(f"SELECT * FROM {table_name}_4").splitlines()
    ] == values

    values = [
        [1, 1, 1],
    ]
    values_csv = (
        "\n".join((",".join(map(str, row)) for row in values)) + "\n"
    ).encode()
    file_path = f"{files_path}/t.csv"
    put_s3_file_content(started_cluster, file_path, values_csv)

    if mode == "unordered":
        assert [
            list(map(int, l.split()))
            for l in node.query(f"SELECT * FROM {table_name}_4").splitlines()
        ] == values
    elif mode == "ordered":
        assert [
            list(map(int, l.split()))
            for l in node.query(f"SELECT * FROM {table_name}_4").splitlines()
        ] == []


@pytest.mark.parametrize("mode", AVAILABLE_MODES)
def test_direct_select_multiple_files(started_cluster, mode):
    node = started_cluster.instances["instance"]
    table_name = f"direct_select_multiple_files_{mode}"
    files_path = f"{table_name}_data"
    # A unique path is necessary for repeatable tests
    keeper_path = f"/clickhouse/test_{table_name}_{generate_random_string()}"

    create_table(
        started_cluster,
        node,
        table_name,
        mode,
        files_path,
        additional_settings={"keeper_path": keeper_path, "processing_threads_num": 3},
    )
    for i in range(5):
        rand_values = [[random.randint(0, 50) for _ in range(3)] for _ in range(10)]
        values_csv = (
            "\n".join((",".join(map(str, row)) for row in rand_values)) + "\n"
        ).encode()

        file_path = f"{files_path}/test_{i}.csv"
        put_s3_file_content(started_cluster, file_path, values_csv)

        assert [
            list(map(int, l.split()))
            for l in node.query(f"SELECT * FROM {table_name}").splitlines()
        ] == rand_values

    total_values = generate_random_files(started_cluster, files_path, 4, start_ind=5)
    assert {
        tuple(map(int, l.split()))
        for l in node.query(f"SELECT * FROM {table_name}").splitlines()
    } == set([tuple(i) for i in total_values])


@pytest.mark.parametrize("mode", AVAILABLE_MODES)
def test_streaming_to_view(started_cluster, mode):
    node = started_cluster.instances["instance"]
    table_name = f"streaming_to_view_{mode}"
    dst_table_name = f"{table_name}_dst"
    files_path = f"{table_name}_data"
    # A unique path is necessary for repeatable tests
    keeper_path = f"/clickhouse/test_{table_name}_{generate_random_string()}"

    total_values = generate_random_files(started_cluster, files_path, 10)
    create_table(
        started_cluster,
        node,
        table_name,
        mode,
        files_path,
        additional_settings={"keeper_path": keeper_path},
    )
    create_mv(node, table_name, dst_table_name)

    expected_values = set([tuple(i) for i in total_values])
    for i in range(10):
        selected_values = {
            tuple(map(int, l.split()))
            for l in node.query(
                f"SELECT column1, column2, column3 FROM {dst_table_name}"
            ).splitlines()
        }
        if selected_values == expected_values:
            break
        time.sleep(1)
    assert selected_values == expected_values


@pytest.mark.parametrize("mode", AVAILABLE_MODES)
def test_streaming_to_many_views(started_cluster, mode):
    node = started_cluster.instances["instance"]
    table_name = f"streaming_to_many_views_{mode}"
    dst_table_name = f"{table_name}_dst"
    # A unique path is necessary for repeatable tests
    keeper_path = f"/clickhouse/test_{table_name}_{generate_random_string()}"
    files_path = f"{table_name}_data"

    for i in range(3):
        table = f"{table_name}_{i + 1}"
        create_table(
            started_cluster,
            node,
            table,
            mode,
            files_path,
            additional_settings={
                "keeper_path": keeper_path,
            },
        )
        create_mv(node, table, dst_table_name)

    total_values = generate_random_files(started_cluster, files_path, 5)
    expected_values = set([tuple(i) for i in total_values])

    def select():
        return {
            tuple(map(int, l.split()))
            for l in node.query(
                f"SELECT column1, column2, column3 FROM {dst_table_name}"
            ).splitlines()
        }

    for _ in range(20):
        if select() == expected_values:
            break
        time.sleep(1)
    assert select() == expected_values


def test_multiple_tables_meta_mismatch(started_cluster):
    node = started_cluster.instances["instance"]
    table_name = f"multiple_tables_meta_mismatch"
    # A unique path is necessary for repeatable tests
    keeper_path = f"/clickhouse/test_{table_name}_{generate_random_string()}"
    files_path = f"{table_name}_data"

    create_table(
        started_cluster,
        node,
        table_name,
        "ordered",
        files_path,
        additional_settings={
            "keeper_path": keeper_path,
        },
    )
    # check mode
    failed = False
    try:
        create_table(
            started_cluster,
            node,
            f"{table_name}_copy",
            "unordered",
            files_path,
            additional_settings={
                "keeper_path": keeper_path,
            },
        )
    except QueryRuntimeException as e:
        assert "Existing table metadata in ZooKeeper differs in engine mode" in str(e)
        failed = True

    assert failed is True

    # check columns
    try:
        create_table(
            started_cluster,
            node,
            f"{table_name}_copy",
            "ordered",
            files_path,
            format="column1 UInt32, column2 UInt32, column3 UInt32, column4 UInt32",
            additional_settings={
                "keeper_path": keeper_path,
            },
        )
    except QueryRuntimeException as e:
        assert "Existing table metadata in ZooKeeper differs in columns" in str(e)
        failed = True

    assert failed is True

    # check format
    try:
        create_table(
            started_cluster,
            node,
            f"{table_name}_copy",
            "ordered",
            files_path,
            format="column1 UInt32, column2 UInt32, column3 UInt32, column4 UInt32",
            additional_settings={
                "keeper_path": keeper_path,
            },
            file_format="TSV",
        )
    except QueryRuntimeException as e:
        assert "Existing table metadata in ZooKeeper differs in format name" in str(e)
        failed = True

    assert failed is True

    # create working engine
    create_table(
        started_cluster,
        node,
        f"{table_name}_copy",
        "ordered",
        files_path,
        additional_settings={
            "keeper_path": keeper_path,
        },
    )


# TODO: Update the modes for this test to include "ordered" once PR #55795 is finished.
@pytest.mark.parametrize("mode", ["unordered"])
def test_multiple_tables_streaming_sync(started_cluster, mode):
    node = started_cluster.instances["instance"]
    table_name = f"multiple_tables_streaming_sync_{mode}"
    dst_table_name = f"{table_name}_dst"
    # A unique path is necessary for repeatable tests
    keeper_path = f"/clickhouse/test_{table_name}_{generate_random_string()}"
    files_path = f"{table_name}_data"
    files_to_generate = 300

    for i in range(3):
        table = f"{table_name}_{i + 1}"
        dst_table = f"{dst_table_name}_{i + 1}"
        create_table(
            started_cluster,
            node,
            table,
            mode,
            files_path,
            additional_settings={
                "keeper_path": keeper_path,
            },
        )
        create_mv(node, table, dst_table)

    total_values = generate_random_files(
        started_cluster, files_path, files_to_generate, row_num=1
    )

    def get_count(table_name):
        return int(run_query(node, f"SELECT count() FROM {table_name}"))

    for _ in range(100):
        if (
            get_count(f"{dst_table_name}_1")
            + get_count(f"{dst_table_name}_2")
            + get_count(f"{dst_table_name}_3")
        ) == files_to_generate:
            break
        time.sleep(1)

    if (
        get_count(f"{dst_table_name}_1")
        + get_count(f"{dst_table_name}_2")
        + get_count(f"{dst_table_name}_3")
    ) != files_to_generate:
        info = node.query(
            f"SELECT * FROM system.s3queue WHERE zookeeper_path like '%{table_name}' ORDER BY file_name FORMAT Vertical"
        )
        logging.debug(info)
        assert False

    res1 = [
        list(map(int, l.split()))
        for l in node.query(
            f"SELECT column1, column2, column3 FROM {dst_table_name}_1"
        ).splitlines()
    ]
    res2 = [
        list(map(int, l.split()))
        for l in node.query(
            f"SELECT column1, column2, column3 FROM {dst_table_name}_2"
        ).splitlines()
    ]
    res3 = [
        list(map(int, l.split()))
        for l in node.query(
            f"SELECT column1, column2, column3 FROM {dst_table_name}_3"
        ).splitlines()
    ]
    assert {tuple(v) for v in res1 + res2 + res3} == set(
        [tuple(i) for i in total_values]
    )

    # Checking that all files were processed only once
    time.sleep(10)
    assert (
        get_count(f"{dst_table_name}_1")
        + get_count(f"{dst_table_name}_2")
        + get_count(f"{dst_table_name}_3")
    ) == files_to_generate


@pytest.mark.parametrize("mode", AVAILABLE_MODES)
def test_multiple_tables_streaming_sync_distributed(started_cluster, mode):
    node = started_cluster.instances["instance"]
    node_2 = started_cluster.instances["instance2"]
    # A unique table name is necessary for repeatable tests
    table_name = (
        f"multiple_tables_streaming_sync_distributed_{mode}_{generate_random_string()}"
    )
    dst_table_name = f"{table_name}_dst"
    keeper_path = f"/clickhouse/test_{table_name}"
    files_path = f"{table_name}_data"
    files_to_generate = 300
    row_num = 50
    total_rows = row_num * files_to_generate

    for instance in [node, node_2]:
        create_table(
            started_cluster,
            instance,
            table_name,
            mode,
            files_path,
            additional_settings={
                "keeper_path": keeper_path,
                "s3queue_buckets": 2,
                "polling_max_timeout_ms": 2000,
                "polling_backoff_ms": 1000,
                **({"s3queue_processing_threads_num": 1} if mode == "ordered" else {}),
            },
        )

    for instance in [node, node_2]:
        create_mv(instance, table_name, dst_table_name)

    total_values = generate_random_files(
        started_cluster, files_path, files_to_generate, row_num=row_num
    )

    def get_count(node, table_name):
        return int(run_query(node, f"SELECT count() FROM {table_name}"))

    for _ in range(150):
        if (
            get_count(node, dst_table_name) + get_count(node_2, dst_table_name)
        ) == total_rows:
            break
        time.sleep(1)

    if (
        get_count(node, dst_table_name) + get_count(node_2, dst_table_name)
    ) != total_rows:
        info = node.query(
            f"SELECT * FROM system.s3queue WHERE zookeeper_path like '%{table_name}' ORDER BY file_name FORMAT Vertical"
        )
        logging.debug(info)
        assert False

    get_query = f"SELECT column1, column2, column3 FROM {dst_table_name}"
    res1 = [list(map(int, l.split())) for l in run_query(node, get_query).splitlines()]
    res2 = [
        list(map(int, l.split())) for l in run_query(node_2, get_query).splitlines()
    ]

    logging.debug(
        f"res1 size: {len(res1)}, res2 size: {len(res2)}, total_rows: {total_rows}"
    )

    assert len(res1) + len(res2) == total_rows

    # Checking that all engines have made progress
    assert len(res1) > 0
    assert len(res2) > 0

    assert {tuple(v) for v in res1 + res2} == set([tuple(i) for i in total_values])

    # Checking that all files were processed only once
    time.sleep(10)
    assert (
        get_count(node, dst_table_name) + get_count(node_2, dst_table_name)
    ) == total_rows


def test_max_set_age(started_cluster):
    node = started_cluster.instances["instance"]
    table_name = "max_set_age"
    dst_table_name = f"{table_name}_dst"
    # A unique path is necessary for repeatable tests
    keeper_path = f"/clickhouse/test_{table_name}_{generate_random_string()}"
    files_path = f"{table_name}_data"
    max_age = 20
    files_to_generate = 10

    create_table(
        started_cluster,
        node,
        table_name,
        "unordered",
        files_path,
        additional_settings={
            "keeper_path": keeper_path,
            "tracked_file_ttl_sec": max_age,
            "cleanup_interval_min_ms": max_age / 3,
            "cleanup_interval_max_ms": max_age / 3,
            "loading_retries": 0,
            "polling_max_timeout_ms": 5000,
            "polling_backoff_ms": 1000,
            "processing_threads_num": 1,
            "loading_retries": 0,
        },
    )
    create_mv(node, table_name, dst_table_name)

    _ = generate_random_files(started_cluster, files_path, files_to_generate, row_num=1)

    expected_rows = files_to_generate

    node.wait_for_log_line("Checking node limits")
    node.wait_for_log_line("Node limits check finished")

    def get_count():
        return int(node.query(f"SELECT count() FROM {dst_table_name}"))

    def wait_for_condition(check_function, max_wait_time=1.5 * max_age):
        before = time.time()
        while time.time() - before < max_wait_time:
            if check_function():
                return
            time.sleep(0.25)
        assert False

    wait_for_condition(lambda: get_count() == expected_rows)
    assert files_to_generate == int(
        node.query(f"SELECT uniq(_path) from {dst_table_name}")
    )

    expected_rows *= 2
    wait_for_condition(lambda: get_count() == expected_rows)
    assert files_to_generate == int(
        node.query(f"SELECT uniq(_path) from {dst_table_name}")
    )

    paths_count = [
        int(x)
        for x in node.query(
            f"SELECT count() from {dst_table_name} GROUP BY _path"
        ).splitlines()
    ]
    assert files_to_generate == len(paths_count)
    for path_count in paths_count:
        assert 2 == path_count

    def get_object_storage_failures():
        return int(
            node.query(
                "SELECT value FROM system.events WHERE name = 'ObjectStorageQueueFailedFiles' SETTINGS system_events_show_zero_values=1"
            )
        )

    failed_count = get_object_storage_failures()

    values = [
        ["failed", 1, 1],
    ]
    values_csv = (
        "\n".join((",".join(map(str, row)) for row in values)) + "\n"
    ).encode()

    # use a different filename for each test to allow running a bunch of them sequentially with --count
    file_with_error = f"max_set_age_fail_{uuid.uuid4().hex[:8]}.csv"
    put_s3_file_content(started_cluster, f"{files_path}/{file_with_error}", values_csv)

    wait_for_condition(lambda: failed_count + 1 == get_object_storage_failures())

    node.query("SYSTEM FLUSH LOGS")
    assert "Cannot parse input" in node.query(
        f"SELECT exception FROM system.s3queue WHERE file_name ilike '%{file_with_error}'"
    )
    assert "Cannot parse input" in node.query(
        f"SELECT exception FROM system.s3queue_log WHERE file_name ilike '%{file_with_error}' ORDER BY processing_end_time DESC LIMIT 1"
    )

    assert 1 == int(
        node.query(
            f"SELECT count() FROM system.s3queue_log WHERE file_name ilike '%{file_with_error}' AND notEmpty(exception)"
        )
    )

    wait_for_condition(lambda: failed_count + 2 == get_object_storage_failures())

    node.query("SYSTEM FLUSH LOGS")
    assert "Cannot parse input" in node.query(
        f"SELECT exception FROM system.s3queue WHERE file_name ilike '%{file_with_error}' ORDER BY processing_end_time DESC LIMIT 1"
    )
    assert 1 < int(
        node.query(
            f"SELECT count() FROM system.s3queue_log WHERE file_name ilike '%{file_with_error}' AND notEmpty(exception)"
        )
    )

    node.restart_clickhouse()

    expected_rows *= 2
    wait_for_condition(lambda: get_count() == expected_rows)
    assert files_to_generate == int(
        node.query(f"SELECT uniq(_path) from {dst_table_name}")
    )


def test_max_set_size(started_cluster):
    node = started_cluster.instances["instance"]
    table_name = f"max_set_size"
    # A unique path is necessary for repeatable tests
    keeper_path = f"/clickhouse/test_{table_name}_{generate_random_string()}"
    files_path = f"{table_name}_data"
    files_to_generate = 10

    create_table(
        started_cluster,
        node,
        table_name,
        "unordered",
        files_path,
        additional_settings={
            "keeper_path": keeper_path,
            "s3queue_tracked_files_limit": 9,
            "s3queue_cleanup_interval_min_ms": 0,
            "s3queue_cleanup_interval_max_ms": 0,
            "s3queue_processing_threads_num": 1,
        },
    )
    total_values = generate_random_files(
        started_cluster, files_path, files_to_generate, start_ind=0, row_num=1
    )

    get_query = f"SELECT * FROM {table_name} ORDER BY column1, column2, column3"
    res1 = [list(map(int, l.split())) for l in run_query(node, get_query).splitlines()]
    assert res1 == sorted(total_values, key=lambda x: (x[0], x[1], x[2]))
    print(total_values)

    time.sleep(10)

    zk = started_cluster.get_kazoo_client("zoo1")
    processed_nodes = zk.get_children(f"{keeper_path}/processed/")
    assert len(processed_nodes) == 9

    res1 = [list(map(int, l.split())) for l in run_query(node, get_query).splitlines()]
    assert res1 == [total_values[0]]

    time.sleep(10)
    res1 = [list(map(int, l.split())) for l in run_query(node, get_query).splitlines()]
    assert res1 == [total_values[1]]


def test_drop_table(started_cluster):
    node = started_cluster.instances["instance"]
    table_name = f"test_drop"
    dst_table_name = f"{table_name}_dst"
    # A unique path is necessary for repeatable tests
    keeper_path = f"/clickhouse/test_{table_name}_{generate_random_string()}"
    files_path = f"{table_name}_data"
    files_to_generate = 300

    create_table(
        started_cluster,
        node,
        table_name,
        "unordered",
        files_path,
        additional_settings={
            "keeper_path": keeper_path,
            "s3queue_processing_threads_num": 5,
        },
    )
    total_values = generate_random_files(
        started_cluster, files_path, files_to_generate, start_ind=0, row_num=100000
    )
    create_mv(node, table_name, dst_table_name)
    node.wait_for_log_line(f"rows from file: test_drop_data")
    node.query(f"DROP TABLE {table_name} SYNC")
    assert node.contains_in_log(
        f"StorageS3Queue (default.{table_name}): Table is being dropped"
    ) or node.contains_in_log(
        f"StorageS3Queue (default.{table_name}): Shutdown was called, stopping sync"
    )


def test_s3_client_reused(started_cluster):
    node = started_cluster.instances["instance"]
    table_name = f"test_s3_client_reused"
    dst_table_name = f"{table_name}_dst"
    files_path = f"{table_name}_data"
    # A unique path is necessary for repeatable tests
    keeper_path = f"/clickhouse/test_{table_name}_{generate_random_string()}"
    row_num = 10

    def get_created_s3_clients_count():
        value = node.query(
            f"SELECT value FROM system.events WHERE event='S3Clients'"
        ).strip()
        return int(value) if value != "" else 0

    def wait_all_processed(files_num):
        expected_count = files_num * row_num
        for _ in range(100):
            count = int(node.query(f"SELECT count() FROM {dst_table_name}"))
            print(f"{count}/{expected_count}")
            if count == expected_count:
                break
            time.sleep(1)
        assert (
            int(node.query(f"SELECT count() FROM {dst_table_name}")) == expected_count
        )

    prepare_public_s3_bucket(started_cluster)

    s3_clients_before = get_created_s3_clients_count()

    create_table(
        started_cluster,
        node,
        table_name,
        "ordered",
        files_path,
        additional_settings={
            "after_processing": "delete",
            "s3queue_processing_threads_num": 1,
            "keeper_path": keeper_path,
        },
        auth=NO_AUTH,
        bucket=started_cluster.minio_public_bucket,
    )

    s3_clients_after = get_created_s3_clients_count()
    assert s3_clients_before + 1 == s3_clients_after

    create_mv(node, table_name, dst_table_name)

    for i in range(0, 10):
        s3_clients_before = get_created_s3_clients_count()

        generate_random_files(
            started_cluster,
            files_path,
            count=1,
            start_ind=i,
            row_num=row_num,
            bucket=started_cluster.minio_public_bucket,
        )

        wait_all_processed(i + 1)

        s3_clients_after = get_created_s3_clients_count()

        assert s3_clients_before == s3_clients_after


def get_processed_files(node, table_name):
    return (
        node.query(
            f"""
select splitByChar('/', file_name)[-1] as file
from system.s3queue where zookeeper_path ilike '%{table_name}%' and status = 'Processed' order by file
        """
        )
        .strip()
        .split("\n")
    )


def get_unprocessed_files(node, table_name):
    return node.query(
        f"""
        select concat('test_',  toString(number), '.csv') as file from numbers(300)
        where file not
        in (select splitByChar('/', file_name)[-1] from system.s3queue where zookeeper_path ilike '%{table_name}%' and status = 'Processed')
        """
    )


@pytest.mark.parametrize("mode", ["unordered", "ordered"])
def test_processing_threads(started_cluster, mode):
    node = started_cluster.instances["instance"]
    table_name = f"processing_threads_{mode}"
    dst_table_name = f"{table_name}_dst"
    # A unique path is necessary for repeatable tests
    keeper_path = f"/clickhouse/test_{table_name}_{generate_random_string()}"
    files_path = f"{table_name}_data"
    files_to_generate = 300
    processing_threads = 32

    create_table(
        started_cluster,
        node,
        table_name,
        mode,
        files_path,
        additional_settings={
            "keeper_path": keeper_path,
            "s3queue_processing_threads_num": processing_threads,
        },
    )
    create_mv(node, table_name, dst_table_name)

    total_values = generate_random_files(
        started_cluster, files_path, files_to_generate, row_num=1
    )

    def get_count(table_name):
        return int(run_query(node, f"SELECT count() FROM {table_name}"))

    for _ in range(50):
        if (get_count(f"{dst_table_name}")) == files_to_generate:
            break
        time.sleep(1)

    if get_count(dst_table_name) != files_to_generate:
        processed_files = get_processed_files(node, table_name)
        unprocessed_files = get_unprocessed_files(node, table_name)
        logging.debug(
            f"Processed files: {len(processed_files)}/{files_to_generate}, unprocessed files: {unprocessed_files}, count: {get_count(dst_table_name)}"
        )
        assert False

    res = [
        list(map(int, l.split()))
        for l in node.query(
            f"SELECT column1, column2, column3 FROM {dst_table_name}"
        ).splitlines()
    ]
    assert {tuple(v) for v in res} == set([tuple(i) for i in total_values])

    if mode == "ordered":
        zk = started_cluster.get_kazoo_client("zoo1")
        nodes = zk.get_children(f"{keeper_path}")
        print(f"Metadata nodes: {nodes}")
        processed_nodes = zk.get_children(f"{keeper_path}/buckets/")
        assert len(processed_nodes) == processing_threads


@pytest.mark.parametrize(
    "mode, processing_threads",
    [
        pytest.param("unordered", 1),
        pytest.param("unordered", 8),
        pytest.param("ordered", 1),
        pytest.param("ordered", 8),
    ],
)
def test_shards(started_cluster, mode, processing_threads):
    node = started_cluster.instances["instance"]
    table_name = f"test_shards_{mode}_{processing_threads}"
    dst_table_name = f"{table_name}_dst"
    # A unique path is necessary for repeatable tests
    keeper_path = f"/clickhouse/test_{table_name}_{generate_random_string()}"
    files_path = f"{table_name}_data"
    files_to_generate = 300
    shards_num = 3

    for i in range(shards_num):
        table = f"{table_name}_{i + 1}"
        dst_table = f"{dst_table_name}_{i + 1}"
        create_table(
            started_cluster,
            node,
            table,
            mode,
            files_path,
            additional_settings={
                "keeper_path": keeper_path,
                "s3queue_processing_threads_num": processing_threads,
                "s3queue_buckets": shards_num,
            },
        )
        create_mv(node, table, dst_table)

    total_values = generate_random_files(
        started_cluster, files_path, files_to_generate, row_num=1
    )

    def get_count(table_name):
        return int(run_query(node, f"SELECT count() FROM {table_name}"))

    for _ in range(30):
        count = (
            get_count(f"{dst_table_name}_1")
            + get_count(f"{dst_table_name}_2")
            + get_count(f"{dst_table_name}_3")
        )
        if count == files_to_generate:
            break
        print(f"Current {count}/{files_to_generate}")
        time.sleep(1)

    if (
        get_count(f"{dst_table_name}_1")
        + get_count(f"{dst_table_name}_2")
        + get_count(f"{dst_table_name}_3")
    ) != files_to_generate:
        processed_files = (
            node.query(
                f"""
select splitByChar('/', file_name)[-1] as file from system.s3queue
where zookeeper_path ilike '%{table_name}%' and status = 'Processed' and rows_processed > 0 order by file
                """
            )
            .strip()
            .split("\n")
        )
        logging.debug(
            f"Processed files: {len(processed_files)}/{files_to_generate}: {processed_files}"
        )

        count = (
            get_count(f"{dst_table_name}_1")
            + get_count(f"{dst_table_name}_2")
            + get_count(f"{dst_table_name}_3")
        )
        logging.debug(f"Processed rows: {count}/{files_to_generate}")

        info = node.query(
            f"""
            select concat('test_',  toString(number), '.csv') as file from numbers(300)
            where file not in (select splitByChar('/', file_name)[-1] from system.s3queue
            where zookeeper_path ilike '%{table_name}%' and status = 'Processed' and rows_processed > 0)
            """
        )
        logging.debug(f"Unprocessed files: {info}")

        assert False

    res1 = [
        list(map(int, l.split()))
        for l in node.query(
            f"SELECT column1, column2, column3 FROM {dst_table_name}_1"
        ).splitlines()
    ]
    res2 = [
        list(map(int, l.split()))
        for l in node.query(
            f"SELECT column1, column2, column3 FROM {dst_table_name}_2"
        ).splitlines()
    ]
    res3 = [
        list(map(int, l.split()))
        for l in node.query(
            f"SELECT column1, column2, column3 FROM {dst_table_name}_3"
        ).splitlines()
    ]
    assert {tuple(v) for v in res1 + res2 + res3} == set(
        [tuple(i) for i in total_values]
    )

    # Checking that all files were processed only once
    time.sleep(10)
    assert (
        get_count(f"{dst_table_name}_1")
        + get_count(f"{dst_table_name}_2")
        + get_count(f"{dst_table_name}_3")
    ) == files_to_generate

    if mode == "ordered":
        zk = started_cluster.get_kazoo_client("zoo1")
        processed_nodes = zk.get_children(f"{keeper_path}/buckets/")
        assert len(processed_nodes) == shards_num


@pytest.mark.parametrize(
    "mode, processing_threads",
    [
        pytest.param("unordered", 1),
        pytest.param("unordered", 8),
        pytest.param("ordered", 1),
        pytest.param("ordered", 2),
    ],
)
def test_shards_distributed(started_cluster, mode, processing_threads):
    node = started_cluster.instances["instance"]
    node_2 = started_cluster.instances["instance2"]
    table_name = f"test_shards_distributed_{mode}_{processing_threads}"
    dst_table_name = f"{table_name}_dst"
    # A unique path is necessary for repeatable tests
    keeper_path = f"/clickhouse/test_{table_name}_{generate_random_string()}"
    files_path = f"{table_name}_data"
    files_to_generate = 600
    row_num = 1000
    total_rows = row_num * files_to_generate
    shards_num = 2

    i = 0
    for instance in [node, node_2]:
        create_table(
            started_cluster,
            instance,
            table_name,
            mode,
            files_path,
            additional_settings={
                "keeper_path": keeper_path,
                "s3queue_processing_threads_num": processing_threads,
                "s3queue_buckets": shards_num,
                "polling_max_timeout_ms": 1000,
                "polling_backoff_ms": 0,
            },
        )
        i += 1

    for instance in [node, node_2]:
        create_mv(instance, table_name, dst_table_name)

    total_values = generate_random_files(
        started_cluster, files_path, files_to_generate, row_num=row_num
    )

    def get_count(node, table_name):
        return int(run_query(node, f"SELECT count() FROM {table_name}"))

    def print_debug_info():
        processed_files = (
            node.query(
                f"""
select splitByChar('/', file_name)[-1] as file from system.s3queue where zookeeper_path ilike '%{table_name}%' and status = 'Processed' and rows_processed > 0 order by file
            """
            )
            .strip()
            .split("\n")
        )
        logging.debug(
            f"Processed files by node 1: {len(processed_files)}/{files_to_generate}"
        )
        processed_files = (
            node_2.query(
                f"""
select splitByChar('/', file_name)[-1] as file from system.s3queue where zookeeper_path ilike '%{table_name}%' and status = 'Processed' and rows_processed > 0 order by file
            """
            )
            .strip()
            .split("\n")
        )
        logging.debug(
            f"Processed files by node 2: {len(processed_files)}/{files_to_generate}"
        )

        count = get_count(node, dst_table_name) + get_count(node_2, dst_table_name)
        logging.debug(f"Processed rows: {count}/{total_rows}")

        info = node.query(
            f"""
            select concat('test_',  toString(number), '.csv') as file from numbers(300)
            where file not in (select splitByChar('/', file_name)[-1] from clusterAllReplicas(default, system.s3queue)
            where zookeeper_path ilike '%{table_name}%' and status = 'Processed' and rows_processed > 0)
            """
        )
        logging.debug(f"Unprocessed files: {info}")

        files1 = (
            node.query(
                f"""
            select splitByChar('/', file_name)[-1] from system.s3queue
            where zookeeper_path ilike '%{table_name}%' and status = 'Processed' and rows_processed > 0
            """
            )
            .strip()
            .split("\n")
        )
        files2 = (
            node_2.query(
                f"""
            select splitByChar('/', file_name)[-1] from system.s3queue
            where zookeeper_path ilike '%{table_name}%' and status = 'Processed' and rows_processed > 0
            """
            )
            .strip()
            .split("\n")
        )

        def intersection(list_a, list_b):
            return [e for e in list_a if e in list_b]

        logging.debug(f"Intersecting files: {intersection(files1, files2)}")

    for _ in range(30):
        if (
            get_count(node, dst_table_name) + get_count(node_2, dst_table_name)
        ) == total_rows:
            break
        time.sleep(1)

    if (
        get_count(node, dst_table_name) + get_count(node_2, dst_table_name)
    ) != total_rows:
        print_debug_info()

        assert False

    get_query = f"SELECT column1, column2, column3 FROM {dst_table_name}"
    res1 = [list(map(int, l.split())) for l in run_query(node, get_query).splitlines()]
    res2 = [
        list(map(int, l.split())) for l in run_query(node_2, get_query).splitlines()
    ]

    if len(res1) + len(res2) != total_rows or len(res1) <= 0 or len(res2) <= 0 or True:
        logging.debug(
            f"res1 size: {len(res1)}, res2 size: {len(res2)}, total_rows: {total_rows}"
        )
        print_debug_info()

    assert len(res1) + len(res2) == total_rows

    # Checking that all engines have made progress
    assert len(res1) > 0
    assert len(res2) > 0

    assert {tuple(v) for v in res1 + res2} == set([tuple(i) for i in total_values])

    # Checking that all files were processed only once
    time.sleep(10)
    assert (
        get_count(node, dst_table_name) + get_count(node_2, dst_table_name)
    ) == total_rows

    if mode == "ordered":
        zk = started_cluster.get_kazoo_client("zoo1")
        processed_nodes = zk.get_children(f"{keeper_path}/buckets/")
        assert len(processed_nodes) == shards_num

    node.restart_clickhouse()
    time.sleep(10)
    assert (
        get_count(node, dst_table_name) + get_count(node_2, dst_table_name)
    ) == total_rows


def test_settings_check(started_cluster):
    node = started_cluster.instances["instance"]
    node_2 = started_cluster.instances["instance2"]
    table_name = f"test_settings_check"
    # A unique path is necessary for repeatable tests
    keeper_path = f"/clickhouse/test_{table_name}_{generate_random_string()}"
    files_path = f"{table_name}_data"
    mode = "ordered"

    create_table(
        started_cluster,
        node,
        table_name,
        mode,
        files_path,
        additional_settings={
            "keeper_path": keeper_path,
            "s3queue_processing_threads_num": 5,
            "s3queue_buckets": 2,
        },
    )

    assert (
        "Existing table metadata in ZooKeeper differs in buckets setting. Stored in ZooKeeper: 2, local: 3"
        in create_table(
            started_cluster,
            node_2,
            table_name,
            mode,
            files_path,
            additional_settings={
                "keeper_path": keeper_path,
                "s3queue_processing_threads_num": 5,
                "s3queue_buckets": 3,
            },
            expect_error=True,
        )
    )

    node.query(f"DROP TABLE {table_name} SYNC")


@pytest.mark.parametrize("processing_threads", [1, 5])
def test_processed_file_setting(started_cluster, processing_threads):
    node = started_cluster.instances["instance"]
    table_name = f"test_processed_file_setting_{processing_threads}"
    dst_table_name = f"{table_name}_dst"
    # A unique path is necessary for repeatable tests
    keeper_path = (
        f"/clickhouse/test_{table_name}_{processing_threads}_{generate_random_string()}"
    )
    files_path = f"{table_name}_data"
    files_to_generate = 10

    create_table(
        started_cluster,
        node,
        table_name,
        "ordered",
        files_path,
        additional_settings={
            "keeper_path": keeper_path,
            "s3queue_processing_threads_num": processing_threads,
            "s3queue_last_processed_path": f"{files_path}/test_5.csv",
        },
    )
    total_values = generate_random_files(
        started_cluster, files_path, files_to_generate, start_ind=0, row_num=1
    )

    create_mv(node, table_name, dst_table_name)

    def get_count():
        return int(node.query(f"SELECT count() FROM {dst_table_name}"))

    expected_rows = 4
    for _ in range(20):
        if expected_rows == get_count():
            break
        time.sleep(1)

    assert expected_rows == get_count()

    node.restart_clickhouse()
    time.sleep(10)

    expected_rows = 4
    for _ in range(20):
        if expected_rows == get_count():
            break
        time.sleep(1)

    assert expected_rows == get_count()


@pytest.mark.parametrize("processing_threads", [1, 5])
def test_processed_file_setting_distributed(started_cluster, processing_threads):
    node = started_cluster.instances["instance"]
    node_2 = started_cluster.instances["instance2"]
    table_name = f"test_processed_file_setting_distributed_{processing_threads}"
    dst_table_name = f"{table_name}_dst"
    # A unique path is necessary for repeatable tests
    keeper_path = (
        f"/clickhouse/test_{table_name}_{processing_threads}_{generate_random_string()}"
    )
    files_path = f"{table_name}_data"
    files_to_generate = 10

    for instance in [node, node_2]:
        create_table(
            started_cluster,
            instance,
            table_name,
            "ordered",
            files_path,
            additional_settings={
                "keeper_path": keeper_path,
                "s3queue_processing_threads_num": processing_threads,
                "s3queue_last_processed_path": f"{files_path}/test_5.csv",
                "s3queue_buckets": 2,
                "polling_max_timeout_ms": 2000,
                "polling_backoff_ms": 1000,
            },
        )

    total_values = generate_random_files(
        started_cluster, files_path, files_to_generate, start_ind=0, row_num=1
    )

    for instance in [node, node_2]:
        create_mv(instance, table_name, dst_table_name)

    def get_count():
        query = f"SELECT count() FROM {dst_table_name}"
        return int(node.query(query)) + int(node_2.query(query))

    expected_rows = 4
    for _ in range(20):
        if expected_rows == get_count():
            break
        time.sleep(1)
    assert expected_rows == get_count()

    for instance in [node, node_2]:
        instance.restart_clickhouse()

    time.sleep(10)
    expected_rows = 4
    for _ in range(20):
        if expected_rows == get_count():
            break
        time.sleep(1)
    assert expected_rows == get_count()


def test_upgrade(started_cluster):
    node = started_cluster.instances["old_instance"]

    table_name = f"test_upgrade"
    dst_table_name = f"{table_name}_dst"
    # A unique path is necessary for repeatable tests
    keeper_path = f"/clickhouse/test_{table_name}_{generate_random_string()}"
    files_path = f"{table_name}_data"
    files_to_generate = 10

    create_table(
        started_cluster,
        node,
        table_name,
        "ordered",
        files_path,
        additional_settings={
            "keeper_path": keeper_path,
            "after_processing": "keep",
        },
    )
    total_values = generate_random_files(
        started_cluster, files_path, files_to_generate, start_ind=0, row_num=1
    )

    create_mv(node, table_name, dst_table_name)

    def get_count():
        return int(node.query(f"SELECT count() FROM {dst_table_name}"))

    expected_rows = 10
    for _ in range(20):
        if expected_rows == get_count():
            break
        time.sleep(1)

    assert expected_rows == get_count()

    node.restart_with_latest_version()

    assert expected_rows == get_count()


def test_exception_during_insert(started_cluster):
    node = started_cluster.instances["instance_too_many_parts"]

    # A unique table name is necessary for repeatable tests
    table_name = f"test_exception_during_insert_{generate_random_string()}"
    dst_table_name = f"{table_name}_dst"
    keeper_path = f"/clickhouse/test_{table_name}"
    files_path = f"{table_name}_data"
    files_to_generate = 10

    create_table(
        started_cluster,
        node,
        table_name,
        "unordered",
        files_path,
        additional_settings={
            "keeper_path": keeper_path,
        },
    )
    node.rotate_logs()
    total_values = generate_random_files(
        started_cluster, files_path, files_to_generate, start_ind=0, row_num=1
    )

    create_mv(node, table_name, dst_table_name)

    node.wait_for_log_line(
        "Failed to process data: Code: 252. DB::Exception: Too many parts"
    )

    time.sleep(2)
    exception = node.query(
        f"SELECT exception FROM system.s3queue WHERE zookeeper_path ilike '%{table_name}%' and notEmpty(exception)"
    )
    assert "Too many parts" in exception

    original_parts_to_throw_insert = 0
    modified_parts_to_throw_insert = 10
    node.replace_in_config(
        "/etc/clickhouse-server/config.d/merge_tree.xml",
        f"parts_to_throw_insert>{original_parts_to_throw_insert}",
        f"parts_to_throw_insert>{modified_parts_to_throw_insert}",
    )
    try:
        node.restart_clickhouse()

        def get_count():
            return int(node.query(f"SELECT count() FROM {dst_table_name}"))

        expected_rows = 10
        for _ in range(20):
            if expected_rows == get_count():
                break
            time.sleep(1)
        assert expected_rows == get_count()
    finally:
        node.replace_in_config(
            "/etc/clickhouse-server/config.d/merge_tree.xml",
            f"parts_to_throw_insert>{modified_parts_to_throw_insert}",
            f"parts_to_throw_insert>{original_parts_to_throw_insert}",
        )
        node.restart_clickhouse()


def test_commit_on_limit(started_cluster):
    node = started_cluster.instances["instance"]

    # A unique table name is necessary for repeatable tests
    table_name = f"test_commit_on_limit_{generate_random_string()}"
    dst_table_name = f"{table_name}_dst"
    keeper_path = f"/clickhouse/test_{table_name}"
    files_path = f"{table_name}_data"
    files_to_generate = 10

    failed_files_event_before = int(
        node.query(
            "SELECT value FROM system.events WHERE name = 'ObjectStorageQueueFailedFiles' SETTINGS system_events_show_zero_values=1"
        )
    )
    create_table(
        started_cluster,
        node,
        table_name,
        "ordered",
        files_path,
        additional_settings={
            "keeper_path": keeper_path,
            "s3queue_processing_threads_num": 1,
            "s3queue_loading_retries": 0,
            "s3queue_max_processed_files_before_commit": 10,
        },
    )
    total_values = generate_random_files(
        started_cluster, files_path, files_to_generate, start_ind=0, row_num=1
    )

    incorrect_values = [
        ["failed", 1, 1],
    ]
    incorrect_values_csv = (
        "\n".join((",".join(map(str, row)) for row in incorrect_values)) + "\n"
    ).encode()

    correct_values = [
        [1, 1, 1],
    ]
    correct_values_csv = (
        "\n".join((",".join(map(str, row)) for row in correct_values)) + "\n"
    ).encode()

    put_s3_file_content(
        started_cluster, f"{files_path}/test_99.csv", correct_values_csv
    )
    put_s3_file_content(
        started_cluster, f"{files_path}/test_999.csv", correct_values_csv
    )
    put_s3_file_content(
        started_cluster, f"{files_path}/test_9999.csv", incorrect_values_csv
    )
    put_s3_file_content(
        started_cluster, f"{files_path}/test_99999.csv", correct_values_csv
    )
    put_s3_file_content(
        started_cluster, f"{files_path}/test_999999.csv", correct_values_csv
    )

    create_mv(node, table_name, dst_table_name)

    def get_processed_files():
        return (
            node.query(
                f"SELECT file_name FROM system.s3queue WHERE zookeeper_path ilike '%{table_name}%' and status = 'Processed' and rows_processed > 0 "
            )
            .strip()
            .split("\n")
        )

    def get_failed_files():
        return (
            node.query(
                f"SELECT file_name FROM system.s3queue WHERE zookeeper_path ilike '%{table_name}%' and status = 'Failed'"
            )
            .strip()
            .split("\n")
        )

    for _ in range(30):
        if "test_999999.csv" in get_processed_files():
            break
        time.sleep(1)

    assert "test_999999.csv" in get_processed_files()

    assert 1 == int(
        node.count_in_log(f"Setting file {files_path}/test_9999.csv as failed")
    )
    assert failed_files_event_before + 1 == int(
        node.query(
            "SELECT value FROM system.events WHERE name = 'ObjectStorageQueueFailedFiles' SETTINGS system_events_show_zero_values=1"
        )
    )

    expected_processed = ["test_" + str(i) + ".csv" for i in range(files_to_generate)]
    processed = get_processed_files()
    for value in expected_processed:
        assert value in processed

    expected_failed = ["test_9999.csv"]
    failed = get_failed_files()
    for value in expected_failed:
        assert value not in processed
        assert value in failed


def test_upgrade_2(started_cluster):
    node = started_cluster.instances["instance_24.5"]

    table_name = f"test_upgrade_2_{uuid.uuid4().hex[:8]}"
    dst_table_name = f"{table_name}_dst"
    # A unique path is necessary for repeatable tests
    keeper_path = f"/clickhouse/test_{table_name}"
    files_path = f"{table_name}_data"
    files_to_generate = 10

    create_table(
        started_cluster,
        node,
        table_name,
        "ordered",
        files_path,
        additional_settings={
            "keeper_path": keeper_path,
            "s3queue_current_shard_num": 0,
            "s3queue_processing_threads_num": 2,
        },
    )
    total_values = generate_random_files(
        started_cluster, files_path, files_to_generate, start_ind=0, row_num=1
    )

    create_mv(node, table_name, dst_table_name)

    def get_count():
        return int(node.query(f"SELECT count() FROM {dst_table_name}"))

    expected_rows = 10
    for _ in range(20):
        if expected_rows == get_count():
            break
        time.sleep(1)

    assert expected_rows == get_count()

    node.restart_with_latest_version()
    assert table_name in node.query("SHOW TABLES")


def test_replicated(started_cluster):
    node1 = started_cluster.instances["node1"]
    node2 = started_cluster.instances["node2"]

    table_name = f"test_replicated_{uuid.uuid4().hex[:8]}"
    dst_table_name = f"{table_name}_dst"
    keeper_path = f"/clickhouse/test_{table_name}"
    files_path = f"{table_name}_data"
    files_to_generate = 1000

    node1.query("DROP DATABASE IF EXISTS r")
    node2.query("DROP DATABASE IF EXISTS r")

    node1.query(
        "CREATE DATABASE r ENGINE=Replicated('/clickhouse/databases/replicateddb', 'shard1', 'node1')"
    )
    node2.query(
        "CREATE DATABASE r ENGINE=Replicated('/clickhouse/databases/replicateddb', 'shard1', 'node2')"
    )

    create_table(
        started_cluster,
        node1,
        table_name,
        "ordered",
        files_path,
        additional_settings={
            "keeper_path": keeper_path,
        },
        database_name="r",
    )

    assert '"processing_threads_num":16' in node1.query(
        f"SELECT * FROM system.zookeeper WHERE path = '{keeper_path}'"
    )

    total_values = generate_random_files(
        started_cluster, files_path, files_to_generate, start_ind=0, row_num=1
    )

    create_mv(node1, f"r.{table_name}", dst_table_name)
    create_mv(node2, f"r.{table_name}", dst_table_name)

    def get_count():
        return int(
            node1.query(
                f"SELECT count() FROM clusterAllReplicas(cluster, default.{dst_table_name})"
            )
        )

    expected_rows = files_to_generate
    for _ in range(20):
        if expected_rows == get_count():
            break
        time.sleep(1)
    assert expected_rows == get_count()


def test_bad_settings(started_cluster):
    node = started_cluster.instances["node_cloud_mode"]

    table_name = f"test_bad_settings_{uuid.uuid4().hex[:8]}"
    dst_table_name = f"{table_name}_dst"
    keeper_path = f"/clickhouse/test_{table_name}"
    files_path = f"{table_name}_data"
    files_to_generate = 10

    try:
        create_table(
            started_cluster,
            node,
            table_name,
            "ordered",
            files_path,
            additional_settings={
                "keeper_path": keeper_path,
                "processing_threads_num": 1,
                "buckets": 0,
            },
        )
        assert False
    except Exception as e:
        assert "Ordered mode in cloud without either" in str(e)


def test_processing_threads(started_cluster):
    node = started_cluster.instances["node1"]

    table_name = f"test_processing_threads_{uuid.uuid4().hex[:8]}"
    dst_table_name = f"{table_name}_dst"
    # A unique path is necessary for repeatable tests
    keeper_path = f"/clickhouse/test_{table_name}"
    files_path = f"{table_name}_data"
    files_to_generate = 10

    create_table(
        started_cluster,
        node,
        table_name,
        "ordered",
        files_path,
        additional_settings={
            "keeper_path": keeper_path,
        },
    )

    assert '"processing_threads_num":16' in node.query(
        f"SELECT * FROM system.zookeeper WHERE path = '{keeper_path}'"
    )

    assert 16 == int(
        node.query(
            f"SELECT value FROM system.s3_queue_settings WHERE table = '{table_name}' and name = 'processing_threads_num'"
        )
    )

    total_values = generate_random_files(
        started_cluster, files_path, files_to_generate, start_ind=0, row_num=1
    )

    create_mv(node, table_name, dst_table_name)

    def get_count():
        return int(node.query(f"SELECT count() FROM {dst_table_name}"))

    expected_rows = 10
    for _ in range(20):
        if expected_rows == get_count():
            break
        time.sleep(1)

    assert expected_rows == get_count()

    assert node.contains_in_log(
        f"StorageS3Queue (default.{table_name}): Using 16 processing threads"
    )


def test_alter_settings(started_cluster):
    node1 = started_cluster.instances["node1"]
    node2 = started_cluster.instances["node2"]

    table_name = f"test_alter_settings_{uuid.uuid4().hex[:8]}"
    dst_table_name = f"{table_name}_dst"
    keeper_path = f"/clickhouse/test_{table_name}"
    files_path = f"{table_name}_data"
    files_to_generate = 1000

    node1.query("DROP DATABASE IF EXISTS r")
    node2.query("DROP DATABASE IF EXISTS r")

    node1.query(
        f"CREATE DATABASE r ENGINE=Replicated('/clickhouse/databases/{table_name}', 'shard1', 'node1')"
    )
    node2.query(
        f"CREATE DATABASE r ENGINE=Replicated('/clickhouse/databases/{table_name}', 'shard1', 'node2')"
    )

    create_table(
        started_cluster,
        node1,
        table_name,
        "unordered",
        files_path,
        additional_settings={
            "keeper_path": keeper_path,
            "processing_threads_num": 10,
            "loading_retries": 20,
        },
        database_name="r",
    )

    assert '"processing_threads_num":10' in node1.query(
        f"SELECT * FROM system.zookeeper WHERE path = '{keeper_path}'"
    )

    assert '"loading_retries":20' in node1.query(
        f"SELECT * FROM system.zookeeper WHERE path = '{keeper_path}'"
    )

    assert '"after_processing":"keep"' in node1.query(
        f"SELECT * FROM system.zookeeper WHERE path = '{keeper_path}'"
    )

    total_values = generate_random_files(
        started_cluster, files_path, files_to_generate, start_ind=0, row_num=1
    )

    create_mv(node1, f"r.{table_name}", dst_table_name)
    create_mv(node2, f"r.{table_name}", dst_table_name)

    def get_count():
        return int(
            node1.query(
                f"SELECT count() FROM clusterAllReplicas(cluster, default.{dst_table_name})"
            )
        )

    expected_rows = files_to_generate
    for _ in range(20):
        if expected_rows == get_count():
            break
        time.sleep(1)
    assert expected_rows == get_count()

    node1.query(
        f"""
        ALTER TABLE r.{table_name}
        MODIFY SETTING processing_threads_num=5,
        loading_retries=10,
        after_processing='delete',
        tracked_files_limit=50,
        tracked_file_ttl_sec=10000,
        polling_min_timeout_ms=222,
        polling_max_timeout_ms=333,
        polling_backoff_ms=111
    """
    )

    int_settings = {
        "processing_threads_num": 5,
        "loading_retries": 10,
        "tracked_files_ttl_sec": 10000,
        "tracked_files_limit": 50,
        "polling_min_timeout_ms": 222,
        "polling_max_timeout_ms": 333,
        "polling_backoff_ms": 111,
    }
    string_settings = {"after_processing": "delete"}

    def with_keeper(setting):
        return setting in {
            "after_processing",
            "loading_retries",
            "processing_threads_num",
            "tracked_files_limit",
            "tracked_files_ttl_sec",
        }

    def check_int_settings(node, settings):
        for setting, value in settings.items():
            if with_keeper(setting):
                assert f'"{setting}":{value}' in node.query(
                    f"SELECT * FROM system.zookeeper WHERE path = '{keeper_path}'"
                )
            if setting == "tracked_files_ttl_sec":
                setting = "tracked_file_ttl_sec"
            assert (
                str(value)
                == node.query(
                    f"SELECT value FROM system.s3_queue_settings WHERE name = '{setting}' and table = '{table_name}'"
                ).strip()
            )

    def check_string_settings(node, settings):
        for setting, value in settings.items():
            if with_keeper(setting):
                assert f'"{setting}":"{value}"' in node.query(
                    f"SELECT * FROM system.zookeeper WHERE path = '{keeper_path}'"
                )
            assert (
                str(value)
                == node.query(
                    f"SELECT value FROM system.s3_queue_settings WHERE name = '{setting}' and table = '{table_name}'"
                ).strip()
            )

    for node in [node1, node2]:
        check_int_settings(node, int_settings)
        check_string_settings(node, string_settings)

        node.restart_clickhouse()

        check_int_settings(node, int_settings)
        check_string_settings(node, string_settings)

    node1.query(
        f"""
        ALTER TABLE r.{table_name} RESET SETTING after_processing, tracked_file_ttl_sec
    """
    )

    int_settings = {
        "processing_threads_num": 5,
        "loading_retries": 10,
        "tracked_files_ttl_sec": 0,
        "tracked_files_limit": 50,
    }
    string_settings = {"after_processing": "keep"}

    for node in [node1, node2]:
        check_int_settings(node, int_settings)
        check_string_settings(node, string_settings)

        node.restart_clickhouse()
        assert expected_rows == get_count()

        check_int_settings(node, int_settings)
        check_string_settings(node, string_settings)


<<<<<<< HEAD
def test_registry(started_cluster):
    node1 = started_cluster.instances["node1"]
    node2 = started_cluster.instances["node2"]

    table_name = f"test_registry_{uuid.uuid4().hex[:8]}"
    db_name = f"db_{table_name}"
=======
def test_list_and_delete_race(started_cluster):
    node = started_cluster.instances["instance"]
    if node.is_built_with_sanitizer():
        # Issue does not reproduce under sanitizer
        return
    node_2 = started_cluster.instances["instance2"]
    table_name = f"list_and_delete_race_{generate_random_string()}"
>>>>>>> 0f6c9b6a
    dst_table_name = f"{table_name}_dst"
    keeper_path = f"/clickhouse/test_{table_name}"
    files_path = f"{table_name}_data"
    files_to_generate = 1000
<<<<<<< HEAD

    node1.query(f"DROP DATABASE IF EXISTS {db_name}")
    node2.query(f"DROP DATABASE IF EXISTS {db_name}")

    node1.query(
        f"CREATE DATABASE {db_name} ENGINE=Replicated('/clickhouse/databases/replicateddb2', 'shard1', 'node1')"
    )
    node2.query(
        f"CREATE DATABASE {db_name} ENGINE=Replicated('/clickhouse/databases/replicateddb2', 'shard1', 'node2')"
    )

    create_table(
        started_cluster,
        node1,
        table_name,
        "ordered",
        files_path,
        additional_settings={"keeper_path": keeper_path, "buckets": 3},
        database_name=db_name,
    )

    zk = started_cluster.get_kazoo_client("zoo1")
    registry, stat = zk.get(f"{keeper_path}/registry/")

    uuid1 = node1.query(
        f"SELECT uuid FROM system.tables WHERE database = '{db_name}' and table = '{table_name}'"
    ).strip()
    assert uuid1 in str(registry)

    expected = [f"0\\nnode1\\n{uuid1}\\n", f"0\\nnode2\\n{uuid1}\\n"]

    for elem in expected:
        assert elem in str(registry)

    total_values = generate_random_files(
        started_cluster, files_path, files_to_generate, start_ind=0, row_num=1
    )

    create_mv(node1, f"{db_name}.{table_name}", dst_table_name)
    create_mv(node2, f"{db_name}.{table_name}", dst_table_name)

    def get_count():
        return int(
            node1.query(
                f"SELECT count() FROM clusterAllReplicas(cluster, default.{dst_table_name})"
            )
        )

    expected_rows = files_to_generate
    for _ in range(20):
        if expected_rows == get_count():
            break
        time.sleep(1)
    assert expected_rows == get_count()

    table_name_2 = f"test_registry_{uuid.uuid4().hex[:8]}_2"
    create_table(
        started_cluster,
        node1,
        table_name_2,
        "ordered",
        files_path,
        additional_settings={"keeper_path": keeper_path, "buckets": 3},
        database_name=db_name,
    )

    registry, stat = zk.get(f"{keeper_path}/registry/")

    uuid2 = node1.query(
        f"SELECT uuid FROM system.tables WHERE database = '{db_name}' and table = '{table_name_2}'"
    ).strip()

    assert uuid1 in str(registry)
    assert uuid2 in str(registry)

    expected = [
        f"0\\nnode1\\n{uuid1}\\n",
        f"0\\nnode2\\n{uuid1}\\n",
        f"0\\nnode1\\n{uuid2}\\n",
        f"0\\nnode2\\n{uuid2}\\n",
    ]

    for elem in expected:
        assert elem in str(registry)

    node1.restart_clickhouse()
    node2.restart_clickhouse()

    registry, stat = zk.get(f"{keeper_path}/registry/")

    assert uuid1 in str(registry)
    assert uuid2 in str(registry)

    node1.query(f"DROP TABLE {db_name}.{table_name_2} SYNC")

    assert zk.exists(keeper_path) is not None
    registry, stat = zk.get(f"{keeper_path}/registry/")

    assert uuid1 in str(registry)
    assert uuid2 not in str(registry)

    expected = [
        f"0\\nnode1\\n{uuid1}\\n",
        f"0\\nnode2\\n{uuid1}\\n",
    ]

    for elem in expected:
        assert elem in str(registry)

    node1.query(f"DROP TABLE {db_name}.{table_name} SYNC")

    assert zk.exists(keeper_path) is None
=======
    row_num = 10

    for instance in [node, node_2]:
        create_table(
            started_cluster,
            instance,
            table_name,
            "unordered",
            files_path,
            additional_settings={
                "keeper_path": keeper_path,
                "tracked_files_limit": 1,
                "polling_max_timeout_ms": 0,
                "processing_threads_num": 1,
                "polling_min_timeout_ms": 200,
                "cleanup_interval_min_ms": 0,
                "cleanup_interval_max_ms": 0,
                "polling_backoff_ms": 100,
                "after_processing": "delete",
            },
        )

    threads = 6
    total_rows = row_num * files_to_generate * (threads + 1)

    busy_pool = Pool(threads)

    def generate(_):
        generate_random_files(
            started_cluster,
            files_path,
            files_to_generate,
            row_num=row_num,
            use_random_names=True,
        )

    generate(0)

    p = busy_pool.map_async(generate, range(threads))

    create_mv(node, table_name, dst_table_name)
    time.sleep(2)
    create_mv(node_2, table_name, dst_table_name)

    p.wait()

    def get_count(node, table_name):
        return int(run_query(node, f"SELECT count() FROM {table_name}"))

    for _ in range(150):
        if (
            get_count(node, dst_table_name) + get_count(node_2, dst_table_name)
        ) == total_rows:
            break
        time.sleep(1)

    assert (
        get_count(node, dst_table_name) + get_count(node_2, dst_table_name)
        == total_rows
    )

    get_query = f"SELECT column1, column2, column3 FROM {dst_table_name}"
    res1 = [list(map(int, l.split())) for l in run_query(node, get_query).splitlines()]
    res2 = [
        list(map(int, l.split())) for l in run_query(node_2, get_query).splitlines()
    ]

    logging.debug(
        f"res1 size: {len(res1)}, res2 size: {len(res2)}, total_rows: {total_rows}"
    )

    assert len(res1) + len(res2) == total_rows
    assert node.contains_in_log(
        "because of the race with list & delete"
    ) or node_2.contains_in_log("because of the race with list & delete")
>>>>>>> 0f6c9b6a
<|MERGE_RESOLUTION|>--- conflicted
+++ resolved
@@ -2317,14 +2317,6 @@
         check_string_settings(node, string_settings)
 
 
-<<<<<<< HEAD
-def test_registry(started_cluster):
-    node1 = started_cluster.instances["node1"]
-    node2 = started_cluster.instances["node2"]
-
-    table_name = f"test_registry_{uuid.uuid4().hex[:8]}"
-    db_name = f"db_{table_name}"
-=======
 def test_list_and_delete_race(started_cluster):
     node = started_cluster.instances["instance"]
     if node.is_built_with_sanitizer():
@@ -2332,125 +2324,10 @@
         return
     node_2 = started_cluster.instances["instance2"]
     table_name = f"list_and_delete_race_{generate_random_string()}"
->>>>>>> 0f6c9b6a
     dst_table_name = f"{table_name}_dst"
     keeper_path = f"/clickhouse/test_{table_name}"
     files_path = f"{table_name}_data"
     files_to_generate = 1000
-<<<<<<< HEAD
-
-    node1.query(f"DROP DATABASE IF EXISTS {db_name}")
-    node2.query(f"DROP DATABASE IF EXISTS {db_name}")
-
-    node1.query(
-        f"CREATE DATABASE {db_name} ENGINE=Replicated('/clickhouse/databases/replicateddb2', 'shard1', 'node1')"
-    )
-    node2.query(
-        f"CREATE DATABASE {db_name} ENGINE=Replicated('/clickhouse/databases/replicateddb2', 'shard1', 'node2')"
-    )
-
-    create_table(
-        started_cluster,
-        node1,
-        table_name,
-        "ordered",
-        files_path,
-        additional_settings={"keeper_path": keeper_path, "buckets": 3},
-        database_name=db_name,
-    )
-
-    zk = started_cluster.get_kazoo_client("zoo1")
-    registry, stat = zk.get(f"{keeper_path}/registry/")
-
-    uuid1 = node1.query(
-        f"SELECT uuid FROM system.tables WHERE database = '{db_name}' and table = '{table_name}'"
-    ).strip()
-    assert uuid1 in str(registry)
-
-    expected = [f"0\\nnode1\\n{uuid1}\\n", f"0\\nnode2\\n{uuid1}\\n"]
-
-    for elem in expected:
-        assert elem in str(registry)
-
-    total_values = generate_random_files(
-        started_cluster, files_path, files_to_generate, start_ind=0, row_num=1
-    )
-
-    create_mv(node1, f"{db_name}.{table_name}", dst_table_name)
-    create_mv(node2, f"{db_name}.{table_name}", dst_table_name)
-
-    def get_count():
-        return int(
-            node1.query(
-                f"SELECT count() FROM clusterAllReplicas(cluster, default.{dst_table_name})"
-            )
-        )
-
-    expected_rows = files_to_generate
-    for _ in range(20):
-        if expected_rows == get_count():
-            break
-        time.sleep(1)
-    assert expected_rows == get_count()
-
-    table_name_2 = f"test_registry_{uuid.uuid4().hex[:8]}_2"
-    create_table(
-        started_cluster,
-        node1,
-        table_name_2,
-        "ordered",
-        files_path,
-        additional_settings={"keeper_path": keeper_path, "buckets": 3},
-        database_name=db_name,
-    )
-
-    registry, stat = zk.get(f"{keeper_path}/registry/")
-
-    uuid2 = node1.query(
-        f"SELECT uuid FROM system.tables WHERE database = '{db_name}' and table = '{table_name_2}'"
-    ).strip()
-
-    assert uuid1 in str(registry)
-    assert uuid2 in str(registry)
-
-    expected = [
-        f"0\\nnode1\\n{uuid1}\\n",
-        f"0\\nnode2\\n{uuid1}\\n",
-        f"0\\nnode1\\n{uuid2}\\n",
-        f"0\\nnode2\\n{uuid2}\\n",
-    ]
-
-    for elem in expected:
-        assert elem in str(registry)
-
-    node1.restart_clickhouse()
-    node2.restart_clickhouse()
-
-    registry, stat = zk.get(f"{keeper_path}/registry/")
-
-    assert uuid1 in str(registry)
-    assert uuid2 in str(registry)
-
-    node1.query(f"DROP TABLE {db_name}.{table_name_2} SYNC")
-
-    assert zk.exists(keeper_path) is not None
-    registry, stat = zk.get(f"{keeper_path}/registry/")
-
-    assert uuid1 in str(registry)
-    assert uuid2 not in str(registry)
-
-    expected = [
-        f"0\\nnode1\\n{uuid1}\\n",
-        f"0\\nnode2\\n{uuid1}\\n",
-    ]
-
-    for elem in expected:
-        assert elem in str(registry)
-
-    node1.query(f"DROP TABLE {db_name}.{table_name} SYNC")
-
-    assert zk.exists(keeper_path) is None
-=======
     row_num = 10
 
     for instance in [node, node_2]:
@@ -2526,4 +2403,127 @@
     assert node.contains_in_log(
         "because of the race with list & delete"
     ) or node_2.contains_in_log("because of the race with list & delete")
->>>>>>> 0f6c9b6a
+
+
+def test_registry(started_cluster):
+    node1 = started_cluster.instances["node1"]
+    node2 = started_cluster.instances["node2"]
+
+    table_name = f"test_registry_{uuid.uuid4().hex[:8]}"
+    db_name = f"db_{table_name}"
+    dst_table_name = f"{table_name}_dst"
+    keeper_path = f"/clickhouse/test_{table_name}"
+    files_path = f"{table_name}_data"
+    files_to_generate = 1000
+
+    node1.query(f"DROP DATABASE IF EXISTS {db_name}")
+    node2.query(f"DROP DATABASE IF EXISTS {db_name}")
+
+    node1.query(
+        f"CREATE DATABASE {db_name} ENGINE=Replicated('/clickhouse/databases/replicateddb', 'shard1', 'node1')"
+    )
+    node2.query(
+        f"CREATE DATABASE {db_name} ENGINE=Replicated('/clickhouse/databases/replicateddb', 'shard1', 'node2')"
+    )
+
+    create_table(
+        started_cluster,
+        node1,
+        table_name,
+        "ordered",
+        files_path,
+        additional_settings={"keeper_path": keeper_path, "buckets": 3},
+        database_name=db_name,
+    )
+
+    zk = started_cluster.get_kazoo_client("zoo1")
+    registry, stat = zk.get(f"{keeper_path}/registry/")
+
+    uuid1 = node1.query(
+        f"SELECT uuid FROM system.tables WHERE database = '{db_name}' and table = '{table_name}'"
+    ).strip()
+    assert uuid1 in str(registry)
+
+    expected = [f"0\\nnode1\\n{uuid1}\\n", f"0\\nnode2\\n{uuid1}\\n"]
+
+    for elem in expected:
+        assert elem in str(registry)
+
+    total_values = generate_random_files(
+        started_cluster, files_path, files_to_generate, start_ind=0, row_num=1
+    )
+
+    create_mv(node1, f"{db_name}.{table_name}", dst_table_name)
+    create_mv(node2, f"{db_name}.{table_name}", dst_table_name)
+
+    def get_count():
+        return int(
+            node1.query(
+                f"SELECT count() FROM clusterAllReplicas(cluster, default.{dst_table_name})"
+            )
+        )
+
+    expected_rows = files_to_generate
+    for _ in range(20):
+        if expected_rows == get_count():
+            break
+        time.sleep(1)
+    assert expected_rows == get_count()
+
+    table_name_2 = f"test_registry_{uuid.uuid4().hex[:8]}_2"
+    create_table(
+        started_cluster,
+        node1,
+        table_name_2,
+        "ordered",
+        files_path,
+        additional_settings={"keeper_path": keeper_path, "buckets": 3},
+        database_name=db_name,
+    )
+
+    registry, stat = zk.get(f"{keeper_path}/registry/")
+
+    uuid2 = node1.query(
+        f"SELECT uuid FROM system.tables WHERE database = '{db_name}' and table = '{table_name_2}'"
+    ).strip()
+
+    assert uuid1 in str(registry)
+    assert uuid2 in str(registry)
+
+    expected = [
+        f"0\\nnode1\\n{uuid1}\\n",
+        f"0\\nnode2\\n{uuid1}\\n",
+        f"0\\nnode1\\n{uuid2}\\n",
+        f"0\\nnode2\\n{uuid2}\\n",
+    ]
+
+    for elem in expected:
+        assert elem in str(registry)
+
+    node1.restart_clickhouse()
+    node2.restart_clickhouse()
+
+    registry, stat = zk.get(f"{keeper_path}/registry/")
+
+    assert uuid1 in str(registry)
+    assert uuid2 in str(registry)
+
+    node1.query(f"DROP TABLE {db_name}.{table_name_2} SYNC")
+
+    assert zk.exists(keeper_path) is not None
+    registry, stat = zk.get(f"{keeper_path}/registry/")
+
+    assert uuid1 in str(registry)
+    assert uuid2 not in str(registry)
+
+    expected = [
+        f"0\\nnode1\\n{uuid1}\\n",
+        f"0\\nnode2\\n{uuid1}\\n",
+    ]
+
+    for elem in expected:
+        assert elem in str(registry)
+
+    node1.query(f"DROP TABLE {db_name}.{table_name} SYNC")
+
+    assert zk.exists(keeper_path) is None