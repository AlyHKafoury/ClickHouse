--- conflicted
+++ resolved
@@ -3,12 +3,9 @@
     <profiles>
         <default>
             <allow_experimental_database_materialize_mysql>1</allow_experimental_database_materialize_mysql>
-<<<<<<< HEAD
             <allow_introspection_functions>1</allow_introspection_functions>
             <optimize_on_insert>0</optimize_on_insert>
-=======
             <default_database_engine>Ordinary</default_database_engine>
->>>>>>> def080c8
         </default>
     </profiles>
 
