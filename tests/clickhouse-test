--- conflicted
+++ resolved
@@ -1663,19 +1663,9 @@
         for path in glob.glob(self.fatal_sanitizer_prefix + "*"):
             with open(path, "rb") as stream:
                 content = str(stream.read(), errors="replace", encoding="utf-8")
-<<<<<<< HEAD
-                content = "\n".join(
-                    filter(
-                        lambda l: "ASan doesn't fully support makecontext/swapcontext functions and may produce false positives in some cases!"
-                        not in l,
-                        content.splitlines(),
-                    )
-                )
-=======
                 def ignore_sanitizer_line(line):
                     return any(filter(lambda exception: exception in line, IGNORED_SANITIZER_ERRORS))
                 content = "\n".join(filter(lambda line: not ignore_sanitizer_line(line), content.splitlines())).strip()
->>>>>>> e46822d8
                 if content:
                     stderr += f"Path: {path}\n"
                     stderr += content
