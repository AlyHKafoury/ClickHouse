--- conflicted
+++ resolved
@@ -608,11 +608,9 @@
         "enable_memory_bound_merging_of_aggregation_results": lambda: random.randint(
             0, 1
         ),
-<<<<<<< HEAD
         "min_count_to_compile_expression": lambda: random.choice([0, 3]),
         "min_count_to_compile_aggregate_expression": lambda: random.choice([0, 3]),
         "min_count_to_compile_sort_description": lambda: random.choice([0, 3]),
-=======
         "session_timezone": lambda: random.choice(
             [
                 # special non-deterministic around 1970 timezone, see [1].
@@ -626,7 +624,6 @@
                 get_localzone(),
             ]
         ),
->>>>>>> 7359a810
     }
 
     @staticmethod
