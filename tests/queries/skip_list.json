--- conflicted
+++ resolved
@@ -521,13 +521,10 @@
         "01915_create_or_replace_dictionary",
         "01913_names_of_tuple_literal",
         "01925_merge_prewhere_table",
-<<<<<<< HEAD
-        "01925_test_group_by_const_consistency"
-=======
+        "01925_test_group_by_const_consistency",
         "01932_null_valid_identifier",
         "01934_constexpr_aggregate_function_parameters",
         "01932_alter_index_with_order"
->>>>>>> edce7780
     ],
     "parallel":
     [
