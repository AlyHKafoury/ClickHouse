#!/usr/bin/env bash

CURDIR=$(cd "$(dirname "${BASH_SOURCE[0]}")" && pwd)
# shellcheck source=../shell_config.sh
. "$CURDIR"/../shell_config.sh

$CLICKHOUSE_CLIENT -q "select x + 1 from (select y + 2 as x from (select dummy + 3 as y)) settings query_plan_max_optimizations_to_apply = 1" 2>&1 |
     grep -o "Too many optimizations applied to query plan"

echo "> sipHash should be calculated after filtration"
$CLICKHOUSE_CLIENT -q "explain actions = 1 select sum(x), sum(y) from (select sipHash64(number) as x, bitAnd(number, 1024) as y from numbers_mt(1000000000) limit 1000000000) where y = 0" | grep -o "FUNCTION sipHash64\|Filter column: equals"
echo "> sorting steps should know about limit"
$CLICKHOUSE_CLIENT -q "explain actions = 1 select number from (select number from numbers(500000000) order by -number) limit 10" | grep -o "Sorting\|Limit 10"

echo "-- filter push down --"
echo "> filter should be pushed down after aggregating"
$CLICKHOUSE_CLIENT -q "
    explain select * from (select sum(x), y from (
        select number as x, number + 1 as y from numbers(10)) group by y
    ) where y != 0
    settings enable_optimize_predicate_expression=0" | grep -o "Aggregating\|Filter"
$CLICKHOUSE_CLIENT -q "
    select s, y from (select sum(x) as s, y from (
        select number as x, number + 1 as y from numbers(10)) group by y
    ) where y != 0 order by s, y
    settings enable_optimize_predicate_expression=0"

echo "> filter should be pushed down after aggregating, column after aggregation is const"
$CLICKHOUSE_CLIENT --enable_analyzer=0 -q "
    explain actions = 1 select s, y, y != 0 from (select sum(x) as s, y from (
        select number as x, number + 1 as y from numbers(10)) group by y
    ) where y != 0
    settings enable_optimize_predicate_expression=0" | grep -o "Aggregating\|Filter\|COLUMN Const(UInt8) -> notEquals(y, 0)"
echo "> (analyzer) filter should be pushed down after aggregating, column after aggregation is const"
$CLICKHOUSE_CLIENT --enable_analyzer=1 -q "
    explain actions = 1 select s, y, y != 0 from (select sum(x) as s, y from (
        select number as x, number + 1 as y from numbers(10)) group by y
    ) where y != 0
    settings enable_optimize_predicate_expression=0" | grep -o "Aggregating\|Filter\|COLUMN Const(UInt8) -> notEquals(__table1.y, 0_UInt8)"
$CLICKHOUSE_CLIENT -q "
    select s, y, y != 0 from (select sum(x) as s, y from (
        select number as x, number + 1 as y from numbers(10)) group by y
    ) where y != 0 order by s, y, y != 0
    settings enable_optimize_predicate_expression=0"

echo "> one condition of filter should be pushed down after aggregating, other condition is aliased"
$CLICKHOUSE_CLIENT --enable_analyzer=0 -q "
    explain actions = 1 select s, y from (
        select sum(x) as s, y from (select number as x, number + 1 as y from numbers(10)) group by y
    ) where y != 0 and s != 4
    settings enable_optimize_predicate_expression=0" |
    grep -o "Aggregating\|Filter column\|Filter column: notEquals(y, 0)\|ALIAS notEquals(s, 4) :: 4 -> and(notEquals(y, 0), notEquals(s, 4)) UInt8 : 2"
echo "> (analyzer) one condition of filter should be pushed down after aggregating, other condition is aliased"
$CLICKHOUSE_CLIENT --enable_analyzer=1 -q "
    explain actions = 1 select s, y from (
        select sum(x) as s, y from (select number as x, number + 1 as y from numbers(10)) group by y
    ) where y != 0 and s != 4
    settings enable_optimize_predicate_expression=0" |
        grep -o "Aggregating\|Filter column\|Filter column: notEquals(__table1.y, 0_UInt8)\|ALIAS notEquals(__table1.s, 4_UInt8) :: 1 -> and(notEquals(__table1.y, 0_UInt8), notEquals(__table1.s, 4_UInt8))"
$CLICKHOUSE_CLIENT -q "
    select s, y from (
        select sum(x) as s, y from (select number as x, number + 1 as y from numbers(10)) group by y
    ) where y != 0 and s != 4 order by s, y
    settings enable_optimize_predicate_expression=0"

echo "> one condition of filter should be pushed down after aggregating, other condition is cast"
$CLICKHOUSE_CLIENT --enable_analyzer=0 -q "
    explain actions = 1 select s, y from (
        select sum(x) as s, y from (select number as x, number + 1 as y from numbers(10)) group by y
    ) where y != 0 and s - 4
    settings enable_optimize_predicate_expression=0" |
    grep -o "Aggregating\|Filter column\|Filter column: notEquals(y, 0)\|FUNCTION and(minus(s, 4) :: 5, 1 :: 3) -> and(notEquals(y, 0), minus(s, 4))"
echo "> (analyzer) one condition of filter should be pushed down after aggregating, other condition is cast"
$CLICKHOUSE_CLIENT --enable_analyzer=1 -q "
    explain actions = 1 select s, y from (
        select sum(x) as s, y from (select number as x, number + 1 as y from numbers(10)) group by y
    ) where y != 0 and s - 4
    settings enable_optimize_predicate_expression=0" |
        grep -o "Aggregating\|Filter column\|Filter column: notEquals(__table1.y, 0_UInt8)\|FUNCTION and(minus(__table1.s, 4_UInt8) :: 1, 1 :: 3) -> and(notEquals(__table1.y, 0_UInt8), minus(__table1.s, 4_UInt8))"
$CLICKHOUSE_CLIENT -q "
    select s, y from (
        select sum(x) as s, y from (select number as x, number + 1 as y from numbers(10)) group by y
    ) where y != 0 and s - 4 order by s, y
    settings enable_optimize_predicate_expression=0"

echo "> one condition of filter should be pushed down after aggregating, other two conditions are ANDed"
$CLICKHOUSE_CLIENT --enable_analyzer=0 --convert_query_to_cnf=0 -q "
    explain actions = 1 select s, y from (
        select sum(x) as s, y from (select number as x, number + 1 as y from numbers(10)) group by y
    ) where y != 0 and s - 8 and s - 4
    settings enable_optimize_predicate_expression=0" |
    grep -o "Aggregating\|Filter column\|Filter column: notEquals(y, 0)\|FUNCTION and(minus(s, 8) :: 3, minus(s, 4) :: 5) -> and(notEquals(y, 0), minus(s, 8), minus(s, 4))"
echo "> (analyzer) one condition of filter should be pushed down after aggregating, other two conditions are ANDed"
$CLICKHOUSE_CLIENT --enable_analyzer=1 --convert_query_to_cnf=0 -q "
    explain actions = 1 select s, y from (
        select sum(x) as s, y from (select number as x, number + 1 as y from numbers(10)) group by y
    ) where y != 0 and s - 8 and s - 4
    settings enable_optimize_predicate_expression=0" |
        grep -o "Aggregating\|Filter column\|Filter column: notEquals(__table1.y, 0_UInt8)\|FUNCTION and(minus(__table1.s, 8_UInt8) :: 3, minus(__table1.s, 4_UInt8) :: 5) -> and(notEquals(__table1.y, 0_UInt8), minus(__table1.s, 8_UInt8), minus(__table1.s, 4_UInt8))"
$CLICKHOUSE_CLIENT -q "
    select s, y from (
        select sum(x) as s, y from (select number as x, number + 1 as y from numbers(10)) group by y
    ) where y != 0 and s - 8 and s - 4 order by s, y
    settings enable_optimize_predicate_expression=0"

echo "> two conditions of filter should be pushed down after aggregating and ANDed, one condition is aliased"
$CLICKHOUSE_CLIENT --enable_analyzer=0 --convert_query_to_cnf=0 -q "
    explain actions = 1 select s, y from (
        select sum(x) as s, y from (select number as x, number + 1 as y from numbers(10)) group by y
    ) where y != 0 and s != 8 and y - 4
    settings enable_optimize_predicate_expression=0" |
    grep -o "Aggregating\|Filter column\|Filter column: and(notEquals(y, 0), minus(y, 4))\|ALIAS notEquals(s, 8) :: 4 -> and(notEquals(y, 0), notEquals(s, 8), minus(y, 4))"
echo "> (analyzer) two conditions of filter should be pushed down after aggregating and ANDed, one condition is aliased"
$CLICKHOUSE_CLIENT --enable_analyzer=1 --convert_query_to_cnf=0 -q "
    explain actions = 1 select s, y from (
        select sum(x) as s, y from (select number as x, number + 1 as y from numbers(10)) group by y
    ) where y != 0 and s != 8 and y - 4
    settings enable_optimize_predicate_expression=0" |
    grep -o "Aggregating\|Filter column\|Filter column: and(notEquals(__table1.y, 0_UInt8), minus(__table1.y, 4_UInt8))\|ALIAS notEquals(__table1.s, 8_UInt8) :: 1 -> and(notEquals(__table1.y, 0_UInt8), notEquals(__table1.s, 8_UInt8), minus(__table1.y, 4_UInt8))"
$CLICKHOUSE_CLIENT -q "
    select s, y from (
        select sum(x) as s, y from (select number as x, number + 1 as y from numbers(10)) group by y
    ) where y != 0 and s != 8 and y - 4 order by s, y
    settings enable_optimize_predicate_expression=0"

echo "> filter is split, one part is filtered before ARRAY JOIN"
$CLICKHOUSE_CLIENT --enable_analyzer=0  -q "
    explain actions = 1 select x, y from (
        select range(number) as x, number + 1 as y from numbers(3)
    ) array join x where y != 2 and x != 0" |
    grep -o "Filter column: and(notEquals(y, 2), notEquals(x, 0))\|ARRAY JOIN x\|Filter column: notEquals(y, 2)"
echo "> (analyzer) filter is split, one part is filtered before ARRAY JOIN"
$CLICKHOUSE_CLIENT --enable_analyzer=1 -q "
    explain actions = 1 select x, y from (
        select range(number) as x, number + 1 as y from numbers(3)
    ) array join x where y != 2 and x != 0" |
    grep -o "Filter column: and(notEquals(__table2.y, 2_UInt8), notEquals(__array_join_exp_1, 0_UInt8))\|ARRAY JOIN __array_join_exp_1\|Filter column: notEquals(__table2.y, 2_UInt8)"
$CLICKHOUSE_CLIENT -q "
    select x, y from (
        select range(number) as x, number + 1 as y from numbers(3)
    ) array join x where y != 2 and x != 0 order by x, y"

# echo "> filter is split, one part is filtered before Aggregating and Cube"
# $CLICKHOUSE_CLIENT -q "
#     explain actions = 1 select * from (
#         select sum(x) as s, x, y from (select number as x, number + 1 as y from numbers(10)) group by x, y　with cube
#     ) where y != 0 and s != 4
#     settings enable_optimize_predicate_expression=0" |
#     grep -o "Cube\|Aggregating\|Filter column: notEquals(y, 0)"
# $CLICKHOUSE_CLIENT -q "
#     select s, x, y from (
#         select sum(x) as s, x, y from (select number as x, number + 1 as y from numbers(10)) group by x, y　with cube
#     ) where y != 0 and s != 4 order by s, x, y
#     settings enable_optimize_predicate_expression=0"

echo "> filter is pushed down before Distinct"
$CLICKHOUSE_CLIENT --enable_analyzer=0 -q "
    explain actions = 1 select x, y from (
        select distinct x, y from (select number % 2 as x, number % 3 as y from numbers(10))
    ) where y != 2
    settings enable_optimize_predicate_expression=0" |
    grep -o "Distinct\|Filter column: notEquals(y, 2)"
echo "> (analyzer) filter is pushed down before Distinct"
$CLICKHOUSE_CLIENT --enable_analyzer=1 -q "
    explain actions = 1 select x, y from (
        select distinct x, y from (select number % 2 as x, number % 3 as y from numbers(10))
    ) where y != 2
    settings enable_optimize_predicate_expression=0" |
    grep -o "Distinct\|Filter column: notEquals(__table1.y, 2_UInt8)"
$CLICKHOUSE_CLIENT -q "
    select x, y from (
        select distinct x, y from (select number % 2 as x, number % 3 as y from numbers(10))
    ) where y != 2 order by x, y
    settings enable_optimize_predicate_expression=0"

echo "> filter is pushed down before sorting steps"
$CLICKHOUSE_CLIENT --enable_analyzer=0 --convert_query_to_cnf=0 -q "
    explain actions = 1 select x, y from (
        select number % 2 as x, number % 3 as y from numbers(6) order by y desc
    ) where x != 0 and y != 0
    settings enable_optimize_predicate_expression = 0" |
    grep -o "Sorting\|Filter column: and(notEquals(x, 0), notEquals(y, 0))"
echo "> (analyzer) filter is pushed down before sorting steps"
$CLICKHOUSE_CLIENT --enable_analyzer=1 --convert_query_to_cnf=0 -q "
    explain actions = 1 select x, y from (
        select number % 2 as x, number % 3 as y from numbers(6) order by y desc
    ) where x != 0 and y != 0
    settings enable_optimize_predicate_expression = 0" |
    grep -o "Sorting\|Filter column: and(notEquals(__table1.x, 0_UInt8), notEquals(__table1.y, 0_UInt8))"
$CLICKHOUSE_CLIENT -q "
    select x, y from (
        select number % 2 as x, number % 3 as y from numbers(6) order by y desc
    ) where x != 0 and y != 0
    settings enable_optimize_predicate_expression = 0"

echo "> filter is pushed down before TOTALS HAVING and aggregating"
$CLICKHOUSE_CLIENT --enable_analyzer=0 -q "
    explain actions = 1 select * from (
        select y, sum(x) from (select number as x, number % 4 as y from numbers(10)) group by y with totals
    ) where y != 2
    settings enable_optimize_predicate_expression=0" |
    grep -o "TotalsHaving\|Aggregating\|Filter column: notEquals(y, 2)"
echo "> (analyzer) filter is pushed down before TOTALS HAVING and aggregating"
$CLICKHOUSE_CLIENT --enable_analyzer=1 -q "
    explain actions = 1 select * from (
        select y, sum(x) from (select number as x, number % 4 as y from numbers(10)) group by y with totals
    ) where y != 2
    settings enable_optimize_predicate_expression=0" |
    grep -o "TotalsHaving\|Aggregating\|Filter column: notEquals(__table1.y, 2_UInt8)"
$CLICKHOUSE_CLIENT -q "
    select * from (
        select y, sum(x) from (select number as x, number % 4 as y from numbers(10)) group by y with totals
    ) where y != 2"

echo "> filter is pushed down before CreatingSets"
$CLICKHOUSE_CLIENT -q "
    explain select number from (
        select number from numbers(5) where number in (select 1 + number from numbers(3))
    ) where number != 2 settings enable_optimize_predicate_expression=0" |
    grep -o "CreatingSets\|Filter"
$CLICKHOUSE_CLIENT -q "
    select number from (
        select number from numbers(5) where number in (select 1 + number from numbers(3))
    ) where number != 2 settings enable_optimize_predicate_expression=0"

# `query_plan_join_swap_table = 0` below to fix the query plan
echo "> one condition of filter is pushed down before LEFT JOIN"
$CLICKHOUSE_CLIENT --enable_analyzer=0 -q "
    explain actions = 1
    select number as a, r.b from numbers(4) as l any left join (
        select number + 2 as b from numbers(3)
<<<<<<< HEAD
    ) as r on a = r.b where a != 1 and b != 2 settings enable_optimize_predicate_expression = 0" |
    grep -o "  Join\|Filter column: notEquals(number, 1)"
=======
    ) as r on a = r.b where a != 1 and b != 2 settings enable_optimize_predicate_expression = 0, query_plan_join_swap_table = 0" |
    grep -o "Join\|Filter column: notEquals(number, 1)"
>>>>>>> ed779e69
echo "> (analyzer) one condition of filter is pushed down before LEFT JOIN"
$CLICKHOUSE_CLIENT --enable_analyzer=1 -q "
    explain actions = 1
    select number as a, r.b from numbers(4) as l any left join (
        select number + 2 as b from numbers(3)
<<<<<<< HEAD
    ) as r on a = r.b where a != 1 and b != 2 settings enable_optimize_predicate_expression = 0" |
    grep -o "  Join\|Filter column: notEquals(__table1.number, 1_UInt8)"
=======
    ) as r on a = r.b where a != 1 and b != 2 settings enable_optimize_predicate_expression = 0, query_plan_join_swap_table = 0" |
    grep -o "Join\|Filter column: notEquals(__table1.number, 1_UInt8)"
>>>>>>> ed779e69
$CLICKHOUSE_CLIENT -q "
    select number as a, r.b from numbers(4) as l any left join (
        select number + 2 as b from numbers(3)
    ) as r on a = r.b where a != 1 and b != 2 settings enable_optimize_predicate_expression = 0, query_plan_join_swap_table = 0" | sort

echo "> one condition of filter is pushed down before INNER JOIN"
$CLICKHOUSE_CLIENT --enable_analyzer=0 -q "
    explain actions = 1
    select number as a, r.b from numbers(4) as l any inner join (
        select number + 2 as b from numbers(3)
<<<<<<< HEAD
    ) as r on a = r.b where a != 1 and b != 2 settings enable_optimize_predicate_expression = 0" |
    grep -o "  Join\|Filter column: and(notEquals(number, 1), notEquals(number, 2))\|Filter column: and(notEquals(b, 2), notEquals(b, 1))"
=======
    ) as r on a = r.b where a != 1 and b != 2 settings enable_optimize_predicate_expression = 0, query_plan_join_swap_table = 0" |
    grep -o "Join\|Filter column: and(notEquals(number, 1), notEquals(number, 2))\|Filter column: and(notEquals(b, 2), notEquals(b, 1))"
>>>>>>> ed779e69
echo "> (analyzer) one condition of filter is pushed down before INNER JOIN"
$CLICKHOUSE_CLIENT --enable_analyzer=1 -q "
    explain actions = 1
    select number as a, r.b from numbers(4) as l any inner join (
        select number + 2 as b from numbers(3)
<<<<<<< HEAD
    ) as r on a = r.b where a != 1 and b != 2 settings enable_optimize_predicate_expression = 0" |
        grep -o "  Join\|Filter column: and(notEquals(__table1.number, 1_UInt8), notEquals(__table1.number, 2_UInt8))\|Filter column: and(notEquals(__table2.b, 2_UInt8), notEquals(__table2.b, 1_UInt8))"
=======
    ) as r on a = r.b where a != 1 and b != 2 settings enable_optimize_predicate_expression = 0, query_plan_join_swap_table = 0" |
        grep -o "Join\|Filter column: and(notEquals(__table1.number, 1_UInt8), notEquals(__table1.number, 2_UInt8))\|Filter column: and(notEquals(__table2.b, 2_UInt8), notEquals(__table2.b, 1_UInt8))"
>>>>>>> ed779e69
$CLICKHOUSE_CLIENT -q "
    select number as a, r.b from numbers(4) as l any inner join (
        select number + 2 as b from numbers(3)
    ) as r on a = r.b where a != 1 and b != 2 settings enable_optimize_predicate_expression = 0, query_plan_join_swap_table = 0"

echo "> filter is pushed down before UNION"
$CLICKHOUSE_CLIENT -q "
    explain select a, b from (
        select number + 1 as a, number + 2 as b from numbers(2) union all select number + 1 as b, number + 2 as a from numbers(2)
    ) where a != 1 settings enable_optimize_predicate_expression = 0" |
    grep -o "Union\|Filter"
$CLICKHOUSE_CLIENT -q "
    select a, b from (
        select number + 1 as a, number + 2 as b from numbers(2) union all select number + 1 as b, number + 2 as a from numbers(2)
    ) where a != 1 settings enable_optimize_predicate_expression = 0"

echo "> function calculation should be done after sorting and limit (if possible)"
echo "> Expression should be divided into two subexpressions and only one of them should be moved after Sorting"
$CLICKHOUSE_CLIENT --enable_analyzer=0 -q "
    explain actions = 1 select number as n, sipHash64(n) from numbers(100) order by number + 1 limit 5" |
    sed 's/^ *//g' | grep -o "^ *\(Expression (.*Before ORDER BY.*)\|Sorting\|FUNCTION \w\+\)"
echo "> (analyzer) function calculation should be done after sorting and limit (if possible)"
echo "> Expression should be divided into two subexpressions and only one of them should be moved after Sorting"
$CLICKHOUSE_CLIENT --enable_analyzer=1 -q "
    explain actions = 1 select number as n, sipHash64(n) from numbers(100) order by number + 1 limit 5" |
    sed 's/^ *//g' | grep -o "^ *\(Expression (.*Before ORDER BY.*)\|Sorting\|FUNCTION \w\+\)"
echo "> this query should be executed without throwing an exception"
$CLICKHOUSE_CLIENT -q "
    select throwIf(number = 5) from (select * from numbers(10)) order by number limit 1"<|MERGE_RESOLUTION|>--- conflicted
+++ resolved
@@ -229,25 +229,15 @@
     explain actions = 1
     select number as a, r.b from numbers(4) as l any left join (
         select number + 2 as b from numbers(3)
-<<<<<<< HEAD
-    ) as r on a = r.b where a != 1 and b != 2 settings enable_optimize_predicate_expression = 0" |
+    ) as r on a = r.b where a != 1 and b != 2 settings enable_optimize_predicate_expression = 0, query_plan_join_swap_table = 0" |
     grep -o "  Join\|Filter column: notEquals(number, 1)"
-=======
-    ) as r on a = r.b where a != 1 and b != 2 settings enable_optimize_predicate_expression = 0, query_plan_join_swap_table = 0" |
-    grep -o "Join\|Filter column: notEquals(number, 1)"
->>>>>>> ed779e69
 echo "> (analyzer) one condition of filter is pushed down before LEFT JOIN"
 $CLICKHOUSE_CLIENT --enable_analyzer=1 -q "
     explain actions = 1
     select number as a, r.b from numbers(4) as l any left join (
         select number + 2 as b from numbers(3)
-<<<<<<< HEAD
-    ) as r on a = r.b where a != 1 and b != 2 settings enable_optimize_predicate_expression = 0" |
+    ) as r on a = r.b where a != 1 and b != 2 settings enable_optimize_predicate_expression = 0, query_plan_join_swap_table = 0" |
     grep -o "  Join\|Filter column: notEquals(__table1.number, 1_UInt8)"
-=======
-    ) as r on a = r.b where a != 1 and b != 2 settings enable_optimize_predicate_expression = 0, query_plan_join_swap_table = 0" |
-    grep -o "Join\|Filter column: notEquals(__table1.number, 1_UInt8)"
->>>>>>> ed779e69
 $CLICKHOUSE_CLIENT -q "
     select number as a, r.b from numbers(4) as l any left join (
         select number + 2 as b from numbers(3)
@@ -258,25 +248,15 @@
     explain actions = 1
     select number as a, r.b from numbers(4) as l any inner join (
         select number + 2 as b from numbers(3)
-<<<<<<< HEAD
-    ) as r on a = r.b where a != 1 and b != 2 settings enable_optimize_predicate_expression = 0" |
+    ) as r on a = r.b where a != 1 and b != 2 settings enable_optimize_predicate_expression = 0, query_plan_join_swap_table = 0" |
     grep -o "  Join\|Filter column: and(notEquals(number, 1), notEquals(number, 2))\|Filter column: and(notEquals(b, 2), notEquals(b, 1))"
-=======
-    ) as r on a = r.b where a != 1 and b != 2 settings enable_optimize_predicate_expression = 0, query_plan_join_swap_table = 0" |
-    grep -o "Join\|Filter column: and(notEquals(number, 1), notEquals(number, 2))\|Filter column: and(notEquals(b, 2), notEquals(b, 1))"
->>>>>>> ed779e69
 echo "> (analyzer) one condition of filter is pushed down before INNER JOIN"
 $CLICKHOUSE_CLIENT --enable_analyzer=1 -q "
     explain actions = 1
     select number as a, r.b from numbers(4) as l any inner join (
         select number + 2 as b from numbers(3)
-<<<<<<< HEAD
-    ) as r on a = r.b where a != 1 and b != 2 settings enable_optimize_predicate_expression = 0" |
+    ) as r on a = r.b where a != 1 and b != 2 settings enable_optimize_predicate_expression = 0, query_plan_join_swap_table = 0" |
         grep -o "  Join\|Filter column: and(notEquals(__table1.number, 1_UInt8), notEquals(__table1.number, 2_UInt8))\|Filter column: and(notEquals(__table2.b, 2_UInt8), notEquals(__table2.b, 1_UInt8))"
-=======
-    ) as r on a = r.b where a != 1 and b != 2 settings enable_optimize_predicate_expression = 0, query_plan_join_swap_table = 0" |
-        grep -o "Join\|Filter column: and(notEquals(__table1.number, 1_UInt8), notEquals(__table1.number, 2_UInt8))\|Filter column: and(notEquals(__table2.b, 2_UInt8), notEquals(__table2.b, 1_UInt8))"
->>>>>>> ed779e69
 $CLICKHOUSE_CLIENT -q "
     select number as a, r.b from numbers(4) as l any inner join (
         select number + 2 as b from numbers(3)
