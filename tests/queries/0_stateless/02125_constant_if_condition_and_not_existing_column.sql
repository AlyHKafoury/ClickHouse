--- conflicted
+++ resolved
@@ -11,12 +11,7 @@
 select if(toInt8(1), 42, y) from test;
 select if(toUInt8(toUInt8(0)), y, 42) from test;
 select if(cast(cast(0, 'UInt8'), 'UInt8'), y, 42) from test;
-<<<<<<< HEAD
 select if(cast('0', 'UInt8'), y, 42) from test;
 select if(_CAST(0, 'UInt8'), y, 42) from test;
-=======
-
 explain syntax select x, if((select hasColumnInTable(currentDatabase(), 'test', 'y')), y, x || '_')  from test;
-
->>>>>>> f3e669b0
 drop table if exists t;