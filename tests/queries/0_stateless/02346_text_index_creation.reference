--- conflicted
+++ resolved
@@ -13,11 +13,7 @@
 Types are incorrect.
 Same argument appears >1 times.
 Must be created on single column.
-<<<<<<< HEAD
 A column must not have >1 text index
 -- CREATE TABLE
 -- ALTER TABLE
-Must be created on String or FixedString or Array(String) or Array(FixedString) or LowCardinality(String) or LowCardinality(FixedString) columns.
-=======
-Must be created on String or FixedString or LowCardinality(String) or LowCardinality(FixedString) columns.
->>>>>>> 426c86a6
+Must be created on String or FixedString or LowCardinality(String) or LowCardinality(FixedString) columns.