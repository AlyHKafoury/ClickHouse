--- conflicted
+++ resolved
@@ -80,40 +80,21 @@
 INSERT INTO test_tab VALUES (1, 'Hello World', 'l', 'x') (2, 'Hello World', '', 'y');
 
 -- needle: non-const, replacement: const
-<<<<<<< HEAD
-SELECT replaceAll(haystack, needle, 'x') FROM test_tab;  -- { serverError ARGUMENT_OUT_OF_BOUND }
-SELECT replaceOne(haystack, needle, 'x') FROM test_tab;  -- { serverError ARGUMENT_OUT_OF_BOUND }
+SELECT replaceAll(haystack, needle, 'x') FROM test_tab;
+SELECT replaceOne(haystack, needle, 'x') FROM test_tab;
 SELECT replaceRegexpAll(haystack, needle, 'x') FROM test_tab;
 SELECT replaceRegexpOne(haystack, needle, 'x') FROM test_tab;
 
 -- needle: const, replacement: non-const
-SELECT replaceAll(haystack, '', replacement) FROM test_tab;  -- { serverError ARGUMENT_OUT_OF_BOUND }
-SELECT replaceOne(haystack, '', replacement) FROM test_tab;  -- { serverError ARGUMENT_OUT_OF_BOUND }
+SELECT replaceAll(haystack, '', replacement) FROM test_tab;
+SELECT replaceOne(haystack, '', replacement) FROM test_tab;
 SELECT replaceRegexpAll(haystack, '', replacement) FROM test_tab;
 SELECT replaceRegexpOne(haystack, '', replacement) FROM test_tab;
 
 -- needle: non-const, replacement: non-const
-SELECT replaceAll(haystack, needle, replacement) FROM test_tab;  -- { serverError ARGUMENT_OUT_OF_BOUND }
-SELECT replaceOne(haystack, needle, replacement) FROM test_tab;  -- { serverError ARGUMENT_OUT_OF_BOUND }
+SELECT replaceAll(haystack, needle, replacement) FROM test_tab;
+SELECT replaceOne(haystack, needle, replacement) FROM test_tab;
 SELECT replaceRegexpAll(haystack, needle, replacement) FROM test_tab;
 SELECT replaceRegexpOne(haystack, needle, replacement) FROM test_tab;
-=======
-SELECT replaceAll(haystack, needle, 'x') FROM test_tab;
-SELECT replaceOne(haystack, needle, 'x') FROM test_tab;
-SELECT replaceRegexpAll(haystack, needle, 'x') FROM test_tab;  -- { serverError ARGUMENT_OUT_OF_BOUND }
-SELECT replaceRegexpOne(haystack, needle, 'x') FROM test_tab;  -- { serverError ARGUMENT_OUT_OF_BOUND }
-
--- needle: const, replacement: non-const
-SELECT replaceAll(haystack, '', replacement) FROM test_tab;
-SELECT replaceOne(haystack, '', replacement) FROM test_tab;
-SELECT replaceRegexpAll(haystack, '', replacement) FROM test_tab;  -- { serverError ARGUMENT_OUT_OF_BOUND }
-SELECT replaceRegexpOne(haystack, '', replacement) FROM test_tab;  -- { serverError ARGUMENT_OUT_OF_BOUND }
-
--- needle: non-const, replacement: non-const
-SELECT replaceAll(haystack, needle, replacement) FROM test_tab;
-SELECT replaceOne(haystack, needle, replacement) FROM test_tab;
-SELECT replaceRegexpAll(haystack, needle, replacement) FROM test_tab;  -- { serverError ARGUMENT_OUT_OF_BOUND }
-SELECT replaceRegexpOne(haystack, needle, replacement) FROM test_tab;  -- { serverError ARGUMENT_OUT_OF_BOUND }
->>>>>>> 609ff842
 
 DROP TABLE IF EXISTS test_tab;