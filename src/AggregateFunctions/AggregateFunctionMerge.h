#pragma once

#include <DataTypes/DataTypeAggregateFunction.h>
#include <AggregateFunctions/IAggregateFunction.h>
#include <Columns/ColumnAggregateFunction.h>
#include <Common/typeid_cast.h>
#include <Common/assert_cast.h>


namespace DB
{
struct Settings;

namespace ErrorCodes
{
    extern const int ILLEGAL_TYPE_OF_ARGUMENT;
}


/** Not an aggregate function, but an adapter of aggregate functions,
  * Aggregate functions with the `Merge` suffix accept `DataTypeAggregateFunction` as an argument
  * (state of the aggregate function obtained earlier using the aggregate function with the `State` suffix)
  * and combine them with aggregation.
  */

class AggregateFunctionMerge final : public IAggregateFunctionHelper<AggregateFunctionMerge>
{
private:
    AggregateFunctionPtr nested_func;

public:
    AggregateFunctionMerge(const AggregateFunctionPtr & nested_, const DataTypePtr & argument, const Array & params_)
        : IAggregateFunctionHelper<AggregateFunctionMerge>({argument}, params_)
        , nested_func(nested_)
    {
        const DataTypeAggregateFunction * data_type = typeid_cast<const DataTypeAggregateFunction *>(argument.get());

        if (!data_type || !nested_func->haveSameStateRepresentation(*data_type->getFunction()))
            throw Exception(ErrorCodes::ILLEGAL_TYPE_OF_ARGUMENT, "Illegal type {} of argument for aggregate function {}, "
                            "expected {} or equivalent type", argument->getName(), getName(), getStateType()->getName());
    }

    String getName() const override
    {
        return nested_func->getName() + "Merge";
    }

    DataTypePtr getReturnType() const override
    {
        return nested_func->getReturnType();
    }

<<<<<<< HEAD
    bool isVersioned() const override
    {
        return nested_func->isVersioned();
    }

    size_t getDefaultVersion() const override
    {
        return nested_func->getDefaultVersion();
=======
    DataTypePtr getStateType() const override
    {
        return nested_func->getStateType();
>>>>>>> 4a3ade1a
    }

    void create(AggregateDataPtr __restrict place) const override
    {
        nested_func->create(place);
    }

    void destroy(AggregateDataPtr __restrict place) const noexcept override
    {
        nested_func->destroy(place);
    }

    bool hasTrivialDestructor() const override
    {
        return nested_func->hasTrivialDestructor();
    }

    size_t sizeOfData() const override
    {
        return nested_func->sizeOfData();
    }

    size_t alignOfData() const override
    {
        return nested_func->alignOfData();
    }

    void add(AggregateDataPtr __restrict place, const IColumn ** columns, size_t row_num, Arena * arena) const override
    {
        nested_func->merge(place, assert_cast<const ColumnAggregateFunction &>(*columns[0]).getData()[row_num], arena);
    }

    void merge(AggregateDataPtr __restrict place, ConstAggregateDataPtr rhs, Arena * arena) const override
    {
        nested_func->merge(place, rhs, arena);
    }

    void serialize(ConstAggregateDataPtr __restrict place, WriteBuffer & buf, std::optional<size_t> version) const override
    {
        nested_func->serialize(place, buf, version);
    }

    void deserialize(AggregateDataPtr __restrict place, ReadBuffer & buf, std::optional<size_t> version, Arena * arena) const override
    {
        nested_func->deserialize(place, buf, version, arena);
    }

    void insertResultInto(AggregateDataPtr __restrict place, IColumn & to, Arena * arena) const override
    {
        nested_func->insertResultInto(place, to, arena);
    }

    bool allocatesMemoryInArena() const override
    {
        return nested_func->allocatesMemoryInArena();
    }

    AggregateFunctionPtr getNestedFunction() const override { return nested_func; }
};

}<|MERGE_RESOLUTION|>--- conflicted
+++ resolved
@@ -50,7 +50,6 @@
         return nested_func->getReturnType();
     }
 
-<<<<<<< HEAD
     bool isVersioned() const override
     {
         return nested_func->isVersioned();
@@ -59,11 +58,11 @@
     size_t getDefaultVersion() const override
     {
         return nested_func->getDefaultVersion();
-=======
+    }
+
     DataTypePtr getStateType() const override
     {
         return nested_func->getStateType();
->>>>>>> 4a3ade1a
     }
 
     void create(AggregateDataPtr __restrict place) const override
