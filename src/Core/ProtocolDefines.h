--- conflicted
+++ resolved
@@ -108,13 +108,11 @@
 
 static constexpr auto DBMS_MIN_REVISION_WITH_QUERY_PLAN_SERIALIZATION = 54477;
 
-<<<<<<< HEAD
-static constexpr auto DBMS_MIN_REVISION_WITH_OUT_OF_ORDER_BUCKETS_IN_AGGREGATION = 54478;
-=======
 static constexpr auto DBMS_MIN_REVISON_WITH_PARALLEL_BLOCK_MARSHALLING = 54478;
 
 static constexpr auto DBMS_MIN_REVISION_WITH_VERSIONED_CLUSTER_FUNCTION_PROTOCOL = 54479;
->>>>>>> 3bc9ab16
+
+static constexpr auto DBMS_MIN_REVISION_WITH_OUT_OF_ORDER_BUCKETS_IN_AGGREGATION = 54480;
 
 /// Version of ClickHouse TCP protocol.
 ///
@@ -123,10 +121,5 @@
 /// NOTE: DBMS_TCP_PROTOCOL_VERSION has nothing common with VERSION_REVISION,
 /// later is just a number for server version (one number instead of commit SHA)
 /// for simplicity (sometimes it may be more convenient in some use cases).
-<<<<<<< HEAD
-static constexpr auto DBMS_TCP_PROTOCOL_VERSION = 54478;
-
-=======
-static constexpr auto DBMS_TCP_PROTOCOL_VERSION = 54479;
->>>>>>> 3bc9ab16
+static constexpr auto DBMS_TCP_PROTOCOL_VERSION = 54480;
 }