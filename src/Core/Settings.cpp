#include <Columns/ColumnArray.h>
#include <Columns/ColumnMap.h>
#include <Columns/ColumnTuple.h>
#include <Core/BaseSettings.h>
#include <Core/BaseSettingsFwdMacrosImpl.h>
#include <Core/BaseSettingsProgramOptions.h>
#include <Core/DistributedCacheDefines.h>
#include <Core/FormatFactorySettings.h>
#include <Core/Settings.h>
#include <Core/SettingsChangesHistory.h>
#include <Core/SettingsEnums.h>
#include <Core/SettingsFields.h>
#include <IO/ReadBufferFromString.h>
#include <IO/S3Defines.h>
#include <Storages/System/MutableColumnsAndConstraints.h>
#include <base/types.h>
#include <Common/NamePrompter.h>
#include <Common/typeid_cast.h>

#include <boost/program_options.hpp>
#include <Poco/Util/AbstractConfiguration.h>
#include <Poco/Util/Application.h>

#include <cstring>

#if !CLICKHOUSE_CLOUD
constexpr UInt64 default_max_size_to_drop = 50000000000lu;
constexpr UInt64 default_distributed_cache_connect_max_tries = 20lu;
constexpr UInt64 default_distributed_cache_read_request_max_tries = 20lu;
#else
constexpr UInt64 default_max_size_to_drop = 0lu;
constexpr UInt64 default_distributed_cache_connect_max_tries = DistributedCache::DEFAULT_CONNECT_MAX_TRIES;
constexpr UInt64 default_distributed_cache_read_request_max_tries = DistributedCache::DEFAULT_READ_REQUEST_MAX_TRIES;
#endif

namespace DB
{

namespace ErrorCodes
{
    extern const int THERE_IS_NO_PROFILE;
    extern const int NO_ELEMENTS_IN_CONFIG;
    extern const int UNKNOWN_ELEMENT_IN_CONFIG;
    extern const int BAD_ARGUMENTS;
}

/** List of settings: type, name, default value, description, flags
  *
  * This looks rather inconvenient. It is done that way to avoid repeating settings in different places.
  * Note: as an alternative, we could implement settings to be completely dynamic in the form of the map: String -> Field,
  *  but we are not going to do it, because settings are used everywhere as static struct fields.
  *
  * `flags` can include a Tier (BETA | EXPERIMENTAL) and an optional bitwise AND with IMPORTANT.
  * The default (0) means a PRODUCTION ready setting
  *
  * A setting is "IMPORTANT" if it affects the results of queries and can't be ignored by older versions.
  * Tiers:
  * EXPERIMENTAL: The feature is in active development stage. Mostly for developers or for ClickHouse enthusiasts.
  * BETA: There are no known bugs problems in the functionality, but the outcome of using it together with other
  * features/components is unknown and correctness is not guaranteed.
  * PRODUCTION (Default): The feature is safe to use along with other features from the PRODUCTION tier.
  *
  * When adding new or changing existing settings add them to the settings changes history in SettingsChangesHistory.cpp
  * for tracking settings changes in different versions and for special `compatibility` settings to work correctly.
  *
  * The settings in this list are used to autogenerate the markdown documentation. You can find the script which
  * generates the markdown from source here: https://github.com/ClickHouse/clickhouse-docs/blob/main/scripts/settings/autogenerate-settings.sh
  *
  * If a setting has an effect only in ClickHouse Cloud, then please include in the description: "Only has an effect in ClickHouse Cloud."
  */

// clang-format off
#if defined(__CLION_IDE__)
/// CLion freezes for a minute every time it processes this
#define COMMON_SETTINGS(DECLARE, DECLARE_WITH_ALIAS)
#define OBSOLETE_SETTINGS(DECLARE, DECLARE_WITH_ALIAS)
#else
#define COMMON_SETTINGS(DECLARE, DECLARE_WITH_ALIAS) \
    DECLARE(Dialect, dialect, Dialect::clickhouse, R"(
Which dialect will be used to parse query
)", 0)\
    DECLARE(UInt64, min_compress_block_size, 65536, R"(
For [MergeTree](../../engines/table-engines/mergetree-family/mergetree.md) tables. In order to reduce latency when processing queries, a block is compressed when writing the next mark if its size is at least `min_compress_block_size`. By default, 65,536.

The actual size of the block, if the uncompressed data is less than `max_compress_block_size`, is no less than this value and no less than the volume of data for one mark.

Let's look at an example. Assume that `index_granularity` was set to 8192 during table creation.

We are writing a UInt32-type column (4 bytes per value). When writing 8192 rows, the total will be 32 KB of data. Since min_compress_block_size = 65,536, a compressed block will be formed for every two marks.

We are writing a URL column with the String type (average size of 60 bytes per value). When writing 8192 rows, the average will be slightly less than 500 KB of data. Since this is more than 65,536, a compressed block will be formed for each mark. In this case, when reading data from the disk in the range of a single mark, extra data won't be decompressed.

:::note
This is an expert-level setting, and you shouldn't change it if you're just getting started with ClickHouse.
:::
)", 0) \
    DECLARE(UInt64, max_compress_block_size, 1048576, R"(
The maximum size of blocks of uncompressed data before compressing for writing to a table. By default, 1,048,576 (1 MiB). Specifying a smaller block size generally leads to slightly reduced compression ratio, the compression and decompression speed increases slightly due to cache locality, and memory consumption is reduced.

:::note
This is an expert-level setting, and you shouldn't change it if you're just getting started with ClickHouse.
:::

Don't confuse blocks for compression (a chunk of memory consisting of bytes) with blocks for query processing (a set of rows from a table).
)", 0) \
    DECLARE(NonZeroUInt64, max_block_size, DEFAULT_BLOCK_SIZE, R"(
In ClickHouse, data is processed by blocks, which are sets of column parts. The internal processing cycles for a single block are efficient but there are noticeable costs when processing each block.

The `max_block_size` setting indicates the recommended maximum number of rows to include in a single block when loading data from tables. Blocks the size of `max_block_size` are not always loaded from the table: if ClickHouse determines that less data needs to be retrieved, a smaller block is processed.

The block size should not be too small to avoid noticeable costs when processing each block. It should also not be too large to ensure that queries with a LIMIT clause execute quickly after processing the first block. When setting `max_block_size`, the goal should be to avoid consuming too much memory when extracting a large number of columns in multiple threads and to preserve at least some cache locality.
)", 0) \
    DECLARE(UInt64, max_insert_block_size, DEFAULT_INSERT_BLOCK_SIZE, R"(
The size of blocks (in a count of rows) to form for insertion into a table.
This setting only applies in cases when the server forms the blocks.
For example, for an INSERT via the HTTP interface, the server parses the data format and forms blocks of the specified size.
But when using clickhouse-client, the client parses the data itself, and the 'max_insert_block_size' setting on the server does not affect the size of the inserted blocks.
The setting also does not have a purpose when using INSERT SELECT, since data is inserted using the same blocks that are formed after SELECT.

The default is slightly more than `max_block_size`. The reason for this is that certain table engines (`*MergeTree`) form a data part on the disk for each inserted block, which is a fairly large entity. Similarly, `*MergeTree` tables sort data during insertion, and a large enough block size allow sorting more data in RAM.
)", 0) \
    DECLARE(UInt64, min_insert_block_size_rows, DEFAULT_INSERT_BLOCK_SIZE, R"(
Sets the minimum number of rows in the block that can be inserted into a table by an `INSERT` query. Smaller-sized blocks are squashed into bigger ones.

Possible values:

- Positive integer.
- 0 — Squashing disabled.
)", 0) \
    DECLARE(UInt64, min_insert_block_size_bytes, (DEFAULT_INSERT_BLOCK_SIZE * 256), R"(
Sets the minimum number of bytes in the block which can be inserted into a table by an `INSERT` query. Smaller-sized blocks are squashed into bigger ones.

Possible values:

- Positive integer.
- 0 — Squashing disabled.
)", 0) \
    DECLARE(UInt64, min_insert_block_size_rows_for_materialized_views, 0, R"(
Sets the minimum number of rows in the block which can be inserted into a table by an `INSERT` query. Smaller-sized blocks are squashed into bigger ones. This setting is applied only for blocks inserted into [materialized view](../../sql-reference/statements/create/view.md). By adjusting this setting, you control blocks squashing while pushing to materialized view and avoid excessive memory usage.

Possible values:

- Any positive integer.
- 0 — Squashing disabled.

**See Also**

- [min_insert_block_size_rows](#min_insert_block_size_rows)
)", 0) \
    DECLARE(UInt64, min_insert_block_size_bytes_for_materialized_views, 0, R"(
Sets the minimum number of bytes in the block which can be inserted into a table by an `INSERT` query. Smaller-sized blocks are squashed into bigger ones. This setting is applied only for blocks inserted into [materialized view](../../sql-reference/statements/create/view.md). By adjusting this setting, you control blocks squashing while pushing to materialized view and avoid excessive memory usage.

Possible values:

- Any positive integer.
- 0 — Squashing disabled.

**See also**

- [min_insert_block_size_bytes](#min_insert_block_size_bytes)
)", 0) \
    DECLARE(UInt64, min_external_table_block_size_rows, DEFAULT_INSERT_BLOCK_SIZE, R"(
Squash blocks passed to external table to specified size in rows, if blocks are not big enough.
)", 0) \
    DECLARE(UInt64, min_external_table_block_size_bytes, (DEFAULT_INSERT_BLOCK_SIZE * 256), R"(
Squash blocks passed to the external table to a specified size in bytes, if blocks are not big enough.
)", 0) \
    DECLARE(UInt64, max_joined_block_size_rows, DEFAULT_BLOCK_SIZE, R"(
Maximum block size for JOIN result (if join algorithm supports it). 0 means unlimited.
)", 0) \
    DECLARE(UInt64, min_joined_block_size_bytes, 524288, R"(
Minimum block size for JOIN result (if join algorithm supports it). 0 means unlimited.
)", 0) \
    DECLARE(UInt64, max_insert_threads, 0, R"(
The maximum number of threads to execute the `INSERT SELECT` query.

Possible values:

- 0 (or 1) — `INSERT SELECT` no parallel execution.
- Positive integer. Bigger than 1.

Cloud default value: from `2` to `4`, depending on the service size.

Parallel `INSERT SELECT` has effect only if the `SELECT` part is executed in parallel, see [max_threads](#max_threads) setting.
Higher values will lead to higher memory usage.
)", 0) \
    DECLARE(UInt64, max_insert_delayed_streams_for_parallel_write, 0, R"(
The maximum number of streams (columns) to delay final part flush. Default - auto (100 in case of underlying storage supports parallel write, for example S3 and disabled otherwise)
)", 0) \
    DECLARE(MaxThreads, max_final_threads, 0, R"(
Sets the maximum number of parallel threads for the `SELECT` query data read phase with the [FINAL](/sql-reference/statements/select/from#final-modifier) modifier.

Possible values:

- Positive integer.
- 0 or 1 — Disabled. `SELECT` queries are executed in a single thread.
)", 0) \
    DECLARE(UInt64, max_threads_for_indexes, 0, R"(
The maximum number of threads process indices.
)", 0) \
    DECLARE(MaxThreads, max_threads, 0, R"(
The maximum number of query processing threads, excluding threads for retrieving data from remote servers (see the 'max_distributed_connections' parameter).

This parameter applies to threads that perform the same stages of the query processing pipeline in parallel.
For example, when reading from a table, if it is possible to evaluate expressions with functions, filter with WHERE and pre-aggregate for GROUP BY in parallel using at least 'max_threads' number of threads, then 'max_threads' are used.

For queries that are completed quickly because of a LIMIT, you can set a lower 'max_threads'. For example, if the necessary number of entries are located in every block and max_threads = 8, then 8 blocks are retrieved, although it would have been enough to read just one.

The smaller the `max_threads` value, the less memory is consumed.
)", 0) \
    DECLARE(Bool, use_concurrency_control, true, R"(
Respect the server's concurrency control (see the `concurrent_threads_soft_limit_num` and `concurrent_threads_soft_limit_ratio_to_cores` global server settings). If disabled, it allows using a larger number of threads even if the server is overloaded (not recommended for normal usage, and needed mostly for tests).
)", 0) \
    DECLARE(MaxThreads, max_download_threads, 4, R"(
The maximum number of threads to download data (e.g. for URL engine).
)", 0) \
    DECLARE(MaxThreads, max_parsing_threads, 0, R"(
The maximum number of threads to parse data in input formats that support parallel parsing. By default, it is determined automatically
)", 0) \
    DECLARE(UInt64, max_download_buffer_size, 10*1024*1024, R"(
The maximal size of buffer for parallel downloading (e.g. for URL engine) per each thread.
)", 0) \
    DECLARE(NonZeroUInt64, max_read_buffer_size, DBMS_DEFAULT_BUFFER_SIZE, R"(
The maximum size of the buffer to read from the filesystem.
)", 0) \
    DECLARE(UInt64, max_read_buffer_size_local_fs, 128*1024, R"(
The maximum size of the buffer to read from local filesystem. If set to 0 then max_read_buffer_size will be used.
)", 0) \
    DECLARE(UInt64, max_read_buffer_size_remote_fs, 0, R"(
The maximum size of the buffer to read from remote filesystem. If set to 0 then max_read_buffer_size will be used.
)", 0) \
    DECLARE(UInt64, max_distributed_connections, 1024, R"(
The maximum number of simultaneous connections with remote servers for distributed processing of a single query to a single Distributed table. We recommend setting a value no less than the number of servers in the cluster.

The following parameters are only used when creating Distributed tables (and when launching a server), so there is no reason to change them at runtime.
)", 0) \
    DECLARE(UInt64, max_query_size, DBMS_DEFAULT_MAX_QUERY_SIZE, R"(
The maximum number of bytes of a query string parsed by the SQL parser.
Data in the VALUES clause of INSERT queries is processed by a separate stream parser (that consumes O(1) RAM) and not affected by this restriction.

:::note
`max_query_size` cannot be set within an SQL query (e.g., `SELECT now() SETTINGS max_query_size=10000`) because ClickHouse needs to allocate a buffer to parse the query, and this buffer size is determined by the `max_query_size` setting, which must be configured before the query is executed.
:::
)", 0) \
    DECLARE(UInt64, interactive_delay, 100000, R"(
The interval in microseconds for checking whether request execution has been canceled and sending the progress.
)", 0) \
    DECLARE(Seconds, connect_timeout, DBMS_DEFAULT_CONNECT_TIMEOUT_SEC, R"(
Connection timeout if there are no replicas.
)", 0) \
    DECLARE(Milliseconds, handshake_timeout_ms, 10000, R"(
Timeout in milliseconds for receiving Hello packet from replicas during handshake.
)", 0) \
    DECLARE(Milliseconds, connect_timeout_with_failover_ms, 1000, R"(
The timeout in milliseconds for connecting to a remote server for a Distributed table engine, if the 'shard' and 'replica' sections are used in the cluster definition.
If unsuccessful, several attempts are made to connect to various replicas.
)", 0) \
    DECLARE(Milliseconds, connect_timeout_with_failover_secure_ms, 1000, R"(
Connection timeout for selecting first healthy replica (for secure connections).
)", 0) \
    DECLARE(Seconds, receive_timeout, DBMS_DEFAULT_RECEIVE_TIMEOUT_SEC, R"(
Timeout for receiving data from the network, in seconds. If no bytes were received in this interval, the exception is thrown. If you set this setting on the client, the 'send_timeout' for the socket will also be set on the corresponding connection end on the server.
)", 0) \
    DECLARE(Seconds, send_timeout, DBMS_DEFAULT_SEND_TIMEOUT_SEC, R"(
Timeout for sending data to the network, in seconds. If a client needs to send some data but is not able to send any bytes in this interval, the exception is thrown. If you set this setting on the client, the 'receive_timeout' for the socket will also be set on the corresponding connection end on the server.
)", 0) \
    DECLARE(Seconds, tcp_keep_alive_timeout, DEFAULT_TCP_KEEP_ALIVE_TIMEOUT /* less than DBMS_DEFAULT_RECEIVE_TIMEOUT_SEC */, R"(
The time in seconds the connection needs to remain idle before TCP starts sending keepalive probes
)", 0) \
    DECLARE(Milliseconds, hedged_connection_timeout_ms, 50, R"(
Connection timeout for establishing connection with replica for Hedged requests
)", 0) \
    DECLARE(Milliseconds, receive_data_timeout_ms, 2000, R"(
Connection timeout for receiving first packet of data or packet with positive progress from replica
)", 0) \
    DECLARE(Bool, use_hedged_requests, true, R"(
Enables hedged requests logic for remote queries. It allows to establish many connections with different replicas for query.
New connection is enabled in case existent connection(s) with replica(s) were not established within `hedged_connection_timeout`
or no data was received within `receive_data_timeout`. Query uses the first connection which send non empty progress packet (or data packet, if `allow_changing_replica_until_first_data_packet`);
other connections are cancelled. Queries with `max_parallel_replicas > 1` are supported.

Enabled by default.

Disabled by default on Cloud.
)", 0) \
    DECLARE(Bool, allow_changing_replica_until_first_data_packet, false, R"(
If it's enabled, in hedged requests we can start new connection until receiving first data packet even if we have already made some progress
(but progress haven't updated for `receive_data_timeout` timeout), otherwise we disable changing replica after the first time we made progress.
)", 0) \
    DECLARE(Milliseconds, queue_max_wait_ms, 0, R"(
The wait time in the request queue, if the number of concurrent requests exceeds the maximum.
)", 0) \
    DECLARE(Milliseconds, connection_pool_max_wait_ms, 0, R"(
The wait time in milliseconds for a connection when the connection pool is full.

Possible values:

- Positive integer.
- 0 — Infinite timeout.
)", 0) \
    DECLARE(Milliseconds, replace_running_query_max_wait_ms, 5000, R"(
The wait time for running the query with the same `query_id` to finish, when the [replace_running_query](#replace_running_query) setting is active.

Possible values:

- Positive integer.
- 0 — Throwing an exception that does not allow to run a new query if the server already executes a query with the same `query_id`.
)", 0) \
    DECLARE(Milliseconds, kafka_max_wait_ms, 5000, R"(
The wait time in milliseconds for reading messages from [Kafka](/engines/table-engines/integrations/kafka) before retry.

Possible values:

- Positive integer.
- 0 — Infinite timeout.

See also:

- [Apache Kafka](https://kafka.apache.org/)
)", 0) \
    DECLARE(Milliseconds, rabbitmq_max_wait_ms, 5000, R"(
The wait time for reading from RabbitMQ before retry.
)", 0) \
    DECLARE(UInt64, poll_interval, DBMS_DEFAULT_POLL_INTERVAL, R"(
Block at the query wait loop on the server for the specified number of seconds.
)", 0) \
    DECLARE(UInt64, idle_connection_timeout, 3600, R"(
Timeout to close idle TCP connections after specified number of seconds.

Possible values:

- Positive integer (0 - close immediately, after 0 seconds).
)", 0) \
    DECLARE(UInt64, distributed_connections_pool_size, 1024, R"(
The maximum number of simultaneous connections with remote servers for distributed processing of all queries to a single Distributed table. We recommend setting a value no less than the number of servers in the cluster.
)", 0) \
    DECLARE(UInt64, connections_with_failover_max_tries, 3, R"(
The maximum number of connection attempts with each replica for the Distributed table engine.
)", 0) \
    DECLARE(UInt64, s3_strict_upload_part_size, S3::DEFAULT_STRICT_UPLOAD_PART_SIZE, R"(
The exact size of part to upload during multipart upload to S3 (some implementations does not supports variable size parts).
)", 0) \
    DECLARE(UInt64, azure_strict_upload_part_size, 0, R"(
The exact size of part to upload during multipart upload to Azure blob storage.
)", 0) \
    DECLARE(UInt64, azure_max_blocks_in_multipart_upload, 50000, R"(
Maximum number of blocks in multipart upload for Azure.
)", 0) \
    DECLARE(UInt64, s3_min_upload_part_size, S3::DEFAULT_MIN_UPLOAD_PART_SIZE, R"(
The minimum size of part to upload during multipart upload to S3.
)", 0) \
    DECLARE(UInt64, s3_max_upload_part_size, S3::DEFAULT_MAX_UPLOAD_PART_SIZE, R"(
The maximum size of part to upload during multipart upload to S3.
)", 0) \
    DECLARE(UInt64, azure_min_upload_part_size, 16*1024*1024, R"(
The minimum size of part to upload during multipart upload to Azure blob storage.
)", 0) \
    DECLARE(UInt64, azure_max_upload_part_size, 5ull*1024*1024*1024, R"(
The maximum size of part to upload during multipart upload to Azure blob storage.
)", 0) \
    DECLARE(UInt64, s3_upload_part_size_multiply_factor, S3::DEFAULT_UPLOAD_PART_SIZE_MULTIPLY_FACTOR, R"(
Multiply s3_min_upload_part_size by this factor each time s3_multiply_parts_count_threshold parts were uploaded from a single write to S3.
)", 0) \
    DECLARE(UInt64, s3_upload_part_size_multiply_parts_count_threshold, S3::DEFAULT_UPLOAD_PART_SIZE_MULTIPLY_PARTS_COUNT_THRESHOLD, R"(
Each time this number of parts was uploaded to S3, s3_min_upload_part_size is multiplied by s3_upload_part_size_multiply_factor.
)", 0) \
    DECLARE(UInt64, s3_max_part_number, S3::DEFAULT_MAX_PART_NUMBER, R"(
Maximum part number number for s3 upload part.
)", 0) \
    DECLARE(Bool, s3_allow_multipart_copy, true, R"(
Allow multipart copy in S3.
)", 0) \
    DECLARE(UInt64, s3_max_single_operation_copy_size, S3::DEFAULT_MAX_SINGLE_OPERATION_COPY_SIZE, R"(
Maximum size for single-operation copy in s3. This setting is used only if s3_allow_multipart_copy is true.
)", 0) \
    DECLARE(UInt64, azure_upload_part_size_multiply_factor, 2, R"(
Multiply azure_min_upload_part_size by this factor each time azure_multiply_parts_count_threshold parts were uploaded from a single write to Azure blob storage.
)", 0) \
    DECLARE(UInt64, azure_upload_part_size_multiply_parts_count_threshold, 500, R"(
Each time this number of parts was uploaded to Azure blob storage, azure_min_upload_part_size is multiplied by azure_upload_part_size_multiply_factor.
)", 0) \
    DECLARE(UInt64, s3_max_inflight_parts_for_one_file, S3::DEFAULT_MAX_INFLIGHT_PARTS_FOR_ONE_FILE, R"(
The maximum number of a concurrent loaded parts in multipart upload request. 0 means unlimited.
)", 0) \
    DECLARE(UInt64, azure_max_inflight_parts_for_one_file, 20, R"(
The maximum number of a concurrent loaded parts in multipart upload request. 0 means unlimited.
)", 0) \
    DECLARE(UInt64, s3_max_single_part_upload_size, S3::DEFAULT_MAX_SINGLE_PART_UPLOAD_SIZE, R"(
The maximum size of object to upload using singlepart upload to S3.
)", 0) \
    DECLARE(UInt64, azure_max_single_part_upload_size, 100*1024*1024, R"(
The maximum size of object to upload using singlepart upload to Azure blob storage.
)", 0)                                                                             \
    DECLARE(UInt64, azure_max_single_part_copy_size, 256*1024*1024, R"(
The maximum size of object to copy using single part copy to Azure blob storage.
)", 0) \
    DECLARE(UInt64, s3_max_single_read_retries, S3::DEFAULT_MAX_SINGLE_READ_TRIES, R"(
The maximum number of retries during single S3 read.
)", 0) \
    DECLARE(UInt64, azure_max_single_read_retries, 4, R"(
The maximum number of retries during single Azure blob storage read.
)", 0) \
    DECLARE(UInt64, azure_max_unexpected_write_error_retries, 4, R"(
The maximum number of retries in case of unexpected errors during Azure blob storage write
)", 0) \
    DECLARE(UInt64, s3_max_unexpected_write_error_retries, S3::DEFAULT_MAX_UNEXPECTED_WRITE_ERROR_RETRIES, R"(
The maximum number of retries in case of unexpected errors during S3 write.
)", 0) \
    DECLARE(UInt64, s3_max_redirects, S3::DEFAULT_MAX_REDIRECTS, R"(
Max number of S3 redirects hops allowed.
)", 0) \
    DECLARE(UInt64, s3_max_connections, S3::DEFAULT_MAX_CONNECTIONS, R"(
The maximum number of connections per server.
)", 0) \
    DECLARE(UInt64, s3_max_get_rps, 0, R"(
Limit on S3 GET request per second rate before throttling. Zero means unlimited.
)", 0) \
    DECLARE(UInt64, s3_max_get_burst, 0, R"(
Max number of requests that can be issued simultaneously before hitting request per second limit. By default (0) equals to `s3_max_get_rps`
)", 0) \
    DECLARE(UInt64, s3_max_put_rps, 0, R"(
Limit on S3 PUT request per second rate before throttling. Zero means unlimited.
)", 0) \
    DECLARE(UInt64, s3_max_put_burst, 0, R"(
Max number of requests that can be issued simultaneously before hitting request per second limit. By default (0) equals to `s3_max_put_rps`
)", 0) \
    DECLARE(UInt64, s3_list_object_keys_size, S3::DEFAULT_LIST_OBJECT_KEYS_SIZE, R"(
Maximum number of files that could be returned in batch by ListObject request
)", 0) \
    DECLARE(Bool, s3_use_adaptive_timeouts, S3::DEFAULT_USE_ADAPTIVE_TIMEOUTS, R"(
When set to `true` than for all s3 requests first two attempts are made with low send and receive timeouts.
When set to `false` than all attempts are made with identical timeouts.
)", 0) \
    DECLARE(Bool, s3_slow_all_threads_after_network_error, true, R"(
When set to `true` than all threads executing s3 requests to the same endpoint get slow down for a while
after one s3 request fails with a retryable network error.
When set to `false` than each thread executing s3 request uses an independent set of backoffs on network errors.
)", 0) \
    DECLARE(UInt64, azure_list_object_keys_size, 1000, R"(
Maximum number of files that could be returned in batch by ListObject request
)", 0) \
    DECLARE(Bool, s3_truncate_on_insert, false, R"(
Enables or disables truncate before inserts in s3 engine tables. If disabled, an exception will be thrown on insert attempts if an S3 object already exists.

Possible values:
- 0 — `INSERT` query creates a new file or fail if file exists and s3_create_new_file_on_insert is not set.
- 1 — `INSERT` query replaces existing content of the file with the new data.

See more details [here](/integrations/s3#inserting-data).
)", 0) \
    DECLARE(Bool, azure_truncate_on_insert, false, R"(
Enables or disables truncate before insert in azure engine tables.
)", 0) \
    DECLARE(Bool, s3_create_new_file_on_insert, false, R"(
Enables or disables creating a new file on each insert in s3 engine tables. If enabled, on each insert a new S3 object will be created with the key, similar to this pattern:

initial: `data.Parquet.gz` -> `data.1.Parquet.gz` -> `data.2.Parquet.gz`, etc.

Possible values:
- 0 — `INSERT` query creates a new file or fail if file exists and s3_truncate_on_insert is not set.
- 1 — `INSERT` query creates a new file on each insert using suffix (from the second one) if s3_truncate_on_insert is not set.

See more details [here](/integrations/s3#inserting-data).
)", 0) \
    DECLARE(Bool, s3_skip_empty_files, true, R"(
Enables or disables skipping empty files in [S3](../../engines/table-engines/integrations/s3.md) engine tables.

Possible values:
- 0 — `SELECT` throws an exception if empty file is not compatible with requested format.
- 1 — `SELECT` returns empty result for empty file.
)", 0) \
    DECLARE(Bool, azure_create_new_file_on_insert, false, R"(
Enables or disables creating a new file on each insert in azure engine tables
)", 0) \
    DECLARE(Bool, s3_check_objects_after_upload, false, R"(
Check each uploaded object to s3 with head request to be sure that upload was successful
)", 0) \
    DECLARE(Bool, azure_check_objects_after_upload, false, R"(
Check each uploaded object in azure blob storage to be sure that upload was successful
)", 0) \
    DECLARE(Bool, s3_allow_parallel_part_upload, true, R"(
Use multiple threads for s3 multipart upload. It may lead to slightly higher memory usage
)", 0) \
    DECLARE(Bool, azure_allow_parallel_part_upload, true, R"(
Use multiple threads for azure multipart upload.
)", 0) \
    DECLARE(Bool, s3_throw_on_zero_files_match, false, R"(
Throw an error, when ListObjects request cannot match any files
)", 0) \
    DECLARE(Bool, hdfs_throw_on_zero_files_match, false, R"(
Throw an error if matched zero files according to glob expansion rules.

Possible values:
- 1 — `SELECT` throws an exception.
- 0 — `SELECT` returns empty result.
)", 0) \
    DECLARE(Bool, azure_throw_on_zero_files_match, false, R"(
Throw an error if matched zero files according to glob expansion rules.

Possible values:
- 1 — `SELECT` throws an exception.
- 0 — `SELECT` returns empty result.
)", 0) \
    DECLARE(Bool, s3_ignore_file_doesnt_exist, false, R"(
Ignore absence of file if it does not exist when reading certain keys.

Possible values:
- 1 — `SELECT` returns empty result.
- 0 — `SELECT` throws an exception.
)", 0) \
    DECLARE(Bool, hdfs_ignore_file_doesnt_exist, false, R"(
Ignore absence of file if it does not exist when reading certain keys.

Possible values:
- 1 — `SELECT` returns empty result.
- 0 — `SELECT` throws an exception.
)", 0) \
    DECLARE(Bool, azure_ignore_file_doesnt_exist, false, R"(
Ignore absence of file if it does not exist when reading certain keys.

Possible values:
- 1 — `SELECT` returns empty result.
- 0 — `SELECT` throws an exception.
)", 0) \
    DECLARE(UInt64, azure_sdk_max_retries, 10, R"(
Maximum number of retries in azure sdk
)", 0) \
    DECLARE(UInt64, azure_sdk_retry_initial_backoff_ms, 10, R"(
Minimal backoff between retries in azure sdk
)", 0) \
    DECLARE(UInt64, azure_sdk_retry_max_backoff_ms, 1000, R"(
Maximal backoff between retries in azure sdk
)", 0) \
    DECLARE(Bool, s3_validate_request_settings, true, R"(
Enables s3 request settings validation.

Possible values:
- 1 — validate settings.
- 0 — do not validate settings.
)", 0) \
    DECLARE(Bool, s3_disable_checksum, S3::DEFAULT_DISABLE_CHECKSUM, R"(
Do not calculate a checksum when sending a file to S3. This speeds up writes by avoiding excessive processing passes on a file. It is mostly safe as the data of MergeTree tables is checksummed by ClickHouse anyway, and when S3 is accessed with HTTPS, the TLS layer already provides integrity while transferring through the network. While additional checksums on S3 give defense in depth.
)", 0) \
    DECLARE(UInt64, s3_retry_attempts, S3::DEFAULT_RETRY_ATTEMPTS, R"(
Setting for Aws::Client::RetryStrategy, Aws::Client does retries itself, 0 means no retries
)", 0) \
    DECLARE(UInt64, s3_request_timeout_ms, S3::DEFAULT_REQUEST_TIMEOUT_MS, R"(
Idleness timeout for sending and receiving data to/from S3. Fail if a single TCP read or write call blocks for this long.
)", 0) \
    DECLARE(UInt64, s3_connect_timeout_ms, S3::DEFAULT_CONNECT_TIMEOUT_MS, R"(
Connection timeout for host from s3 disks.
)", 0) \
    DECLARE(Bool, enable_s3_requests_logging, false, R"(
Enable very explicit logging of S3 requests. Makes sense for debug only.
)", 0) \
    DECLARE(String, s3queue_default_zookeeper_path, "/clickhouse/s3queue/", R"(
Default zookeeper path prefix for S3Queue engine
)", 0) \
    DECLARE(Bool, s3queue_migrate_old_metadata_to_buckets, false, R"(
Migrate old metadata structure of S3Queue table to a new one
)", 0) \
    DECLARE(Bool, s3queue_enable_logging_to_s3queue_log, false, R"(
Enable writing to system.s3queue_log. The value can be overwritten per table with table settings
)", 0) \
    DECLARE(UInt64, hdfs_replication, 0, R"(
The actual number of replications can be specified when the hdfs file is created.
)", 0) \
    DECLARE(Bool, hdfs_truncate_on_insert, false, R"(
Enables or disables truncation before an insert in hdfs engine tables. If disabled, an exception will be thrown on an attempt to insert if a file in HDFS already exists.

Possible values:
- 0 — `INSERT` query appends new data to the end of the file.
- 1 — `INSERT` query replaces existing content of the file with the new data.
)", 0) \
    DECLARE(Bool, hdfs_create_new_file_on_insert, false, R"(
Enables or disables creating a new file on each insert in HDFS engine tables. If enabled, on each insert a new HDFS file will be created with the name, similar to this pattern:

initial: `data.Parquet.gz` -> `data.1.Parquet.gz` -> `data.2.Parquet.gz`, etc.

Possible values:
- 0 — `INSERT` query appends new data to the end of the file.
- 1 — `INSERT` query creates a new file.
)", 0) \
    DECLARE(Bool, hdfs_skip_empty_files, false, R"(
Enables or disables skipping empty files in [HDFS](../../engines/table-engines/integrations/hdfs.md) engine tables.

Possible values:
- 0 — `SELECT` throws an exception if empty file is not compatible with requested format.
- 1 — `SELECT` returns empty result for empty file.
)", 0) \
    DECLARE(Bool, enable_hdfs_pread, true, R"(
Enable or disables pread for HDFS files. By default, `hdfsPread` is used. If disabled, `hdfsRead` and `hdfsSeek` will be used to read hdfs files.)", 0) \
    DECLARE(Bool, azure_skip_empty_files, false, R"(
Enables or disables skipping empty files in S3 engine.

Possible values:
- 0 — `SELECT` throws an exception if empty file is not compatible with requested format.
- 1 — `SELECT` returns empty result for empty file.
)", 0) \
    DECLARE(UInt64, hsts_max_age, 0, R"(
Expired time for HSTS. 0 means disable HSTS.
)", 0) \
    DECLARE(Bool, extremes, false, R"(
Whether to count extreme values (the minimums and maximums in columns of a query result). Accepts 0 or 1. By default, 0 (disabled).
For more information, see the section "Extreme values".
)", IMPORTANT) \
    DECLARE(Bool, use_uncompressed_cache, false, R"(
Whether to use a cache of uncompressed blocks. Accepts 0 or 1. By default, 0 (disabled).
Using the uncompressed cache (only for tables in the MergeTree family) can significantly reduce latency and increase throughput when working with a large number of short queries. Enable this setting for users who send frequent short requests. Also pay attention to the [uncompressed_cache_size](/operations/server-configuration-parameters/settings#uncompressed_cache_size) configuration parameter (only set in the config file) – the size of uncompressed cache blocks. By default, it is 8 GiB. The uncompressed cache is filled in as needed and the least-used data is automatically deleted.

For queries that read at least a somewhat large volume of data (one million rows or more), the uncompressed cache is disabled automatically to save space for truly small queries. This means that you can keep the 'use_uncompressed_cache' setting always set to 1.
)", 0) \
    DECLARE(Bool, replace_running_query, false, R"(
When using the HTTP interface, the 'query_id' parameter can be passed. This is any string that serves as the query identifier.
If a query from the same user with the same 'query_id' already exists at this time, the behaviour depends on the 'replace_running_query' parameter.

`0` (default) – Throw an exception (do not allow the query to run if a query with the same 'query_id' is already running).

`1` – Cancel the old query and start running the new one.

Set this parameter to 1 for implementing suggestions for segmentation conditions. After entering the next character, if the old query hasn't finished yet, it should be cancelled.
)", 0) \
    DECLARE(UInt64, max_remote_read_network_bandwidth, 0, R"(
The maximum speed of data exchange over the network in bytes per second for read.
)", 0) \
    DECLARE(UInt64, max_remote_write_network_bandwidth, 0, R"(
The maximum speed of data exchange over the network in bytes per second for write.
)", 0) \
    DECLARE(UInt64, max_local_read_bandwidth, 0, R"(
The maximum speed of local reads in bytes per second.
)", 0) \
    DECLARE(UInt64, max_local_write_bandwidth, 0, R"(
The maximum speed of local writes in bytes per second.
)", 0) \
    DECLARE(Bool, stream_like_engine_allow_direct_select, false, R"(
Allow direct SELECT query for Kafka, RabbitMQ, FileLog, Redis Streams, and NATS engines. In case there are attached materialized views, SELECT query is not allowed even if this setting is enabled.
)", 0) \
    DECLARE(String, stream_like_engine_insert_queue, "", R"(
When stream-like engine reads from multiple queues, the user will need to select one queue to insert into when writing. Used by Redis Streams and NATS.
)", 0) \
    DECLARE(Bool, dictionary_validate_primary_key_type, false, R"(
Validate primary key type for dictionaries. By default id type for simple layouts will be implicitly converted to UInt64.
)", 0) \
    DECLARE(Bool, distributed_insert_skip_read_only_replicas, false, R"(
Enables skipping read-only replicas for INSERT queries into Distributed.

Possible values:

- 0 — INSERT was as usual, if it will go to read-only replica it will fail
- 1 — Initiator will skip read-only replicas before sending data to shards.
)", 0) \
    DECLARE_WITH_ALIAS(Bool, distributed_foreground_insert, false, R"(
Enables or disables synchronous data insertion into a [Distributed](/engines/table-engines/special/distributed) table.

By default, when inserting data into a `Distributed` table, the ClickHouse server sends data to cluster nodes in background mode. When `distributed_foreground_insert=1`, the data is processed synchronously, and the `INSERT` operation succeeds only after all the data is saved on all shards (at least one replica for each shard if `internal_replication` is true).

Possible values:

- 0 — Data is inserted in background mode.
- 1 — Data is inserted in synchronous mode.

Cloud default value: `1`.

**See Also**

- [Distributed Table Engine](/engines/table-engines/special/distributed)
- [Managing Distributed Tables](/sql-reference/statements/system#managing-distributed-tables)
)", 0, insert_distributed_sync) \
    DECLARE_WITH_ALIAS(UInt64, distributed_background_insert_timeout, 0, R"(
Timeout for insert query into distributed. Setting is used only with insert_distributed_sync enabled. Zero value means no timeout.
)", 0, insert_distributed_timeout) \
    DECLARE_WITH_ALIAS(Milliseconds, distributed_background_insert_sleep_time_ms, 100, R"(
Base interval for the [Distributed](../../engines/table-engines/special/distributed.md) table engine to send data. The actual interval grows exponentially in the event of errors.

Possible values:

- A positive integer number of milliseconds.
)", 0, distributed_directory_monitor_sleep_time_ms) \
    DECLARE_WITH_ALIAS(Milliseconds, distributed_background_insert_max_sleep_time_ms, 30000, R"(
Maximum interval for the [Distributed](../../engines/table-engines/special/distributed.md) table engine to send data. Limits exponential growth of the interval set in the [distributed_background_insert_sleep_time_ms](#distributed_background_insert_sleep_time_ms) setting.

Possible values:

- A positive integer number of milliseconds.
)", 0, distributed_directory_monitor_max_sleep_time_ms) \
    DECLARE_WITH_ALIAS(Bool, distributed_background_insert_batch, false, R"(
Enables/disables inserted data sending in batches.

When batch sending is enabled, the [Distributed](../../engines/table-engines/special/distributed.md) table engine tries to send multiple files of inserted data in one operation instead of sending them separately. Batch sending improves cluster performance by better-utilizing server and network resources.

Possible values:

- 1 — Enabled.
- 0 — Disabled.
)", 0, distributed_directory_monitor_batch_inserts) \
    DECLARE_WITH_ALIAS(Bool, distributed_background_insert_split_batch_on_failure, false, R"(
Enables/disables splitting batches on failures.

Sometimes sending particular batch to the remote shard may fail, because of some complex pipeline after (i.e. `MATERIALIZED VIEW` with `GROUP BY`) due to `Memory limit exceeded` or similar errors. In this case, retrying will not help (and this will stuck distributed sends for the table) but sending files from that batch one by one may succeed INSERT.

So installing this setting to `1` will disable batching for such batches (i.e. temporary disables `distributed_background_insert_batch` for failed batches).

Possible values:

- 1 — Enabled.
- 0 — Disabled.

:::note
This setting also affects broken batches (that may appears because of abnormal server (machine) termination and no `fsync_after_insert`/`fsync_directories` for [Distributed](../../engines/table-engines/special/distributed.md) table engine).
:::

:::note
You should not rely on automatic batch splitting, since this may hurt performance.
:::
)", 0, distributed_directory_monitor_split_batch_on_failure) \
    \
    DECLARE(Bool, optimize_move_to_prewhere, true, R"(
Enables or disables automatic [PREWHERE](../../sql-reference/statements/select/prewhere.md) optimization in [SELECT](../../sql-reference/statements/select/index.md) queries.

Works only for [*MergeTree](../../engines/table-engines/mergetree-family/index.md) tables.

Possible values:

- 0 — Automatic `PREWHERE` optimization is disabled.
- 1 — Automatic `PREWHERE` optimization is enabled.
)", 0) \
    DECLARE(Bool, optimize_move_to_prewhere_if_final, false, R"(
Enables or disables automatic [PREWHERE](../../sql-reference/statements/select/prewhere.md) optimization in [SELECT](../../sql-reference/statements/select/index.md) queries with [FINAL](/sql-reference/statements/select/from#final-modifier) modifier.

Works only for [*MergeTree](../../engines/table-engines/mergetree-family/index.md) tables.

Possible values:

- 0 — Automatic `PREWHERE` optimization in `SELECT` queries with `FINAL` modifier is disabled.
- 1 — Automatic `PREWHERE` optimization in `SELECT` queries with `FINAL` modifier is enabled.

**See Also**

- [optimize_move_to_prewhere](#optimize_move_to_prewhere) setting
)", 0) \
    DECLARE(Bool, move_all_conditions_to_prewhere, true, R"(
Move all viable conditions from WHERE to PREWHERE
)", 0) \
    DECLARE(Bool, enable_multiple_prewhere_read_steps, true, R"(
Move more conditions from WHERE to PREWHERE and do reads from disk and filtering in multiple steps if there are multiple conditions combined with AND
)", 0) \
    DECLARE(Bool, move_primary_key_columns_to_end_of_prewhere, true, R"(
Move PREWHERE conditions containing primary key columns to the end of AND chain. It is likely that these conditions are taken into account during primary key analysis and thus will not contribute a lot to PREWHERE filtering.
)", 0) \
    DECLARE(Bool, allow_reorder_prewhere_conditions, true, R"(
When moving conditions from WHERE to PREWHERE, allow reordering them to optimize filtering
)", 0) \
    \
    DECLARE_WITH_ALIAS(UInt64, alter_sync, 1, R"(
Allows to set up waiting for actions to be executed on replicas by [ALTER](../../sql-reference/statements/alter/index.md), [OPTIMIZE](../../sql-reference/statements/optimize.md) or [TRUNCATE](../../sql-reference/statements/truncate.md) queries.

Possible values:

- 0 — Do not wait.
- 1 — Wait for own execution.
- 2 — Wait for everyone.

Cloud default value: `0`.

:::note
`alter_sync` is applicable to `Replicated` tables only, it does nothing to alters of not `Replicated` tables.
:::
)", 0, replication_alter_partitions_sync) \
    DECLARE(Int64, replication_wait_for_inactive_replica_timeout, 120, R"(
Specifies how long (in seconds) to wait for inactive replicas to execute [ALTER](../../sql-reference/statements/alter/index.md), [OPTIMIZE](../../sql-reference/statements/optimize.md) or [TRUNCATE](../../sql-reference/statements/truncate.md) queries.

Possible values:

- 0 — Do not wait.
- Negative integer — Wait for unlimited time.
- Positive integer — The number of seconds to wait.
)", 0) \
    DECLARE(Bool, alter_move_to_space_execute_async, false, R"(
Execute ALTER TABLE MOVE ... TO [DISK|VOLUME] asynchronously
)", 0) \
    \
    DECLARE(LoadBalancing, load_balancing, LoadBalancing::RANDOM, R"(
Specifies the algorithm of replicas selection that is used for distributed query processing.

ClickHouse supports the following algorithms of choosing replicas:

- [Random](#load_balancing-random) (by default)
- [Nearest hostname](#load_balancing-nearest_hostname)
- [Hostname levenshtein distance](#load_balancing-hostname_levenshtein_distance)
- [In order](#load_balancing-in_order)
- [First or random](#load_balancing-first_or_random)
- [Round robin](#load_balancing-round_robin)

See also:

- [distributed_replica_max_ignored_errors](#distributed_replica_max_ignored_errors)

### Random (by Default) {#load_balancing-random}

```sql
load_balancing = random
```

The number of errors is counted for each replica. The query is sent to the replica with the fewest errors, and if there are several of these, to anyone of them.
Disadvantages: Server proximity is not accounted for; if the replicas have different data, you will also get different data.

### Nearest Hostname {#load_balancing-nearest_hostname}

```sql
load_balancing = nearest_hostname
```

The number of errors is counted for each replica. Every 5 minutes, the number of errors is integrally divided by 2. Thus, the number of errors is calculated for a recent time with exponential smoothing. If there is one replica with a minimal number of errors (i.e. errors occurred recently on the other replicas), the query is sent to it. If there are multiple replicas with the same minimal number of errors, the query is sent to the replica with a hostname that is most similar to the server's hostname in the config file (for the number of different characters in identical positions, up to the minimum length of both hostnames).

For instance, example01-01-1 and example01-01-2 are different in one position, while example01-01-1 and example01-02-2 differ in two places.
This method might seem primitive, but it does not require external data about network topology, and it does not compare IP addresses, which would be complicated for our IPv6 addresses.

Thus, if there are equivalent replicas, the closest one by name is preferred.
We can also assume that when sending a query to the same server, in the absence of failures, a distributed query will also go to the same servers. So even if different data is placed on the replicas, the query will return mostly the same results.

### Hostname levenshtein distance {#load_balancing-hostname_levenshtein_distance}

```sql
load_balancing = hostname_levenshtein_distance
```

Just like `nearest_hostname`, but it compares hostname in a [levenshtein distance](https://en.wikipedia.org/wiki/Levenshtein_distance) manner. For example:

```text
example-clickhouse-0-0 ample-clickhouse-0-0
1

example-clickhouse-0-0 example-clickhouse-1-10
2

example-clickhouse-0-0 example-clickhouse-12-0
3
```

### In Order {#load_balancing-in_order}

```sql
load_balancing = in_order
```

Replicas with the same number of errors are accessed in the same order as they are specified in the configuration.
This method is appropriate when you know exactly which replica is preferable.

### First or Random {#load_balancing-first_or_random}

```sql
load_balancing = first_or_random
```

This algorithm chooses the first replica in the set or a random replica if the first is unavailable. It's effective in cross-replication topology setups, but useless in other configurations.

The `first_or_random` algorithm solves the problem of the `in_order` algorithm. With `in_order`, if one replica goes down, the next one gets a double load while the remaining replicas handle the usual amount of traffic. When using the `first_or_random` algorithm, the load is evenly distributed among replicas that are still available.

It's possible to explicitly define what the first replica is by using the setting `load_balancing_first_offset`. This gives more control to rebalance query workloads among replicas.

### Round Robin {#load_balancing-round_robin}

```sql
load_balancing = round_robin
```

This algorithm uses a round-robin policy across replicas with the same number of errors (only the queries with `round_robin` policy is accounted).
)", 0) \
    DECLARE(UInt64, load_balancing_first_offset, 0, R"(
Which replica to preferably send a query when FIRST_OR_RANDOM load balancing strategy is used.
)", 0) \
    \
    DECLARE(TotalsMode, totals_mode, TotalsMode::AFTER_HAVING_EXCLUSIVE, R"(
How to calculate TOTALS when HAVING is present, as well as when max_rows_to_group_by and group_by_overflow_mode = 'any' are present.
See the section "WITH TOTALS modifier".
)", IMPORTANT) \
    DECLARE(Float, totals_auto_threshold, 0.5, R"(
The threshold for `totals_mode = 'auto'`.
See the section "WITH TOTALS modifier".
)", 0) \
    \
    DECLARE(Bool, allow_suspicious_low_cardinality_types, false, R"(
Allows or restricts using [LowCardinality](../../sql-reference/data-types/lowcardinality.md) with data types with fixed size of 8 bytes or less: numeric data types and `FixedString(8_bytes_or_less)`.

For small fixed values using of `LowCardinality` is usually inefficient, because ClickHouse stores a numeric index for each row. As a result:

- Disk space usage can rise.
- RAM consumption can be higher, depending on a dictionary size.
- Some functions can work slower due to extra coding/encoding operations.

Merge times in [MergeTree](../../engines/table-engines/mergetree-family/mergetree.md)-engine tables can grow due to all the reasons described above.

Possible values:

- 1 — Usage of `LowCardinality` is not restricted.
- 0 — Usage of `LowCardinality` is restricted.
)", 0) \
    DECLARE(Bool, allow_suspicious_fixed_string_types, false, R"(
In CREATE TABLE statement allows creating columns of type FixedString(n) with n > 256. FixedString with length >= 256 is suspicious and most likely indicates a misuse
)", 0) \
    DECLARE(Bool, allow_suspicious_indices, false, R"(
Reject primary/secondary indexes and sorting keys with identical expressions
)", 0) \
    DECLARE(Bool, allow_suspicious_ttl_expressions, false, R"(
Reject TTL expressions that don't depend on any of table's columns. It indicates a user error most of the time.
)", 0) \
    DECLARE(Bool, allow_suspicious_variant_types, false, R"(
In CREATE TABLE statement allows specifying Variant type with similar variant types (for example, with different numeric or date types). Enabling this setting may introduce some ambiguity when working with values with similar types.
)", 0) \
    DECLARE(Bool, allow_suspicious_primary_key, false, R"(
Allow suspicious `PRIMARY KEY`/`ORDER BY` for MergeTree (i.e. SimpleAggregateFunction).
)", 0) \
    DECLARE(Bool, allow_suspicious_types_in_group_by, false, R"(
Allows or restricts using [Variant](../../sql-reference/data-types/variant.md) and [Dynamic](../../sql-reference/data-types/dynamic.md) types in GROUP BY keys.
)", 0) \
    DECLARE(Bool, allow_suspicious_types_in_order_by, false, R"(
Allows or restricts using [Variant](../../sql-reference/data-types/variant.md) and [Dynamic](../../sql-reference/data-types/dynamic.md) types in ORDER BY keys.
)", 0) \
    DECLARE(Bool, allow_not_comparable_types_in_order_by, false, R"(
Allows or restricts using not comparable types (like JSON/Object/AggregateFunction) in ORDER BY keys.
)", 0) \
    DECLARE(Bool, allow_not_comparable_types_in_comparison_functions, false, R"(
Allows or restricts using not comparable types (like JSON/Object/AggregateFunction) in comparison functions `equal/less/greater/etc`.
)", 0) \
    DECLARE(Bool, compile_expressions, true, R"(
Compile some scalar functions and operators to native code.
)", 0) \
    DECLARE(UInt64, min_count_to_compile_expression, 3, R"(
Minimum count of executing same expression before it is get compiled.
)", 0) \
    DECLARE(Bool, compile_aggregate_expressions, true, R"(
Enables or disables JIT-compilation of aggregate functions to native code. Enabling this setting can improve the performance.

Possible values:

- 0 — Aggregation is done without JIT compilation.
- 1 — Aggregation is done using JIT compilation.

**See Also**

- [min_count_to_compile_aggregate_expression](#min_count_to_compile_aggregate_expression)
)", 0) \
    DECLARE(UInt64, min_count_to_compile_aggregate_expression, 3, R"(
The minimum number of identical aggregate expressions to start JIT-compilation. Works only if the [compile_aggregate_expressions](#compile_aggregate_expressions) setting is enabled.

Possible values:

- Positive integer.
- 0 — Identical aggregate expressions are always JIT-compiled.
)", 0) \
    DECLARE(Bool, compile_sort_description, true, R"(
Compile sort description to native code.
)", 0) \
    DECLARE(UInt64, min_count_to_compile_sort_description, 3, R"(
The number of identical sort descriptions before they are JIT-compiled
)", 0) \
    DECLARE(UInt64, group_by_two_level_threshold, 100000, R"(
From what number of keys, a two-level aggregation starts. 0 - the threshold is not set.
)", 0) \
    DECLARE(UInt64, group_by_two_level_threshold_bytes, 50000000, R"(
From what size of the aggregation state in bytes, a two-level aggregation begins to be used. 0 - the threshold is not set. Two-level aggregation is used when at least one of the thresholds is triggered.
)", 0) \
    DECLARE(Bool, distributed_aggregation_memory_efficient, true, R"(
Is the memory-saving mode of distributed aggregation enabled.
)", 0) \
    DECLARE(UInt64, aggregation_memory_efficient_merge_threads, 0, R"(
Number of threads to use for merge intermediate aggregation results in memory efficient mode. When bigger, then more memory is consumed. 0 means - same as 'max_threads'.
)", 0) \
    DECLARE(Bool, enable_memory_bound_merging_of_aggregation_results, true, R"(
Enable memory bound merging strategy for aggregation.
)", 0) \
    DECLARE(Bool, enable_positional_arguments, true, R"(
Enables or disables supporting positional arguments for [GROUP BY](/sql-reference/statements/select/group-by), [LIMIT BY](../../sql-reference/statements/select/limit-by.md), [ORDER BY](../../sql-reference/statements/select/order-by.md) statements.

Possible values:

- 0 — Positional arguments aren't supported.
- 1 — Positional arguments are supported: column numbers can use instead of column names.

**Example**

Query:

```sql
CREATE TABLE positional_arguments(one Int, two Int, three Int) ENGINE=Memory();

INSERT INTO positional_arguments VALUES (10, 20, 30), (20, 20, 10), (30, 10, 20);

SELECT * FROM positional_arguments ORDER BY 2,3;
```

Result:

```text
┌─one─┬─two─┬─three─┐
│  30 │  10 │   20  │
│  20 │  20 │   10  │
│  10 │  20 │   30  │
└─────┴─────┴───────┘
```
)", 0) \
    DECLARE(Bool, enable_extended_results_for_datetime_functions, false, R"(
Enables or disables returning results of type:
- `Date32` with extended range (compared to type `Date`) for functions [toStartOfYear](../../sql-reference/functions/date-time-functions.md/#tostartofyear), [toStartOfISOYear](../../sql-reference/functions/date-time-functions.md/#tostartofisoyear), [toStartOfQuarter](../../sql-reference/functions/date-time-functions.md/#tostartofquarter), [toStartOfMonth](../../sql-reference/functions/date-time-functions.md/#tostartofmonth), [toLastDayOfMonth](../../sql-reference/functions/date-time-functions.md/#tolastdayofmonth), [toStartOfWeek](../../sql-reference/functions/date-time-functions.md/#tostartofweek), [toLastDayOfWeek](../../sql-reference/functions/date-time-functions.md/#tolastdayofweek) and [toMonday](../../sql-reference/functions/date-time-functions.md/#tomonday).
- `DateTime64` with extended range (compared to type `DateTime`) for functions [toStartOfDay](../../sql-reference/functions/date-time-functions.md/#tostartofday), [toStartOfHour](../../sql-reference/functions/date-time-functions.md/#tostartofhour), [toStartOfMinute](../../sql-reference/functions/date-time-functions.md/#tostartofminute), [toStartOfFiveMinutes](../../sql-reference/functions/date-time-functions.md/#tostartoffiveminutes), [toStartOfTenMinutes](../../sql-reference/functions/date-time-functions.md/#tostartoftenminutes), [toStartOfFifteenMinutes](../../sql-reference/functions/date-time-functions.md/#tostartoffifteenminutes) and [timeSlot](../../sql-reference/functions/date-time-functions.md/#timeslot).

Possible values:

- 0 — Functions return `Date` or `DateTime` for all types of arguments.
- 1 — Functions return `Date32` or `DateTime64` for `Date32` or `DateTime64` arguments and `Date` or `DateTime` otherwise.
)", 0) \
    DECLARE(Bool, allow_nonconst_timezone_arguments, false, R"(
Allow non-const timezone arguments in certain time-related functions like toTimeZone(), fromUnixTimestamp*(), snowflakeToDateTime*()
)", 0) \
    DECLARE(Bool, function_locate_has_mysql_compatible_argument_order, true, R"(
Controls the order of arguments in function [locate](../../sql-reference/functions/string-search-functions.md/#locate).

Possible values:

- 0 — Function `locate` accepts arguments `(haystack, needle[, start_pos])`.
- 1 — Function `locate` accepts arguments `(needle, haystack, [, start_pos])` (MySQL-compatible behavior)
)", 0) \
    \
    DECLARE(Bool, group_by_use_nulls, false, R"(
Changes the way the [GROUP BY clause](/sql-reference/statements/select/group-by) treats the types of aggregation keys.
When the `ROLLUP`, `CUBE`, or `GROUPING SETS` specifiers are used, some aggregation keys may not be used to produce some result rows.
Columns for these keys are filled with either default value or `NULL` in corresponding rows depending on this setting.

Possible values:

- 0 — The default value for the aggregation key type is used to produce missing values.
- 1 — ClickHouse executes `GROUP BY` the same way as the SQL standard says. The types of aggregation keys are converted to [Nullable](/sql-reference/data-types/nullable). Columns for corresponding aggregation keys are filled with [NULL](/sql-reference/syntax#null) for rows that didn't use it.

See also:

- [GROUP BY clause](/sql-reference/statements/select/group-by)
)", 0) \
    \
    DECLARE(Bool, skip_unavailable_shards, false, R"(
Enables or disables silently skipping of unavailable shards.

Shard is considered unavailable if all its replicas are unavailable. A replica is unavailable in the following cases:

- ClickHouse can't connect to replica for any reason.

    When connecting to a replica, ClickHouse performs several attempts. If all these attempts fail, the replica is considered unavailable.

- Replica can't be resolved through DNS.

    If replica's hostname can't be resolved through DNS, it can indicate the following situations:

    - Replica's host has no DNS record. It can occur in systems with dynamic DNS, for example, [Kubernetes](https://kubernetes.io), where nodes can be unresolvable during downtime, and this is not an error.

    - Configuration error. ClickHouse configuration file contains a wrong hostname.

Possible values:

- 1 — skipping enabled.

    If a shard is unavailable, ClickHouse returns a result based on partial data and does not report node availability issues.

- 0 — skipping disabled.

    If a shard is unavailable, ClickHouse throws an exception.
)", 0) \
    \
    DECLARE(UInt64, parallel_distributed_insert_select, 0, R"(
Enables parallel distributed `INSERT ... SELECT` query.

If we execute `INSERT INTO distributed_table_a SELECT ... FROM distributed_table_b` queries and both tables use the same cluster, and both tables are either [replicated](../../engines/table-engines/mergetree-family/replication.md) or non-replicated, then this query is processed locally on every shard.

Possible values:

- 0 — Disabled.
- 1 — `SELECT` will be executed on each shard from the underlying table of the distributed engine.
- 2 — `SELECT` and `INSERT` will be executed on each shard from/to the underlying table of the distributed engine.
)", 0) \
    DECLARE(UInt64, distributed_group_by_no_merge, 0, R"(
Do not merge aggregation states from different servers for distributed query processing, you can use this in case it is for certain that there are different keys on different shards

Possible values:

- `0` — Disabled (final query processing is done on the initiator node).
- `1` - Do not merge aggregation states from different servers for distributed query processing (query completely processed on the shard, initiator only proxy the data), can be used in case it is for certain that there are different keys on different shards.
- `2` - Same as `1` but applies `ORDER BY` and `LIMIT` (it is not possible when the query processed completely on the remote node, like for `distributed_group_by_no_merge=1`) on the initiator (can be used for queries with `ORDER BY` and/or `LIMIT`).

**Example**

```sql
SELECT *
FROM remote('127.0.0.{2,3}', system.one)
GROUP BY dummy
LIMIT 1
SETTINGS distributed_group_by_no_merge = 1
FORMAT PrettyCompactMonoBlock

┌─dummy─┐
│     0 │
│     0 │
└───────┘
```

```sql
SELECT *
FROM remote('127.0.0.{2,3}', system.one)
GROUP BY dummy
LIMIT 1
SETTINGS distributed_group_by_no_merge = 2
FORMAT PrettyCompactMonoBlock

┌─dummy─┐
│     0 │
└───────┘
```
)", 0) \
    DECLARE(UInt64, distributed_push_down_limit, 1, R"(
Enables or disables [LIMIT](#limit) applying on each shard separately.

This will allow to avoid:
- Sending extra rows over network;
- Processing rows behind the limit on the initiator.

Starting from 21.9 version you cannot get inaccurate results anymore, since `distributed_push_down_limit` changes query execution only if at least one of the conditions met:
- [distributed_group_by_no_merge](#distributed_group_by_no_merge) > 0.
- Query **does not have** `GROUP BY`/`DISTINCT`/`LIMIT BY`, but it has `ORDER BY`/`LIMIT`.
- Query **has** `GROUP BY`/`DISTINCT`/`LIMIT BY` with `ORDER BY`/`LIMIT` and:
    - [optimize_skip_unused_shards](#optimize_skip_unused_shards) is enabled.
    - [optimize_distributed_group_by_sharding_key](#optimize_distributed_group_by_sharding_key) is enabled.

Possible values:

- 0 — Disabled.
- 1 — Enabled.

See also:

- [distributed_group_by_no_merge](#distributed_group_by_no_merge)
- [optimize_skip_unused_shards](#optimize_skip_unused_shards)
- [optimize_distributed_group_by_sharding_key](#optimize_distributed_group_by_sharding_key)
)", 0) \
    DECLARE(Bool, optimize_distributed_group_by_sharding_key, true, R"(
Optimize `GROUP BY sharding_key` queries, by avoiding costly aggregation on the initiator server (which will reduce memory usage for the query on the initiator server).

The following types of queries are supported (and all combinations of them):

- `SELECT DISTINCT [..., ]sharding_key[, ...] FROM dist`
- `SELECT ... FROM dist GROUP BY sharding_key[, ...]`
- `SELECT ... FROM dist GROUP BY sharding_key[, ...] ORDER BY x`
- `SELECT ... FROM dist GROUP BY sharding_key[, ...] LIMIT 1`
- `SELECT ... FROM dist GROUP BY sharding_key[, ...] LIMIT 1 BY x`

The following types of queries are not supported (support for some of them may be added later):

- `SELECT ... GROUP BY sharding_key[, ...] WITH TOTALS`
- `SELECT ... GROUP BY sharding_key[, ...] WITH ROLLUP`
- `SELECT ... GROUP BY sharding_key[, ...] WITH CUBE`
- `SELECT ... GROUP BY sharding_key[, ...] SETTINGS extremes=1`

Possible values:

- 0 — Disabled.
- 1 — Enabled.

See also:

- [distributed_group_by_no_merge](#distributed_group_by_no_merge)
- [distributed_push_down_limit](#distributed_push_down_limit)
- [optimize_skip_unused_shards](#optimize_skip_unused_shards)

:::note
Right now it requires `optimize_skip_unused_shards` (the reason behind this is that one day it may be enabled by default, and it will work correctly only if data was inserted via Distributed table, i.e. data is distributed according to sharding_key).
:::
)", 0) \
    DECLARE(UInt64, optimize_skip_unused_shards_limit, 1000, R"(
Limit for number of sharding key values, turns off `optimize_skip_unused_shards` if the limit is reached.

Too many values may require significant amount for processing, while the benefit is doubtful, since if you have huge number of values in `IN (...)`, then most likely the query will be sent to all shards anyway.
)", 0) \
    DECLARE(Bool, optimize_skip_unused_shards, false, R"(
Enables or disables skipping of unused shards for [SELECT](../../sql-reference/statements/select/index.md) queries that have sharding key condition in `WHERE/PREWHERE` (assuming that the data is distributed by sharding key, otherwise a query yields incorrect result).

Possible values:

- 0 — Disabled.
- 1 — Enabled.
)", 0) \
    DECLARE(Bool, optimize_skip_unused_shards_rewrite_in, true, R"(
Rewrite IN in query for remote shards to exclude values that does not belong to the shard (requires optimize_skip_unused_shards).

Possible values:

- 0 — Disabled.
- 1 — Enabled.
)", 0) \
    DECLARE(Bool, allow_nondeterministic_optimize_skip_unused_shards, false, R"(
Allow nondeterministic (like `rand` or `dictGet`, since later has some caveats with updates) functions in sharding key.

Possible values:

- 0 — Disallowed.
- 1 — Allowed.
)", 0) \
    DECLARE(UInt64, force_optimize_skip_unused_shards, 0, R"(
Enables or disables query execution if [optimize_skip_unused_shards](#optimize_skip_unused_shards) is enabled and skipping of unused shards is not possible. If the skipping is not possible and the setting is enabled, an exception will be thrown.

Possible values:

- 0 — Disabled. ClickHouse does not throw an exception.
- 1 — Enabled. Query execution is disabled only if the table has a sharding key.
- 2 — Enabled. Query execution is disabled regardless of whether a sharding key is defined for the table.
)", 0) \
    DECLARE(UInt64, optimize_skip_unused_shards_nesting, 0, R"(
Controls [`optimize_skip_unused_shards`](#optimize_skip_unused_shards) (hence still requires [`optimize_skip_unused_shards`](#optimize_skip_unused_shards)) depends on the nesting level of the distributed query (case when you have `Distributed` table that look into another `Distributed` table).

Possible values:

- 0 — Disabled, `optimize_skip_unused_shards` works always.
- 1 — Enables `optimize_skip_unused_shards` only for the first level.
- 2 — Enables `optimize_skip_unused_shards` up to the second level.
)", 0) \
    DECLARE(UInt64, force_optimize_skip_unused_shards_nesting, 0, R"(
Controls [`force_optimize_skip_unused_shards`](#force_optimize_skip_unused_shards) (hence still requires [`force_optimize_skip_unused_shards`](#force_optimize_skip_unused_shards)) depends on the nesting level of the distributed query (case when you have `Distributed` table that look into another `Distributed` table).

Possible values:

- 0 - Disabled, `force_optimize_skip_unused_shards` works always.
- 1 — Enables `force_optimize_skip_unused_shards` only for the first level.
- 2 — Enables `force_optimize_skip_unused_shards` up to the second level.
)", 0) \
    \
    DECLARE(Bool, input_format_parallel_parsing, true, R"(
Enables or disables order-preserving parallel parsing of data formats. Supported only for [TSV](../../interfaces/formats.md/#tabseparated), [TSKV](../../interfaces/formats.md/#tskv), [CSV](../../interfaces/formats.md/#csv) and [JSONEachRow](../../interfaces/formats.md/#jsoneachrow) formats.

Possible values:

- 1 — Enabled.
- 0 — Disabled.
)", 0) \
    DECLARE(NonZeroUInt64, min_chunk_bytes_for_parallel_parsing, (10 * 1024 * 1024), R"(
- Type: unsigned int
- Default value: 1 MiB

The minimum chunk size in bytes, which each thread will parse in parallel.
)", 0) \
    DECLARE(Bool, output_format_parallel_formatting, true, R"(
Enables or disables parallel formatting of data formats. Supported only for [TSV](../../interfaces/formats.md/#tabseparated), [TSKV](../../interfaces/formats.md/#tskv), [CSV](../../interfaces/formats.md/#csv) and [JSONEachRow](../../interfaces/formats.md/#jsoneachrow) formats.

Possible values:

- 1 — Enabled.
- 0 — Disabled.
)", 0) \
    DECLARE(UInt64, output_format_compression_level, 3, R"(
Default compression level if query output is compressed. The setting is applied when `SELECT` query has `INTO OUTFILE` or when writing to table functions `file`, `url`, `hdfs`, `s3`, or `azureBlobStorage`.

Possible values: from `1` to `22`
)", 0) \
    DECLARE(UInt64, output_format_compression_zstd_window_log, 0, R"(
Can be used when the output compression method is `zstd`. If greater than `0`, this setting explicitly sets compression window size (power of `2`) and enables a long-range mode for zstd compression. This can help to achieve a better compression ratio.

Possible values: non-negative numbers. Note that if the value is too small or too big, `zstdlib` will throw an exception. Typical values are from `20` (window size = `1MB`) to `30` (window size = `1GB`).
)", 0) \
    DECLARE(Bool, enable_parsing_to_custom_serialization, true, R"(
If true then data can be parsed directly to columns with custom serialization (e.g. Sparse) according to hints for serialization got from the table.
)", 0) \
    \
    DECLARE(Bool, merge_tree_use_v1_object_and_dynamic_serialization, false, R"(
When enabled, V1 serialization version of JSON and Dynamic types will be used in MergeTree instead of V2. Changing this setting takes affect only after server restart.
)", 0) \
    DECLARE(UInt64, merge_tree_min_rows_for_concurrent_read, (20 * 8192), R"(
If the number of rows to be read from a file of a [MergeTree](../../engines/table-engines/mergetree-family/mergetree.md) table exceeds `merge_tree_min_rows_for_concurrent_read` then ClickHouse tries to perform a concurrent reading from this file on several threads.

Possible values:

- Positive integer.
)", 0) \
    DECLARE(UInt64, merge_tree_min_bytes_for_concurrent_read, (24 * 10 * 1024 * 1024), R"(
If the number of bytes to read from one file of a [MergeTree](../../engines/table-engines/mergetree-family/mergetree.md)-engine table exceeds `merge_tree_min_bytes_for_concurrent_read`, then ClickHouse tries to concurrently read from this file in several threads.

Possible value:

- Positive integer.
)", 0) \
    DECLARE(UInt64, merge_tree_min_rows_for_seek, 0, R"(
If the distance between two data blocks to be read in one file is less than `merge_tree_min_rows_for_seek` rows, then ClickHouse does not seek through the file but reads the data sequentially.

Possible values:

- Any positive integer.
)", 0) \
    DECLARE(UInt64, merge_tree_min_bytes_for_seek, 0, R"(
If the distance between two data blocks to be read in one file is less than `merge_tree_min_bytes_for_seek` bytes, then ClickHouse sequentially reads a range of file that contains both blocks, thus avoiding extra seek.

Possible values:

- Any positive integer.
)", 0) \
    DECLARE(UInt64, merge_tree_coarse_index_granularity, 8, R"(
When searching for data, ClickHouse checks the data marks in the index file. If ClickHouse finds that required keys are in some range, it divides this range into `merge_tree_coarse_index_granularity` subranges and searches the required keys there recursively.

Possible values:

- Any positive even integer.
)", 0) \
    DECLARE(UInt64, merge_tree_max_rows_to_use_cache, (128 * 8192), R"(
If ClickHouse should read more than `merge_tree_max_rows_to_use_cache` rows in one query, it does not use the cache of uncompressed blocks.

The cache of uncompressed blocks stores data extracted for queries. ClickHouse uses this cache to speed up responses to repeated small queries. This setting protects the cache from trashing by queries that read a large amount of data. The [uncompressed_cache_size](/operations/server-configuration-parameters/settings#uncompressed_cache_size) server setting defines the size of the cache of uncompressed blocks.

Possible values:

- Any positive integer.
)", 0) \
    DECLARE(UInt64, merge_tree_max_bytes_to_use_cache, (192 * 10 * 1024 * 1024), R"(
If ClickHouse should read more than `merge_tree_max_bytes_to_use_cache` bytes in one query, it does not use the cache of uncompressed blocks.

The cache of uncompressed blocks stores data extracted for queries. ClickHouse uses this cache to speed up responses to repeated small queries. This setting protects the cache from trashing by queries that read a large amount of data. The [uncompressed_cache_size](/operations/server-configuration-parameters/settings#uncompressed_cache_size) server setting defines the size of the cache of uncompressed blocks.

Possible values:

- Any positive integer.
)", 0) \
DECLARE(Bool, merge_tree_use_deserialization_prefixes_cache, true, R"(
Enables caching of columns metadata from the file prefixes during reading from Wide parts in MergeTree.
)", 0) \
DECLARE(Bool, merge_tree_use_prefixes_deserialization_thread_pool, true, R"(
Enables usage of the thread pool for parallel prefixes reading in Wide parts in MergeTree. Size of that thread pool is controlled by server setting `max_prefixes_deserialization_thread_pool_size`.
)", 0) \
    DECLARE(Bool, do_not_merge_across_partitions_select_final, false, R"(
Merge parts only in one partition in select final
)", 0) \
    DECLARE(Bool, split_parts_ranges_into_intersecting_and_non_intersecting_final, true, R"(
Split parts ranges into intersecting and non intersecting during FINAL optimization
)", 0) \
    DECLARE(Bool, split_intersecting_parts_ranges_into_layers_final, true, R"(
Split intersecting parts ranges into layers during FINAL optimization
)", 0) \
    \
    DECLARE(UInt64, mysql_max_rows_to_insert, 65536, R"(
The maximum number of rows in MySQL batch insertion of the MySQL storage engine
)", 0) \
    DECLARE(Bool, mysql_map_string_to_text_in_show_columns, true, R"(
When enabled, [String](../../sql-reference/data-types/string.md) ClickHouse data type will be displayed as `TEXT` in [SHOW COLUMNS](../../sql-reference/statements/show.md/#show_columns).

Has an effect only when the connection is made through the MySQL wire protocol.

- 0 - Use `BLOB`.
- 1 - Use `TEXT`.
)", 0) \
    DECLARE(Bool, mysql_map_fixed_string_to_text_in_show_columns, true, R"(
When enabled, [FixedString](../../sql-reference/data-types/fixedstring.md) ClickHouse data type will be displayed as `TEXT` in [SHOW COLUMNS](../../sql-reference/statements/show.md/#show_columns).

Has an effect only when the connection is made through the MySQL wire protocol.

- 0 - Use `BLOB`.
- 1 - Use `TEXT`.
)", 0) \
    \
    DECLARE(UInt64, optimize_min_equality_disjunction_chain_length, 3, R"(
The minimum length of the expression `expr = x1 OR ... expr = xN` for optimization
)", 0) \
    DECLARE(UInt64, optimize_min_inequality_conjunction_chain_length, 3, R"(
The minimum length of the expression `expr <> x1 AND ... expr <> xN` for optimization
)", 0) \
    \
    DECLARE(UInt64, min_bytes_to_use_direct_io, 0, R"(
The minimum data volume required for using direct I/O access to the storage disk.

ClickHouse uses this setting when reading data from tables. If the total storage volume of all the data to be read exceeds `min_bytes_to_use_direct_io` bytes, then ClickHouse reads the data from the storage disk with the `O_DIRECT` option.

Possible values:

- 0 — Direct I/O is disabled.
- Positive integer.
)", 0) \
    DECLARE(UInt64, min_bytes_to_use_mmap_io, 0, R"(
This is an experimental setting. Sets the minimum amount of memory for reading large files without copying data from the kernel to userspace. Recommended threshold is about 64 MB, because [mmap/munmap](https://en.wikipedia.org/wiki/Mmap) is slow. It makes sense only for large files and helps only if data reside in the page cache.

Possible values:

- Positive integer.
- 0 — Big files read with only copying data from kernel to userspace.
)", 0) \
    DECLARE(Bool, checksum_on_read, true, R"(
Validate checksums on reading. It is enabled by default and should be always enabled in production. Please do not expect any benefits in disabling this setting. It may only be used for experiments and benchmarks. The setting is only applicable for tables of MergeTree family. Checksums are always validated for other table engines and when receiving data over the network.
)", 0) \
    \
    DECLARE(Bool, force_index_by_date, false, R"(
Disables query execution if the index can't be used by date.

Works with tables in the MergeTree family.

If `force_index_by_date=1`, ClickHouse checks whether the query has a date key condition that can be used for restricting data ranges. If there is no suitable condition, it throws an exception. However, it does not check whether the condition reduces the amount of data to read. For example, the condition `Date != ' 2000-01-01 '` is acceptable even when it matches all the data in the table (i.e., running the query requires a full scan). For more information about ranges of data in MergeTree tables, see [MergeTree](../../engines/table-engines/mergetree-family/mergetree.md).
)", 0) \
    DECLARE(Bool, force_primary_key, false, R"(
Disables query execution if indexing by the primary key is not possible.

Works with tables in the MergeTree family.

If `force_primary_key=1`, ClickHouse checks to see if the query has a primary key condition that can be used for restricting data ranges. If there is no suitable condition, it throws an exception. However, it does not check whether the condition reduces the amount of data to read. For more information about data ranges in MergeTree tables, see [MergeTree](../../engines/table-engines/mergetree-family/mergetree.md).
)", 0) \
    DECLARE(Bool, use_skip_indexes, true, R"(
Use data skipping indexes during query execution.

Possible values:

- 0 — Disabled.
- 1 — Enabled.
)", 0) \
    DECLARE(Bool, use_skip_indexes_if_final, false, R"(
Controls whether skipping indexes are used when executing a query with the FINAL modifier.

By default, this setting is disabled because skip indexes may exclude rows (granules) containing the latest data, which could lead to incorrect results. When enabled, skipping indexes are applied even with the FINAL modifier, potentially improving performance but with the risk of missing recent updates.

Possible values:

- 0 — Disabled.
- 1 — Enabled.
)", 0) \
    DECLARE(Bool, use_skip_indexes_if_final_exact_mode, 0, R"(
Controls whether granules returned by a skipping index are expanded in newer parts to return correct results when executing a query with the FINAL modifier.

Using skip indexes may exclude rows (granules) containing the latest data which could lead to incorrect results. This setting can ensure that correct results are returned by scanning newer parts that have overlap with the ranges returned by the skip index.

Possible values:

- 0 — Disabled.
- 1 — Enabled.
)", 0) \
    DECLARE(Bool, materialize_skip_indexes_on_insert, true, R"(
If INSERTs build and store skip indexes. If disabled, skip indexes will be build and stored during merges or by explicit MATERIALIZE INDEX
)", 0) \
    DECLARE(Bool, materialize_statistics_on_insert, true, R"(
If INSERTs build and insert statistics. If disabled, statistics will be build and stored during merges or by explicit MATERIALIZE STATISTICS
)", 0) \
    DECLARE(String, ignore_data_skipping_indices, "", R"(
Ignores the skipping indexes specified if used by the query.

Consider the following example:

```sql
CREATE TABLE data
(
    key Int,
    x Int,
    y Int,
    INDEX x_idx x TYPE minmax GRANULARITY 1,
    INDEX y_idx y TYPE minmax GRANULARITY 1,
    INDEX xy_idx (x,y) TYPE minmax GRANULARITY 1
)
Engine=MergeTree()
ORDER BY key;

INSERT INTO data VALUES (1, 2, 3);

SELECT * FROM data;
SELECT * FROM data SETTINGS ignore_data_skipping_indices=''; -- query will produce CANNOT_PARSE_TEXT error.
SELECT * FROM data SETTINGS ignore_data_skipping_indices='x_idx'; -- Ok.
SELECT * FROM data SETTINGS ignore_data_skipping_indices='na_idx'; -- Ok.

SELECT * FROM data WHERE x = 1 AND y = 1 SETTINGS ignore_data_skipping_indices='xy_idx',force_data_skipping_indices='xy_idx' ; -- query will produce INDEX_NOT_USED error, since xy_idx is explicitly ignored.
SELECT * FROM data WHERE x = 1 AND y = 2 SETTINGS ignore_data_skipping_indices='xy_idx';
```

The query without ignoring any indexes:
```sql
EXPLAIN indexes = 1 SELECT * FROM data WHERE x = 1 AND y = 2;

Expression ((Projection + Before ORDER BY))
  Filter (WHERE)
    ReadFromMergeTree (default.data)
    Indexes:
      PrimaryKey
        Condition: true
        Parts: 1/1
        Granules: 1/1
      Skip
        Name: x_idx
        Description: minmax GRANULARITY 1
        Parts: 0/1
        Granules: 0/1
      Skip
        Name: y_idx
        Description: minmax GRANULARITY 1
        Parts: 0/0
        Granules: 0/0
      Skip
        Name: xy_idx
        Description: minmax GRANULARITY 1
        Parts: 0/0
        Granules: 0/0
```

Ignoring the `xy_idx` index:
```sql
EXPLAIN indexes = 1 SELECT * FROM data WHERE x = 1 AND y = 2 SETTINGS ignore_data_skipping_indices='xy_idx';

Expression ((Projection + Before ORDER BY))
  Filter (WHERE)
    ReadFromMergeTree (default.data)
    Indexes:
      PrimaryKey
        Condition: true
        Parts: 1/1
        Granules: 1/1
      Skip
        Name: x_idx
        Description: minmax GRANULARITY 1
        Parts: 0/1
        Granules: 0/1
      Skip
        Name: y_idx
        Description: minmax GRANULARITY 1
        Parts: 0/0
        Granules: 0/0
```

Works with tables in the MergeTree family.
)", 0) \
    \
    DECLARE(String, force_data_skipping_indices, "", R"(
Disables query execution if passed data skipping indices wasn't used.

Consider the following example:

```sql
CREATE TABLE data
(
    key Int,
    d1 Int,
    d1_null Nullable(Int),
    INDEX d1_idx d1 TYPE minmax GRANULARITY 1,
    INDEX d1_null_idx assumeNotNull(d1_null) TYPE minmax GRANULARITY 1
)
Engine=MergeTree()
ORDER BY key;

SELECT * FROM data_01515;
SELECT * FROM data_01515 SETTINGS force_data_skipping_indices=''; -- query will produce CANNOT_PARSE_TEXT error.
SELECT * FROM data_01515 SETTINGS force_data_skipping_indices='d1_idx'; -- query will produce INDEX_NOT_USED error.
SELECT * FROM data_01515 WHERE d1 = 0 SETTINGS force_data_skipping_indices='d1_idx'; -- Ok.
SELECT * FROM data_01515 WHERE d1 = 0 SETTINGS force_data_skipping_indices='`d1_idx`'; -- Ok (example of full featured parser).
SELECT * FROM data_01515 WHERE d1 = 0 SETTINGS force_data_skipping_indices='`d1_idx`, d1_null_idx'; -- query will produce INDEX_NOT_USED error, since d1_null_idx is not used.
SELECT * FROM data_01515 WHERE d1 = 0 AND assumeNotNull(d1_null) = 0 SETTINGS force_data_skipping_indices='`d1_idx`, d1_null_idx'; -- Ok.
```
)", 0) \
    DECLARE(Bool, secondary_indices_enable_bulk_filtering, true, R"(
Enable the bulk filtering algorithm for indices. It is expected to be always better, but we have this setting for compatibility and control.
)", 0) \
    DECLARE(Float, max_streams_to_max_threads_ratio, 1, R"(
Allows you to use more sources than the number of threads - to more evenly distribute work across threads. It is assumed that this is a temporary solution since it will be possible in the future to make the number of sources equal to the number of threads, but for each source to dynamically select available work for itself.
)", 0) \
    DECLARE(Float, max_streams_multiplier_for_merge_tables, 5, R"(
Ask more streams when reading from Merge table. Streams will be spread across tables that Merge table will use. This allows more even distribution of work across threads and is especially helpful when merged tables differ in size.
)", 0) \
    \
    DECLARE(String, network_compression_method, "LZ4", R"(
Sets the method of data compression that is used for communication between servers and between server and [clickhouse-client](../../interfaces/cli.md).

Possible values:

- `LZ4` — sets LZ4 compression method.
- `ZSTD` — sets ZSTD compression method.

**See Also**

- [network_zstd_compression_level](#network_zstd_compression_level)
)", 0) \
    \
    DECLARE(Int64, network_zstd_compression_level, 1, R"(
Adjusts the level of ZSTD compression. Used only when [network_compression_method](#network_compression_method) is set to `ZSTD`.

Possible values:

- Positive integer from 1 to 15.
)", 0) \
    \
    DECLARE(Int64, zstd_window_log_max, 0, R"(
Allows you to select the max window log of ZSTD (it will not be used for MergeTree family)
)", 0) \
    \
    DECLARE(UInt64, priority, 0, R"(
Priority of the query. 1 - the highest, higher value - lower priority; 0 - do not use priorities.
)", 0) \
    DECLARE(Int64, os_thread_priority, 0, R"(
Sets the priority ([nice](https://en.wikipedia.org/wiki/Nice_(Unix))) for threads that execute queries. The OS scheduler considers this priority when choosing the next thread to run on each available CPU core.

:::note
To use this setting, you need to set the `CAP_SYS_NICE` capability. The `clickhouse-server` package sets it up during installation. Some virtual environments do not allow you to set the `CAP_SYS_NICE` capability. In this case, `clickhouse-server` shows a message about it at the start.
:::

Possible values:

- You can set values in the range `[-20, 19]`.

Lower values mean higher priority. Threads with low `nice` priority values are executed more frequently than threads with high values. High values are preferable for long-running non-interactive queries because it allows them to quickly give up resources in favour of short interactive queries when they arrive.
)", 0) \
    \
    DECLARE(Bool, log_queries, true, R"(
Setting up query logging.

Queries sent to ClickHouse with this setup are logged according to the rules in the [query_log](../../operations/server-configuration-parameters/settings.md/#query_log) server configuration parameter.

Example:

```text
log_queries=1
```
)", 0) \
    DECLARE(Bool, log_formatted_queries, false, R"(
Allows to log formatted queries to the [system.query_log](../../operations/system-tables/query_log.md) system table (populates `formatted_query` column in the [system.query_log](../../operations/system-tables/query_log.md)).

Possible values:

- 0 — Formatted queries are not logged in the system table.
- 1 — Formatted queries are logged in the system table.
)", 0) \
    DECLARE(LogQueriesType, log_queries_min_type, QueryLogElementType::QUERY_START, R"(
`query_log` minimal type to log.

Possible values:
- `QUERY_START` (`=1`)
- `QUERY_FINISH` (`=2`)
- `EXCEPTION_BEFORE_START` (`=3`)
- `EXCEPTION_WHILE_PROCESSING` (`=4`)

Can be used to limit which entities will go to `query_log`, say you are interested only in errors, then you can use `EXCEPTION_WHILE_PROCESSING`:

```text
log_queries_min_type='EXCEPTION_WHILE_PROCESSING'
```
)", 0) \
    DECLARE(Milliseconds, log_queries_min_query_duration_ms, 0, R"(
If enabled (non-zero), queries faster than the value of this setting will not be logged (you can think about this as a `long_query_time` for [MySQL Slow Query Log](https://dev.mysql.com/doc/refman/5.7/slow-query-log.html)), and this basically means that you will not find them in the following tables:

- `system.query_log`
- `system.query_thread_log`

Only the queries with the following type will get to the log:

- `QUERY_FINISH`
- `EXCEPTION_WHILE_PROCESSING`

- Type: milliseconds
- Default value: 0 (any query)
)", 0) \
    DECLARE(UInt64, log_queries_cut_to_length, 100000, R"(
If query length is greater than a specified threshold (in bytes), then cut query when writing to query log. Also limit the length of printed query in ordinary text log.
)", 0) \
    DECLARE(Float, log_queries_probability, 1., R"(
Allows a user to write to [query_log](../../operations/system-tables/query_log.md), [query_thread_log](../../operations/system-tables/query_thread_log.md), and [query_views_log](../../operations/system-tables/query_views_log.md) system tables only a sample of queries selected randomly with the specified probability. It helps to reduce the load with a large volume of queries in a second.

Possible values:

- 0 — Queries are not logged in the system tables.
- Positive floating-point number in the range [0..1]. For example, if the setting value is `0.5`, about half of the queries are logged in the system tables.
- 1 — All queries are logged in the system tables.
)", 0) \
    \
    DECLARE(Bool, log_processors_profiles, true, R"(
Write time that processor spent during execution/waiting for data to `system.processors_profile_log` table.

See also:

- [`system.processors_profile_log`](../../operations/system-tables/processors_profile_log.md)
- [`EXPLAIN PIPELINE`](../../sql-reference/statements/explain.md/#explain-pipeline)
)", 0) \
    DECLARE(DistributedProductMode, distributed_product_mode, DistributedProductMode::DENY, R"(
Changes the behaviour of [distributed subqueries](../../sql-reference/operators/in.md).

ClickHouse applies this setting when the query contains the product of distributed tables, i.e. when the query for a distributed table contains a non-GLOBAL subquery for the distributed table.

Restrictions:

- Only applied for IN and JOIN subqueries.
- Only if the FROM section uses a distributed table containing more than one shard.
- If the subquery concerns a distributed table containing more than one shard.
- Not used for a table-valued [remote](../../sql-reference/table-functions/remote.md) function.

Possible values:

- `deny` — Default value. Prohibits using these types of subqueries (returns the "Double-distributed in/JOIN subqueries is denied" exception).
- `local` — Replaces the database and table in the subquery with local ones for the destination server (shard), leaving the normal `IN`/`JOIN.`
- `global` — Replaces the `IN`/`JOIN` query with `GLOBAL IN`/`GLOBAL JOIN.`
- `allow` — Allows the use of these types of subqueries.
)", IMPORTANT) \
    \
    DECLARE(UInt64, max_concurrent_queries_for_all_users, 0, R"(
Throw exception if the value of this setting is less or equal than the current number of simultaneously processed queries.

Example: `max_concurrent_queries_for_all_users` can be set to 99 for all users and database administrator can set it to 100 for itself to run queries for investigation even when the server is overloaded.

Modifying the setting for one query or user does not affect other queries.

Possible values:

- Positive integer.
- 0 — No limit.

**Example**

```xml
<max_concurrent_queries_for_all_users>99</max_concurrent_queries_for_all_users>
```

**See Also**

- [max_concurrent_queries](/operations/server-configuration-parameters/settings#max_concurrent_queries)
)", 0) \
    DECLARE(UInt64, max_concurrent_queries_for_user, 0, R"(
The maximum number of simultaneously processed queries per user.

Possible values:

- Positive integer.
- 0 — No limit.

**Example**

```xml
<max_concurrent_queries_for_user>5</max_concurrent_queries_for_user>
```
)", 0) \
    \
    DECLARE(Bool, insert_deduplicate, true, R"(
Enables or disables block deduplication of `INSERT` (for Replicated\* tables).

Possible values:

- 0 — Disabled.
- 1 — Enabled.

By default, blocks inserted into replicated tables by the `INSERT` statement are deduplicated (see [Data Replication](../../engines/table-engines/mergetree-family/replication.md)).
For the replicated tables by default the only 100 of the most recent blocks for each partition are deduplicated (see [replicated_deduplication_window](merge-tree-settings.md/#replicated_deduplication_window), [replicated_deduplication_window_seconds](merge-tree-settings.md/#replicated_deduplication_window_seconds)).
For not replicated tables see [non_replicated_deduplication_window](merge-tree-settings.md/#non_replicated_deduplication_window).
)", 0) \
    DECLARE(Bool, async_insert_deduplicate, false, R"(
For async INSERT queries in the replicated table, specifies that deduplication of inserting blocks should be performed
)", 0) \
    \
    DECLARE(UInt64Auto, insert_quorum, 0, R"(
:::note
This setting is not applicable to SharedMergeTree, see [SharedMergeTree consistency](/cloud/reference/shared-merge-tree#consistency) for more information.
:::

Enables the quorum writes.

- If `insert_quorum < 2`, the quorum writes are disabled.
- If `insert_quorum >= 2`, the quorum writes are enabled.
- If `insert_quorum = 'auto'`, use majority number (`number_of_replicas / 2 + 1`) as quorum number.

Quorum writes

`INSERT` succeeds only when ClickHouse manages to correctly write data to the `insert_quorum` of replicas during the `insert_quorum_timeout`. If for any reason the number of replicas with successful writes does not reach the `insert_quorum`, the write is considered failed and ClickHouse will delete the inserted block from all the replicas where data has already been written.

When `insert_quorum_parallel` is disabled, all replicas in the quorum are consistent, i.e. they contain data from all previous `INSERT` queries (the `INSERT` sequence is linearized). When reading data written using `insert_quorum` and `insert_quorum_parallel` is disabled, you can turn on sequential consistency for `SELECT` queries using [select_sequential_consistency](#select_sequential_consistency).

ClickHouse generates an exception:

- If the number of available replicas at the time of the query is less than the `insert_quorum`.
- When `insert_quorum_parallel` is disabled and an attempt to write data is made when the previous block has not yet been inserted in `insert_quorum` of replicas. This situation may occur if the user tries to perform another `INSERT` query to the same table before the previous one with `insert_quorum` is completed.

See also:

- [insert_quorum_timeout](#insert_quorum_timeout)
- [insert_quorum_parallel](#insert_quorum_parallel)
- [select_sequential_consistency](#select_sequential_consistency)
)", 0) \
    DECLARE(Milliseconds, insert_quorum_timeout, 600000, R"(
Write to a quorum timeout in milliseconds. If the timeout has passed and no write has taken place yet, ClickHouse will generate an exception and the client must repeat the query to write the same block to the same or any other replica.

See also:

- [insert_quorum](#insert_quorum)
- [insert_quorum_parallel](#insert_quorum_parallel)
- [select_sequential_consistency](#select_sequential_consistency)
)", 0) \
    DECLARE(Bool, insert_quorum_parallel, true, R"(
:::note
This setting is not applicable to SharedMergeTree, see [SharedMergeTree consistency](/cloud/reference/shared-merge-tree#consistency) for more information.
:::

Enables or disables parallelism for quorum `INSERT` queries. If enabled, additional `INSERT` queries can be sent while previous queries have not yet finished. If disabled, additional writes to the same table will be rejected.

Possible values:

- 0 — Disabled.
- 1 — Enabled.

See also:

- [insert_quorum](#insert_quorum)
- [insert_quorum_timeout](#insert_quorum_timeout)
- [select_sequential_consistency](#select_sequential_consistency)
)", 0) \
    DECLARE(UInt64, select_sequential_consistency, 0, R"(
:::note
This setting differ in behavior between SharedMergeTree and ReplicatedMergeTree, see [SharedMergeTree consistency](/cloud/reference/shared-merge-tree#consistency) for more information about the behavior of `select_sequential_consistency` in SharedMergeTree.
:::

Enables or disables sequential consistency for `SELECT` queries. Requires `insert_quorum_parallel` to be disabled (enabled by default).

Possible values:

- 0 — Disabled.
- 1 — Enabled.

Usage

When sequential consistency is enabled, ClickHouse allows the client to execute the `SELECT` query only for those replicas that contain data from all previous `INSERT` queries executed with `insert_quorum`. If the client refers to a partial replica, ClickHouse will generate an exception. The SELECT query will not include data that has not yet been written to the quorum of replicas.

When `insert_quorum_parallel` is enabled (the default), then `select_sequential_consistency` does not work. This is because parallel `INSERT` queries can be written to different sets of quorum replicas so there is no guarantee a single replica will have received all writes.

See also:

- [insert_quorum](#insert_quorum)
- [insert_quorum_timeout](#insert_quorum_timeout)
- [insert_quorum_parallel](#insert_quorum_parallel)
)", 0) \
    DECLARE(Bool, update_sequential_consistency, true, R"(
If true set of parts is updated to the latest version before execution of update.
)", 0) \
    DECLARE(UpdateParallelMode, update_parallel_mode, UpdateParallelMode::AUTO, R"(
Determines the behavior of concurrent update queries.

Possible values:
- `sync` - run sequentially all `UPDATE` queries.
- `auto` - run sequentially only `UPDATE` queries with dependencies between columns updated in one query and columns used in expressions of another query.
- `async` - do not synchronize update queries.
)", 0) \
    DECLARE(UInt64, table_function_remote_max_addresses, 1000, R"(
Sets the maximum number of addresses generated from patterns for the [remote](../../sql-reference/table-functions/remote.md) function.

Possible values:

- Positive integer.
)", 0) \
    DECLARE(Milliseconds, read_backoff_min_latency_ms, 1000, R"(
Setting to reduce the number of threads in case of slow reads. Pay attention only to reads that took at least that much time.
)", 0) \
    DECLARE(UInt64, read_backoff_max_throughput, 1048576, R"(
Settings to reduce the number of threads in case of slow reads. Count events when the read bandwidth is less than that many bytes per second.
)", 0) \
    DECLARE(Milliseconds, read_backoff_min_interval_between_events_ms, 1000, R"(
Settings to reduce the number of threads in case of slow reads. Do not pay attention to the event, if the previous one has passed less than a certain amount of time.
)", 0) \
    DECLARE(UInt64, read_backoff_min_events, 2, R"(
Settings to reduce the number of threads in case of slow reads. The number of events after which the number of threads will be reduced.
)", 0) \
    \
    DECLARE(UInt64, read_backoff_min_concurrency, 1, R"(
Settings to try keeping the minimal number of threads in case of slow reads.
)", 0) \
    \
    DECLARE(Float, memory_tracker_fault_probability, 0., R"(
For testing of `exception safety` - throw an exception every time you allocate memory with the specified probability.
)", 0) \
    DECLARE(Float, merge_tree_read_split_ranges_into_intersecting_and_non_intersecting_injection_probability, 0.0, R"(
For testing of `PartsSplitter` - split read ranges into intersecting and non intersecting every time you read from MergeTree with the specified probability.
)", 0) \
    \
    DECLARE(Bool, enable_http_compression, false, R"(
Enables or disables data compression in the response to an HTTP request.

For more information, read the [HTTP interface description](../../interfaces/http.md).

Possible values:

- 0 — Disabled.
- 1 — Enabled.
)", 0) \
    DECLARE(Int64, http_zlib_compression_level, 3, R"(
Sets the level of data compression in the response to an HTTP request if [enable_http_compression = 1](#enable_http_compression).

Possible values: Numbers from 1 to 9.
)", 0) \
    \
    DECLARE(Bool, http_native_compression_disable_checksumming_on_decompress, false, R"(
Enables or disables checksum verification when decompressing the HTTP POST data from the client. Used only for ClickHouse native compression format (not used with `gzip` or `deflate`).

For more information, read the [HTTP interface description](../../interfaces/http.md).

Possible values:

- 0 — Disabled.
- 1 — Enabled.
)", 0) \
    DECLARE(Map, http_response_headers, "", R"(
Allows to add or override HTTP headers which the server will return in the response with a successful query result.
This only affects the HTTP interface.

If the header is already set by default, the provided value will override it.
If the header was not set by default, it will be added to the list of headers.
Headers that are set by the server by default and not overridden by this setting, will remain.

The setting allows you to set a header to a constant value. Currently there is no way to set a header to a dynamically calculated value.

Neither names or values can contain ASCII control characters.

If you implement a UI application which allows users to modify settings but at the same time makes decisions based on the returned headers, it is recommended to restrict this setting to readonly.

Example: `SET http_response_headers = '{"Content-Type": "image/png"}'`
)", 0) \
    \
    DECLARE(String, count_distinct_implementation, "uniqExact", R"(
Specifies which of the `uniq*` functions should be used to perform the [COUNT(DISTINCT ...)](/sql-reference/aggregate-functions/reference/count) construction.

Possible values:

- [uniq](/sql-reference/aggregate-functions/reference/uniq)
- [uniqCombined](/sql-reference/aggregate-functions/reference/uniqcombined)
- [uniqCombined64](/sql-reference/aggregate-functions/reference/uniqcombined64)
- [uniqHLL12](/sql-reference/aggregate-functions/reference/uniqhll12)
- [uniqExact](/sql-reference/aggregate-functions/reference/uniqexact)
)", 0) \
    \
    DECLARE(Bool, add_http_cors_header, false, R"(
Write add http CORS header.
)", 0) \
    \
    DECLARE(UInt64, max_http_get_redirects, 0, R"(
Max number of HTTP GET redirects hops allowed. Ensures additional security measures are in place to prevent a malicious server from redirecting your requests to unexpected services.\n\nIt is the case when an external server redirects to another address, but that address appears to be internal to the company's infrastructure, and by sending an HTTP request to an internal server, you could request an internal API from the internal network, bypassing the auth, or even query other services, such as Redis or Memcached. When you don't have an internal infrastructure (including something running on your localhost), or you trust the server, it is safe to allow redirects. Although keep in mind, that if the URL uses HTTP instead of HTTPS, and you will have to trust not only the remote server but also your ISP and every network in the middle.
)", 0) \
    \
    DECLARE(Bool, use_client_time_zone, false, R"(
Use client timezone for interpreting DateTime string values, instead of adopting server timezone.
)", 0) \
    \
    DECLARE(Bool, send_progress_in_http_headers, false, R"(
Enables or disables `X-ClickHouse-Progress` HTTP response headers in `clickhouse-server` responses.

For more information, read the [HTTP interface description](../../interfaces/http.md).

Possible values:

- 0 — Disabled.
- 1 — Enabled.
)", 0) \
    \
    DECLARE(UInt64, http_headers_progress_interval_ms, 100, R"(
Do not send HTTP headers X-ClickHouse-Progress more frequently than at each specified interval.
)", 0) \
    DECLARE(Bool, http_wait_end_of_query, false, R"(
Enable HTTP response buffering on the server-side.
)", 0) \
    DECLARE(Bool, http_write_exception_in_output_format, true, R"(
Write exception in output format to produce valid output. Works with JSON and XML formats.
)", 0) \
    DECLARE(UInt64, http_response_buffer_size, 0, R"(
The number of bytes to buffer in the server memory before sending a HTTP response to the client or flushing to disk (when http_wait_end_of_query is enabled).
)", 0) \
    \
    DECLARE(Bool, fsync_metadata, true, R"(
Enables or disables [fsync](http://pubs.opengroup.org/onlinepubs/9699919799/functions/fsync.html) when writing `.sql` files. Enabled by default.

It makes sense to disable it if the server has millions of tiny tables that are constantly being created and destroyed.
)", 0)    \
    \
    DECLARE(Bool, join_use_nulls, false, R"(
Sets the type of [JOIN](../../sql-reference/statements/select/join.md) behaviour. When merging tables, empty cells may appear. ClickHouse fills them differently based on this setting.

Possible values:

- 0 — The empty cells are filled with the default value of the corresponding field type.
- 1 — `JOIN` behaves the same way as in standard SQL. The type of the corresponding field is converted to [Nullable](/sql-reference/data-types/nullable), and empty cells are filled with [NULL](/sql-reference/syntax).
)", IMPORTANT) \
    \
    DECLARE(UInt64, join_output_by_rowlist_perkey_rows_threshold, 5, R"(
The lower limit of per-key average rows in the right table to determine whether to output by row list in hash join.
)", 0) \
    DECLARE(JoinStrictness, join_default_strictness, JoinStrictness::All, R"(
Sets default strictness for [JOIN clauses](/sql-reference/statements/select/join).

Possible values:

- `ALL` — If the right table has several matching rows, ClickHouse creates a [Cartesian product](https://en.wikipedia.org/wiki/Cartesian_product) from matching rows. This is the normal `JOIN` behaviour from standard SQL.
- `ANY` — If the right table has several matching rows, only the first one found is joined. If the right table has only one matching row, the results of `ANY` and `ALL` are the same.
- `ASOF` — For joining sequences with an uncertain match.
- `Empty string` — If `ALL` or `ANY` is not specified in the query, ClickHouse throws an exception.
)", 0) \
    DECLARE(Bool, any_join_distinct_right_table_keys, false, R"(
Enables legacy ClickHouse server behaviour in `ANY INNER|LEFT JOIN` operations.

:::note
Use this setting only for backward compatibility if your use cases depend on legacy `JOIN` behaviour.
:::

When the legacy behaviour is enabled:

- Results of `t1 ANY LEFT JOIN t2` and `t2 ANY RIGHT JOIN t1` operations are not equal because ClickHouse uses the logic with many-to-one left-to-right table keys mapping.
- Results of `ANY INNER JOIN` operations contain all rows from the left table like the `SEMI LEFT JOIN` operations do.

When the legacy behaviour is disabled:

- Results of `t1 ANY LEFT JOIN t2` and `t2 ANY RIGHT JOIN t1` operations are equal because ClickHouse uses the logic which provides one-to-many keys mapping in `ANY RIGHT JOIN` operations.
- Results of `ANY INNER JOIN` operations contain one row per key from both the left and right tables.

Possible values:

- 0 — Legacy behaviour is disabled.
- 1 — Legacy behaviour is enabled.

See also:

- [JOIN strictness](/sql-reference/statements/select/join#settings)
)", IMPORTANT) \
    DECLARE(Bool, single_join_prefer_left_table, true, R"(
For single JOIN in case of identifier ambiguity prefer left table
)", IMPORTANT) \
    \
DECLARE(BoolAuto, query_plan_join_swap_table, Field("auto"), R"(
    Determine which side of the join should be the build table (also called inner, the one inserted into the hash table for a hash join) in the query plan. This setting is supported only for `ALL` join strictness with the `JOIN ON` clause. Possible values are:
    - 'auto': Let the planner decide which table to use as the build table.
    - 'false': Never swap tables (the right table is the build table).
    - 'true': Always swap tables (the left table is the build table).
)", 0) \
    \
    DECLARE(Bool, query_plan_join_shard_by_pk_ranges, false, R"(
Apply sharding for JOIN if join keys contain a prefix of PRIMARY KEY for both tables. Supported for hash, parallel_hash and full_sorting_merge algorithms. Usually does not speed up queries but may lower memory consumption.
 )", 0) \
    \
    DECLARE(UInt64, preferred_block_size_bytes, 1000000, R"(
This setting adjusts the data block size for query processing and represents additional fine-tuning to the more rough 'max_block_size' setting. If the columns are large and with 'max_block_size' rows the block size is likely to be larger than the specified amount of bytes, its size will be lowered for better CPU cache locality.
)", 0) \
    \
    DECLARE(UInt64, max_replica_delay_for_distributed_queries, 300, R"(
Disables lagging replicas for distributed queries. See [Replication](../../engines/table-engines/mergetree-family/replication.md).

Sets the time in seconds. If a replica's lag is greater than or equal to the set value, this replica is not used.

Possible values:

- Positive integer.
- 0 — Replica lags are not checked.

To prevent the use of any replica with a non-zero lag, set this parameter to 1.

Used when performing `SELECT` from a distributed table that points to replicated tables.
)", 0) \
    DECLARE(Bool, fallback_to_stale_replicas_for_distributed_queries, true, R"(
Forces a query to an out-of-date replica if updated data is not available. See [Replication](../../engines/table-engines/mergetree-family/replication.md).

ClickHouse selects the most relevant from the outdated replicas of the table.

Used when performing `SELECT` from a distributed table that points to replicated tables.

By default, 1 (enabled).
)", 0) \
    DECLARE(UInt64, preferred_max_column_in_block_size_bytes, 0, R"(
Limit on max column size in block while reading. Helps to decrease cache misses count. Should be close to L2 cache size.
)", 0) \
    \
    DECLARE(UInt64, parts_to_delay_insert, 0, R"(
If the destination table contains at least that many active parts in a single partition, artificially slow down insert into table.
)", 0) \
    DECLARE(UInt64, parts_to_throw_insert, 0, R"(
If more than this number active parts in a single partition of the destination table, throw 'Too many parts ...' exception.
)", 0) \
    DECLARE(UInt64, number_of_mutations_to_delay, 0, R"(
If the mutated table contains at least that many unfinished mutations, artificially slow down mutations of table. 0 - disabled
)", 0) \
    DECLARE(UInt64, number_of_mutations_to_throw, 0, R"(
If the mutated table contains at least that many unfinished mutations, throw 'Too many mutations ...' exception. 0 - disabled
)", 0) \
    DECLARE(Int64, distributed_ddl_task_timeout, 180, R"(
Sets timeout for DDL query responses from all hosts in cluster. If a DDL request has not been performed on all hosts, a response will contain a timeout error and a request will be executed in an async mode. Negative value means infinite.

Possible values:

- Positive integer.
- 0 — Async mode.
- Negative integer — infinite timeout.
)", 0) \
    DECLARE(Milliseconds, stream_flush_interval_ms, 7500, R"(
Works for tables with streaming in the case of a timeout, or when a thread generates [max_insert_block_size](#max_insert_block_size) rows.

The default value is 7500.

The smaller the value, the more often data is flushed into the table. Setting the value too low leads to poor performance.
)", 0) \
    DECLARE(Milliseconds, stream_poll_timeout_ms, 500, R"(
Timeout for polling data from/to streaming storages.
)", 0) \
    DECLARE(UInt64, min_free_disk_bytes_to_perform_insert, 0, R"(
Minimum free disk space bytes to perform an insert.
)", 0) \
    DECLARE(Float, min_free_disk_ratio_to_perform_insert, 0.0, R"(
Minimum free disk space ratio to perform an insert.
)", 0) \
    \
    DECLARE(Bool, final, false, R"(
Automatically applies [FINAL](../../sql-reference/statements/select/from.md/#final-modifier) modifier to all tables in a query, to tables where [FINAL](../../sql-reference/statements/select/from.md/#final-modifier) is applicable, including joined tables and tables in sub-queries, and
distributed tables.

Possible values:

- 0 - disabled
- 1 - enabled

Example:

```sql
CREATE TABLE test
(
    key Int64,
    some String
)
ENGINE = ReplacingMergeTree
ORDER BY key;

INSERT INTO test FORMAT Values (1, 'first');
INSERT INTO test FORMAT Values (1, 'second');

SELECT * FROM test;
┌─key─┬─some───┐
│   1 │ second │
└─────┴────────┘
┌─key─┬─some──┐
│   1 │ first │
└─────┴───────┘

SELECT * FROM test SETTINGS final = 1;
┌─key─┬─some───┐
│   1 │ second │
└─────┴────────┘

SET final = 1;
SELECT * FROM test;
┌─key─┬─some───┐
│   1 │ second │
└─────┴────────┘
```
)", 0) \
    \
    DECLARE(Bool, partial_result_on_first_cancel, false, R"(
Allows query to return a partial result after cancel.
)", 0) \
    \
    DECLARE(Bool, ignore_on_cluster_for_replicated_udf_queries, false, R"(
Ignore ON CLUSTER clause for replicated UDF management queries.
)", 0) \
    DECLARE(Bool, ignore_on_cluster_for_replicated_access_entities_queries, false, R"(
Ignore ON CLUSTER clause for replicated access entities management queries.
)", 0) \
    DECLARE(Bool, ignore_on_cluster_for_replicated_named_collections_queries, false, R"(
Ignore ON CLUSTER clause for replicated named collections management queries.
)", 0) \
    /** Settings for testing hedged requests */ \
    DECLARE(Milliseconds, sleep_in_send_tables_status_ms, 0, R"(
Time to sleep in sending tables status response in TCPHandler
)", 0) \
    DECLARE(Milliseconds, sleep_in_send_data_ms, 0, R"(
Time to sleep in sending data in TCPHandler
)", 0) \
    DECLARE(Milliseconds, sleep_after_receiving_query_ms, 0, R"(
Time to sleep after receiving query in TCPHandler
)", 0) \
    DECLARE(UInt64, unknown_packet_in_send_data, 0, R"(
Send unknown packet instead of data Nth data packet
)", 0) \
    \
    DECLARE(Bool, insert_allow_materialized_columns, false, R"(
If setting is enabled, Allow materialized columns in INSERT.
)", 0) \
    DECLARE(Seconds, http_connection_timeout, DEFAULT_HTTP_READ_BUFFER_CONNECTION_TIMEOUT, R"(
HTTP connection timeout (in seconds).

Possible values:

- Any positive integer.
- 0 - Disabled (infinite timeout).
)", 0) \
    DECLARE(Seconds, http_send_timeout, DEFAULT_HTTP_READ_BUFFER_TIMEOUT, R"(
HTTP send timeout (in seconds).

Possible values:

- Any positive integer.
- 0 - Disabled (infinite timeout).

:::note
It's applicable only to the default profile. A server reboot is required for the changes to take effect.
:::
)", 0) \
    DECLARE(Seconds, http_receive_timeout, DEFAULT_HTTP_READ_BUFFER_TIMEOUT, R"(
HTTP receive timeout (in seconds).

Possible values:

- Any positive integer.
- 0 - Disabled (infinite timeout).
)", 0) \
    DECLARE(UInt64, http_max_uri_size, 1048576, R"(
Sets the maximum URI length of an HTTP request.

Possible values:

- Positive integer.
)", 0) \
    DECLARE(UInt64, http_max_fields, 1000000, R"(
Maximum number of fields in HTTP header
)", 0) \
    DECLARE(UInt64, http_max_field_name_size, 128 * 1024, R"(
Maximum length of field name in HTTP header
)", 0) \
    DECLARE(UInt64, http_max_field_value_size, 128 * 1024, R"(
Maximum length of field value in HTTP header
)", 0) \
    DECLARE(Bool, http_skip_not_found_url_for_globs, true, R"(
Skip URLs for globs with HTTP_NOT_FOUND error
)", 0) \
    DECLARE(Bool, http_make_head_request, true, R"(
The `http_make_head_request` setting allows the execution of a `HEAD` request while reading data from HTTP to retrieve information about the file to be read, such as its size. Since it's enabled by default, it may be desirable to disable this setting in cases where the server does not support `HEAD` requests.
)", 0) \
    DECLARE(Bool, optimize_throw_if_noop, false, R"(
Enables or disables throwing an exception if an [OPTIMIZE](../../sql-reference/statements/optimize.md) query didn't perform a merge.

By default, `OPTIMIZE` returns successfully even if it didn't do anything. This setting lets you differentiate these situations and get the reason in an exception message.

Possible values:

- 1 — Throwing an exception is enabled.
- 0 — Throwing an exception is disabled.
)", 0) \
    DECLARE(Bool, use_index_for_in_with_subqueries, true, R"(
Try using an index if there is a subquery or a table expression on the right side of the IN operator.
)", 0) \
    DECLARE(UInt64, use_index_for_in_with_subqueries_max_values, 0, R"(
The maximum size of the set in the right-hand side of the IN operator to use table index for filtering. It allows to avoid performance degradation and higher memory usage due to the preparation of additional data structures for large queries. Zero means no limit.
)", 0) \
    DECLARE(Bool, analyze_index_with_space_filling_curves, true, R"(
If a table has a space-filling curve in its index, e.g. `ORDER BY mortonEncode(x, y)` or `ORDER BY hilbertEncode(x, y)`, and the query has conditions on its arguments, e.g. `x >= 10 AND x <= 20 AND y >= 20 AND y <= 30`, use the space-filling curve for index analysis.
)", 0) \
    DECLARE(Bool, joined_subquery_requires_alias, true, R"(
Force joined subqueries and table functions to have aliases for correct name qualification.
)", 0) \
    DECLARE(Bool, empty_result_for_aggregation_by_empty_set, false, R"(
Return empty result when aggregating without keys on empty set.
)", 0) \
    DECLARE(Bool, empty_result_for_aggregation_by_constant_keys_on_empty_set, true, R"(
Return empty result when aggregating by constant keys on empty set.
)", 0) \
    DECLARE(Bool, allow_distributed_ddl, true, R"(
If it is set to true, then a user is allowed to executed distributed DDL queries.
)", 0) \
    DECLARE(Bool, allow_suspicious_codecs, false, R"(
If it is set to true, allow to specify meaningless compression codecs.
)", 0) \
    DECLARE(Bool, enable_zstd_qat_codec, false, R"(
If turned on, the ZSTD_QAT codec may be used to compress columns.
)", 0) \
    DECLARE(Bool, enable_deflate_qpl_codec, false, R"(
If turned on, the DEFLATE_QPL codec may be used to compress columns.
)", 0) \
    DECLARE(UInt64, query_profiler_real_time_period_ns, QUERY_PROFILER_DEFAULT_SAMPLE_RATE_NS, R"(
Sets the period for a real clock timer of the [query profiler](../../operations/optimizing-performance/sampling-query-profiler.md). Real clock timer counts wall-clock time.

Possible values:

- Positive integer number, in nanoseconds.

    Recommended values:

            - 10000000 (100 times a second) nanoseconds and less for single queries.
            - 1000000000 (once a second) for cluster-wide profiling.

- 0 for turning off the timer.

**Temporarily disabled in ClickHouse Cloud.**

See also:

- System table [trace_log](/operations/system-tables/trace_log)
)", 0) \
    DECLARE(UInt64, query_profiler_cpu_time_period_ns, QUERY_PROFILER_DEFAULT_SAMPLE_RATE_NS, R"(
Sets the period for a CPU clock timer of the [query profiler](../../operations/optimizing-performance/sampling-query-profiler.md). This timer counts only CPU time.

Possible values:

- A positive integer number of nanoseconds.

    Recommended values:

            - 10000000 (100 times a second) nanoseconds and more for single queries.
            - 1000000000 (once a second) for cluster-wide profiling.

- 0 for turning off the timer.

**Temporarily disabled in ClickHouse Cloud.**

See also:

- System table [trace_log](/operations/system-tables/trace_log)
)", 0) \
    DECLARE(Bool, metrics_perf_events_enabled, false, R"(
If enabled, some of the perf events will be measured throughout queries' execution.
)", 0) \
    DECLARE(String, metrics_perf_events_list, "", R"(
Comma separated list of perf metrics that will be measured throughout queries' execution. Empty means all events. See PerfEventInfo in sources for the available events.
)", 0) \
    DECLARE(Float, opentelemetry_start_trace_probability, 0., R"(
Sets the probability that the ClickHouse can start a trace for executed queries (if no parent [trace context](https://www.w3.org/TR/trace-context/) is supplied).

Possible values:

- 0 — The trace for all executed queries is disabled (if no parent trace context is supplied).
- Positive floating-point number in the range [0..1]. For example, if the setting value is `0,5`, ClickHouse can start a trace on average for half of the queries.
- 1 — The trace for all executed queries is enabled.
)", 0) \
    DECLARE(Bool, opentelemetry_trace_processors, false, R"(
Collect OpenTelemetry spans for processors.
)", 0) \
    DECLARE(Bool, prefer_column_name_to_alias, false, R"(
Enables or disables using the original column names instead of aliases in query expressions and clauses. It especially matters when alias is the same as the column name, see [Expression Aliases](/sql-reference/syntax#notes-on-usage). Enable this setting to make aliases syntax rules in ClickHouse more compatible with most other database engines.

Possible values:

- 0 — The column name is substituted with the alias.
- 1 — The column name is not substituted with the alias.

**Example**

The difference between enabled and disabled:

Query:

```sql
SET prefer_column_name_to_alias = 0;
SELECT avg(number) AS number, max(number) FROM numbers(10);
```

Result:

```text
Received exception from server (version 21.5.1):
Code: 184. DB::Exception: Received from localhost:9000. DB::Exception: Aggregate function avg(number) is found inside another aggregate function in query: While processing avg(number) AS number.
```

Query:

```sql
SET prefer_column_name_to_alias = 1;
SELECT avg(number) AS number, max(number) FROM numbers(10);
```

Result:

```text
┌─number─┬─max(number)─┐
│    4.5 │           9 │
└────────┴─────────────┘
```
)", 0) \
    \
    DECLARE(Bool, skip_redundant_aliases_in_udf, false, R"(
Redundant aliases are not used (substituted) in user-defined functions in order to simplify it's usage.

Possible values:

- 1 — The aliases are skipped (substituted) in UDFs.
- 0 — The aliases are not skipped (substituted) in UDFs.

**Example**

The difference between enabled and disabled:

Query:

```sql
SET skip_redundant_aliases_in_udf = 0;
CREATE FUNCTION IF NOT EXISTS test_03274 AS ( x ) -> ((x + 1 as y, y + 2));

EXPLAIN SYNTAX SELECT test_03274(4 + 2);
```

Result:

```text
SELECT ((4 + 2) + 1 AS y, y + 2)
```

Query:

```sql
SET skip_redundant_aliases_in_udf = 1;
CREATE FUNCTION IF NOT EXISTS test_03274 AS ( x ) -> ((x + 1 as y, y + 2));

EXPLAIN SYNTAX SELECT test_03274(4 + 2);
```

Result:

```text
SELECT ((4 + 2) + 1, ((4 + 2) + 1) + 2)
```
)", 0) \
    DECLARE(Bool, prefer_global_in_and_join, false, R"(
Enables the replacement of `IN`/`JOIN` operators with `GLOBAL IN`/`GLOBAL JOIN`.

Possible values:

- 0 — Disabled. `IN`/`JOIN` operators are not replaced with `GLOBAL IN`/`GLOBAL JOIN`.
- 1 — Enabled. `IN`/`JOIN` operators are replaced with `GLOBAL IN`/`GLOBAL JOIN`.

**Usage**

Although `SET distributed_product_mode=global` can change the queries behavior for the distributed tables, it's not suitable for local tables or tables from external resources. Here is when the `prefer_global_in_and_join` setting comes into play.

For example, we have query serving nodes that contain local tables, which are not suitable for distribution. We need to scatter their data on the fly during distributed processing with the `GLOBAL` keyword — `GLOBAL IN`/`GLOBAL JOIN`.

Another use case of `prefer_global_in_and_join` is accessing tables created by external engines. This setting helps to reduce the number of calls to external sources while joining such tables: only one call per query.

**See also:**

- [Distributed subqueries](/sql-reference/operators/in#distributed-subqueries) for more information on how to use `GLOBAL IN`/`GLOBAL JOIN`
)", 0) \
    DECLARE(Bool, enable_vertical_final, true, R"(
If enable, remove duplicated rows during FINAL by marking rows as deleted and filtering them later instead of merging rows
)", 0) \
    \
    \
    /** Limits during query execution are part of the settings. \
      * Used to provide a more safe execution of queries from the user interface. \
      * Basically, limits are checked for each block (not every row). That is, the limits can be slightly violated. \
      * Almost all limits apply only to SELECTs. \
      * Almost all limits apply to each stream individually. \
      */ \
    \
    DECLARE(UInt64, max_rows_to_read, 0, R"(
The maximum number of rows that can be read from a table when running a query.
The restriction is checked for each processed chunk of data, applied only to the
deepest table expression and when reading from a remote server, checked only on
the remote server.
)", 0) \
    DECLARE(UInt64, max_bytes_to_read, 0, R"(
The maximum number of bytes (of uncompressed data) that can be read from a table when running a query.
The restriction is checked for each processed chunk of data, applied only to the
deepest table expression and when reading from a remote server, checked only on
the remote server.
)", 0) \
    DECLARE(OverflowMode, read_overflow_mode, OverflowMode::THROW, R"(
What to do when the limit is exceeded.
)", 0) \
    \
    DECLARE(UInt64, max_rows_to_read_leaf, 0, R"(
The maximum number of rows that can be read from a local table on a leaf node when
running a distributed query. While distributed queries can issue multiple sub-queries
to each shard (leaf) - this limit will be checked only on the read stage on the
leaf nodes and ignored on the merging of results stage on the root node.

For example, a cluster consists of 2 shards and each shard contains a table with
100 rows. The distributed query which is supposed to read all the data from both
tables with setting `max_rows_to_read=150` will fail, as in total there will be
200 rows. A query with `max_rows_to_read_leaf=150` will succeed, since leaf nodes
will read at max 100 rows.

The restriction is checked for each processed chunk of data.

:::note
This setting is unstable with `prefer_localhost_replica=1`.
:::
)", 0) \
    DECLARE(UInt64, max_bytes_to_read_leaf, 0, R"(
The maximum number of bytes (of uncompressed data) that can be read from a local
table on a leaf node when running a distributed query. While distributed queries
can issue a multiple sub-queries to each shard (leaf) - this limit will
be checked only on the read stage on the leaf nodes and will be ignored on the
merging of results stage on the root node.

For example, a cluster consists of 2 shards and each shard contains a table with
100 bytes of data. A distributed query which is supposed to read all the data
from both tables with setting `max_bytes_to_read=150` will fail as in total it
will be 200 bytes. A query with `max_bytes_to_read_leaf=150` will succeed since
leaf nodes will read 100 bytes at max.

The restriction is checked for each processed chunk of data.

:::note
This setting is unstable with `prefer_localhost_replica=1`.
:::
)", 0) \
    DECLARE(OverflowMode, read_overflow_mode_leaf, OverflowMode::THROW, R"(
Sets what happens when the volume of data read exceeds one of the leaf limits.

Possible options:
- `throw`: throw an exception (default).
- `break`: stop executing the query and return the partial result.
)", 0) \
    \
    DECLARE(UInt64, max_rows_to_group_by, 0, R"(
The maximum number of unique keys received from aggregation. This setting lets
you limit memory consumption when aggregating.

If aggregation during GROUP BY is generating more than the specified number of
rows (unique GROUP BY keys), the behavior will be determined by the
'group_by_overflow_mode' which by default is `throw`, but can be also switched
to an approximate GROUP BY mode.
)", 0) \
    DECLARE(OverflowModeGroupBy, group_by_overflow_mode, OverflowMode::THROW, R"(
Sets what happens when the number of unique keys for aggregation exceeds the limit:
- `throw`: throw an exception
- `break`: stop executing the query and return the partial result
- `any`: continue aggregation for the keys that got into the set, but do not add new keys to the set.

Using the 'any' value lets you run an approximation of GROUP BY. The quality of
this approximation depends on the statistical nature of the data.
)", 0) \
    DECLARE(UInt64, max_bytes_before_external_group_by, 0, R"(
Cloud default value: half the memory amount per replica.

Enables or disables execution of `GROUP BY` clauses in external memory.
(See [GROUP BY in external memory](/sql-reference/statements/select/group-by#group-by-in-external-memory))

Possible values:

- Maximum volume of RAM (in bytes) that can be used by the single [GROUP BY](/sql-reference/statements/select/group-by) operation.
- `0` — `GROUP BY` in external memory disabled.

:::note
If memory usage during GROUP BY operations is exceeding this threshold in bytes,
activate the 'external aggregation' mode (spill data to disk).

The recommended value is half of the available system memory.
:::
)", 0) \
    DECLARE(Double, max_bytes_ratio_before_external_group_by, 0.5, R"(
The ratio of available memory that is allowed for `GROUP BY`. Once reached,
external memory is used for aggregation.

For example, if set to `0.6`, `GROUP BY` will allow using 60% of the available memory
(to server/user/merges) at the beginning of the execution, after that, it will
start using external aggregation.
)", 0) \
    \
    DECLARE(UInt64, max_rows_to_sort, 0, R"(
The maximum number of rows before sorting. This allows you to limit memory consumption when sorting.
If more than the specified amount of records have to be processed for the ORDER BY operation,
the behavior will be determined by the `sort_overflow_mode` which by default is set to `throw`.
)", 0) \
    DECLARE(UInt64, max_bytes_to_sort, 0, R"(
The maximum number of bytes before sorting. If more than the specified amount of
uncompressed bytes have to be processed for ORDER BY operation, the behavior will
be determined by the `sort_overflow_mode` which by default is set to `throw`.
)", 0) \
    DECLARE(OverflowMode, sort_overflow_mode, OverflowMode::THROW, R"(
Sets what happens if the number of rows received before sorting exceeds one of the limits.

Possible values:
- `throw`: throw an exception.
- `break`: stop executing the query and return the partial result.
)", 0) \
    DECLARE(UInt64, prefer_external_sort_block_bytes, DEFAULT_BLOCK_SIZE * 256, R"(
Prefer maximum block bytes for external sort, reduce the memory usage during merging.
)", 0) \
    DECLARE(UInt64, max_bytes_before_external_sort, 0, R"(
Cloud default value: half the memory amount per replica.

Enables or disables execution of `ORDER BY` clauses in external memory. See [ORDER BY Implementation Details](../../sql-reference/statements/select/order-by.md#implementation-details)
If memory usage during ORDER BY operation exceeds this threshold in bytes, the 'external sorting' mode (spill data to disk) is activated.

Possible values:

- Maximum volume of RAM (in bytes) that can be used by the single [ORDER BY](../../sql-reference/statements/select/order-by.md) operation.
  The recommended value is half of available system memory
- `0` — `ORDER BY` in external memory disabled.
)", 0) \
    DECLARE(Double, max_bytes_ratio_before_external_sort, 0.5, R"(
The ratio of available memory that is allowed for `ORDER BY`. Once reached, external sort is used.

For example, if set to `0.6`, `ORDER BY` will allow using `60%` of available memory (to server/user/merges) at the beginning of the execution, after that, it will start using external sort.

Note, that `max_bytes_before_external_sort` is still respected, spilling to disk will be done only if the sorting block is bigger then `max_bytes_before_external_sort`.
)", 0) \
    DECLARE(UInt64, max_bytes_before_remerge_sort, 1000000000, R"(
In case of ORDER BY with LIMIT, when memory usage is higher than specified threshold, perform additional steps of merging blocks before final merge to keep just top LIMIT rows.
)", 0) \
    DECLARE(Float, remerge_sort_lowered_memory_bytes_ratio, 2., R"(
If memory usage after remerge does not reduced by this ratio, remerge will be disabled.
)", 0) \
    \
    DECLARE(UInt64, max_result_rows, 0, R"(
Cloud default value: `0`.

Limits the number of rows in the result. Also checked for subqueries, and on remote servers when running parts of a distributed query.
No limit is applied when the value is `0`.

The query will stop after processing a block of data if the threshold is met, but
it will not cut the last block of the result, therefore the result size can be
larger than the threshold.
)", 0) \
    DECLARE(UInt64, max_result_bytes, 0, R"(
Limits the result size in bytes (uncompressed). The query will stop after processing a block of data if the threshold is met,
but it will not cut the last block of the result, therefore the result size can be larger than the threshold.

**Caveats**

The result size in memory is taken into account for this threshold.
Even if the result size is small, it can reference larger data structures in memory,
representing dictionaries of LowCardinality columns, and Arenas of AggregateFunction columns,
so the threshold can be exceeded despite the small result size.

:::warning
The setting is fairly low level and should be used with caution
:::
)", 0) \
    DECLARE(OverflowMode, result_overflow_mode, OverflowMode::THROW, R"(
Cloud default value: `throw`

Sets what to do if the volume of the result exceeds one of the limits.

Possible values:
- `throw`: throw an exception (default).
- `break`: stop executing the query and return the partial result, as if the
           source data ran out.

Using 'break' is similar to using LIMIT. `Break` interrupts execution only at the
block level. This means that amount of returned rows is greater than
[`max_result_rows`](/operations/settings/settings#max_result_rows), multiple of [`max_block_size`](/operations/settings/settings#max_block_size)
and depends on [`max_threads`](/operations/settings/settings#max_threads).

**Example**

```sql title="Query"
SET max_threads = 3, max_block_size = 3333;
SET max_result_rows = 3334, result_overflow_mode = 'break';

SELECT *
FROM numbers_mt(100000)
FORMAT Null;
```

```text title="Result"
6666 rows in set. ...
```
)", 0) \
    \
    /* TODO: Check also when merging and finalizing aggregate functions. */ \
    DECLARE(Seconds, max_execution_time, 0, R"(
The maximum query execution time in seconds.

The `max_execution_time` parameter can be a bit tricky to understand.
It operates based on interpolation relative to the current query execution speed
(this behaviour is controlled by [`timeout_before_checking_execution_speed`](/operations/settings/settings#timeout_before_checking_execution_speed)).

ClickHouse will interrupt a query if the projected execution time exceeds the
specified `max_execution_time`. By default, the `timeout_before_checking_execution_speed`
is set to 10 seconds. This means that after 10 seconds of query execution, ClickHouse
will begin estimating the total execution time. If, for example, `max_execution_time`
is set to 3600 seconds (1 hour), ClickHouse will terminate the query if the estimated
time exceeds this 3600-second limit. If you set `timeout_before_checking_execution_speed`
to 0, ClickHouse will use the clock time as the basis for `max_execution_time`.

If query runtime exceeds the specified number of seconds, the behavior will be
determined by the 'timeout_overflow_mode', which by default is set to `throw`.

:::note
The timeout is checked and the query can stop only in designated places during data processing.
It currently cannot stop during merging of aggregation states or during query analysis,
and the actual run time will be higher than the value of this setting.
:::
)", 0) \
    DECLARE(OverflowMode, timeout_overflow_mode, OverflowMode::THROW, R"(
Sets what to do if the query is run longer than the `max_execution_time` or the
estimated running time is longer than `max_estimated_execution_time`.

Possible values:
- `throw`: throw an exception (default).
- `break`: stop executing the query and return the partial result, as if the
source data ran out.
)", 0) \
    DECLARE(Seconds, max_execution_time_leaf, 0, R"(
Similar semantically to [`max_execution_time`](#max_execution_time) but only
applied on leaf nodes for distributed or remote queries.

For example, if we want to limit the execution time on a leaf node to `10s` but
have no limit on the initial node, instead of having `max_execution_time` in the
nested subquery settings:

```sql
SELECT count()
FROM cluster(cluster, view(SELECT * FROM t SETTINGS max_execution_time = 10));
```

We can use `max_execution_time_leaf` as the query settings:

```sql
SELECT count()
FROM cluster(cluster, view(SELECT * FROM t)) SETTINGS max_execution_time_leaf = 10;
```
)", 0) \
    DECLARE(OverflowMode, timeout_overflow_mode_leaf, OverflowMode::THROW, R"(
Sets what happens when the query in leaf node run longer than `max_execution_time_leaf`.

Possible values:
- `throw`: throw an exception (default).
- `break`: stop executing the query and return the partial result, as if the
source data ran out.
)", 0) \
    \
    DECLARE(UInt64, min_execution_speed, 0, R"(
Minimal execution speed in rows per second. Checked on every data block when
[`timeout_before_checking_execution_speed`](/operations/settings/settings#timeout_before_checking_execution_speed)
expires. If the execution speed is lower, an exception is thrown.
)", 0) \
    DECLARE(UInt64, max_execution_speed, 0, R"(
The maximum number of execution rows per second. Checked on every data block when
[`timeout_before_checking_execution_speed`](/operations/settings/settings#timeout_before_checking_execution_speed)
expires. If the execution speed is high, the execution speed will be reduced.
)", 0) \
    DECLARE(UInt64, min_execution_speed_bytes, 0, R"(
The minimum number of execution bytes per second. Checked on every data block when
[`timeout_before_checking_execution_speed`](/operations/settings/settings#timeout_before_checking_execution_speed)
expires. If the execution speed is lower, an exception is thrown.
)", 0) \
    DECLARE(UInt64, max_execution_speed_bytes, 0, R"(
The maximum number of execution bytes per second. Checked on every data block when
[`timeout_before_checking_execution_speed`](/operations/settings/settings#timeout_before_checking_execution_speed)
expires. If the execution speed is high, the execution speed will be reduced.
)", 0) \
    DECLARE(Seconds, timeout_before_checking_execution_speed, 10, R"(
Checks that execution speed is not too slow (no less than `min_execution_speed`),
after the specified time in seconds has expired.
)", 0) \
    DECLARE(Seconds, max_estimated_execution_time, 0, R"(
Maximum query estimate execution time in seconds. Checked on every data block
when [`timeout_before_checking_execution_speed`](/operations/settings/settings#timeout_before_checking_execution_speed)
expires.
)", 0) \
    \
    DECLARE(UInt64, max_columns_to_read, 0, R"(
The maximum number of columns that can be read from a table in a single query.
If a query requires reading more than the specified number of columns, an exception
is thrown.

:::tip
This setting is useful for preventing overly complex queries.
:::

`0` value means unlimited.
)", 0) \
    DECLARE(UInt64, max_temporary_columns, 0, R"(
The maximum number of temporary columns that must be kept in RAM simultaneously
when running a query, including constant columns. If a query generates more than
the specified number of temporary columns in memory as a result of intermediate
calculation, then an exception is thrown.

:::tip
This setting is useful for preventing overly complex queries.
:::

`0` value means unlimited.
)", 0) \
    DECLARE(UInt64, max_temporary_non_const_columns, 0, R"(
Like `max_temporary_columns`, the maximum number of temporary columns that must
be kept in RAM simultaneously when running a query, but without counting constant
columns.

:::note
Constant columns are formed fairly often when running a query, but they require
approximately zero computing resources.
:::
)", 0) \
    \
    DECLARE(UInt64, max_sessions_for_user, 0, R"(
Maximum number of simultaneous sessions per authenticated user to the ClickHouse server.

Example:

```xml
<profiles>
    <single_session_profile>
        <max_sessions_for_user>1</max_sessions_for_user>
    </single_session_profile>
    <two_sessions_profile>
        <max_sessions_for_user>2</max_sessions_for_user>
    </two_sessions_profile>
    <unlimited_sessions_profile>
        <max_sessions_for_user>0</max_sessions_for_user>
    </unlimited_sessions_profile>
</profiles>
<users>
    <!-- User Alice can connect to a ClickHouse server no more than once at a time. -->
    <Alice>
        <profile>single_session_user</profile>
    </Alice>
    <!-- User Bob can use 2 simultaneous sessions. -->
    <Bob>
        <profile>two_sessions_profile</profile>
    </Bob>
    <!-- User Charles can use arbitrarily many of simultaneous sessions. -->
    <Charles>
        <profile>unlimited_sessions_profile</profile>
    </Charles>
</users>
```

Possible values:
- Positive integer
- `0` - infinite count of simultaneous sessions (default)
)", 0) \
    \
    DECLARE(UInt64, max_subquery_depth, 100, R"(
If a query has more than the specified number of nested subqueries, throws an
exception.

:::tip
This allows you to have a sanity check to protect against the users of your
cluster from writing overly complex queries.
:::
)", 0) \
    DECLARE(UInt64, max_analyze_depth, 5000, R"(
Maximum number of analyses performed by interpreter.
)", 0) \
    DECLARE(UInt64, max_ast_depth, 1000, R"(
The maximum nesting depth of a query syntactic tree. If exceeded, an exception is thrown.

:::note
At this time, it isn't checked during parsing, but only after parsing the query.
This means that a syntactic tree that is too deep can be created during parsing,
but the query will fail.
:::
)", 0) \
    DECLARE(UInt64, max_ast_elements, 50000, R"(
The maximum number of elements in a query syntactic tree. If exceeded, an exception is thrown.

:::note
At this time, it isn't checked during parsing, but only after parsing the query.
This means that a syntactic tree that is too deep can be created during parsing,
but the query will fail.
:::
)", 0) \
    DECLARE(UInt64, max_expanded_ast_elements, 500000, R"(
Maximum size of query syntax tree in number of nodes after expansion of aliases and the asterisk.
)", 0) \
    \
    DECLARE(UInt64, readonly, 0, R"(
0 - no read-only restrictions. 1 - only read requests, as well as changing explicitly allowed settings. 2 - only read requests, as well as changing settings, except for the 'readonly' setting.
)", 0) \
    \
    DECLARE(UInt64, max_rows_in_set, 0, R"(
The maximum number of rows for a data set in the IN clause created from a subquery.
)", 0) \
    DECLARE(UInt64, max_bytes_in_set, 0, R"(
The maximum number of bytes (of uncompressed data) used by a set in the IN clause
created from a subquery.
)", 0) \
    DECLARE(OverflowMode, set_overflow_mode, OverflowMode::THROW, R"(
Sets what happens when the amount of data exceeds one of the limits.

Possible values:
- `throw`: throw an exception (default).
- `break`: stop executing the query and return the partial result, as if the
source data ran out.
)", 0) \
    \
    DECLARE(UInt64, max_rows_in_join, 0, R"(
Limits the number of rows in the hash table that is used when joining tables.

This settings applies to [SELECT ... JOIN](/sql-reference/statements/select/join)
operations and the [Join](/engines/table-engines/special/join) table engine.

If a query contains multiple joins, ClickHouse checks this setting for every intermediate result.

ClickHouse can proceed with different actions when the limit is reached. Use the
[`join_overflow_mode`](/operations/settings/settings#join_overflow_mode) setting to choose the action.

Possible values:

- Positive integer.
- `0` — Unlimited number of rows.
)", 0) \
    DECLARE(UInt64, max_bytes_in_join, 0, R"(
The maximum size in number of bytes of the hash table used when joining tables.

This setting applies to [SELECT ... JOIN](/sql-reference/statements/select/join)
operations and the [Join table engine](/engines/table-engines/special/join).

If the query contains joins, ClickHouse checks this setting for every intermediate result.

ClickHouse can proceed with different actions when the limit is reached. Use
the [join_overflow_mode](/operations/settings/settings#join_overflow_mode) settings to choose the action.

Possible values:

- Positive integer.
- 0 — Memory control is disabled.
)", 0) \
    DECLARE(OverflowMode, join_overflow_mode, OverflowMode::THROW, R"(
Defines what action ClickHouse performs when any of the following join limits is reached:

- [max_bytes_in_join](/operations/settings/settings#max_bytes_in_join)
- [max_rows_in_join](/operations/settings/settings#max_rows_in_join)

Possible values:

- `THROW` — ClickHouse throws an exception and breaks operation.
- `BREAK` — ClickHouse breaks operation and does not throw an exception.

Default value: `THROW`.

**See Also**

- [JOIN clause](/sql-reference/statements/select/join)
- [Join table engine](/engines/table-engines/special/join)
)", 0) \
    DECLARE(Bool, join_any_take_last_row, false, R"(
Changes the behaviour of join operations with `ANY` strictness.

:::note
This setting applies only for `JOIN` operations with [Join](../../engines/table-engines/special/join.md) engine tables.
:::

Possible values:

- 0 — If the right table has more than one matching row, only the first one found is joined.
- 1 — If the right table has more than one matching row, only the last one found is joined.

See also:

- [JOIN clause](/sql-reference/statements/select/join)
- [Join table engine](../../engines/table-engines/special/join.md)
- [join_default_strictness](#join_default_strictness)
)", IMPORTANT) \
    DECLARE(JoinAlgorithm, join_algorithm, "direct,parallel_hash,hash", R"(
Specifies which [JOIN](../../sql-reference/statements/select/join.md) algorithm is used.

Several algorithms can be specified, and an available one would be chosen for a particular query based on kind/strictness and table engine.

Possible values:

- grace_hash

 [Grace hash join](https://en.wikipedia.org/wiki/Hash_join#Grace_hash_join) is used.  Grace hash provides an algorithm option that provides performant complex joins while limiting memory use.

 The first phase of a grace join reads the right table and splits it into N buckets depending on the hash value of key columns (initially, N is `grace_hash_join_initial_buckets`). This is done in a way to ensure that each bucket can be processed independently. Rows from the first bucket are added to an in-memory hash table while the others are saved to disk. If the hash table grows beyond the memory limit (e.g., as set by [`max_bytes_in_join`](/operations/settings/settings#max_bytes_in_join), the number of buckets is increased and the assigned bucket for each row. Any rows which don't belong to the current bucket are flushed and reassigned.

 Supports `INNER/LEFT/RIGHT/FULL ALL/ANY JOIN`.

- hash

 [Hash join algorithm](https://en.wikipedia.org/wiki/Hash_join) is used. The most generic implementation that supports all combinations of kind and strictness and multiple join keys that are combined with `OR` in the `JOIN ON` section.

 When using the `hash` algorithm, the right part of `JOIN` is uploaded into RAM.

- parallel_hash

 A variation of `hash` join that splits the data into buckets and builds several hashtables instead of one concurrently to speed up this process.

 When using the `parallel_hash` algorithm, the right part of `JOIN` is uploaded into RAM.

- partial_merge

 A variation of the [sort-merge algorithm](https://en.wikipedia.org/wiki/Sort-merge_join), where only the right table is fully sorted.

 The `RIGHT JOIN` and `FULL JOIN` are supported only with `ALL` strictness (`SEMI`, `ANTI`, `ANY`, and `ASOF` are not supported).

 When using the `partial_merge` algorithm, ClickHouse sorts the data and dumps it to the disk. The `partial_merge` algorithm in ClickHouse differs slightly from the classic realization. First, ClickHouse sorts the right table by joining keys in blocks and creates a min-max index for sorted blocks. Then it sorts parts of the left table by the `join key` and joins them over the right table. The min-max index is also used to skip unneeded right table blocks.

- direct

 This algorithm can be applied when the storage for the right table supports key-value requests.

 The `direct` algorithm performs a lookup in the right table using rows from the left table as keys. It's supported only by special storage such as [Dictionary](/engines/table-engines/special/dictionary) or [EmbeddedRocksDB](../../engines/table-engines/integrations/embedded-rocksdb.md) and only the `LEFT` and `INNER` JOINs.

- auto

 When set to `auto`, `hash` join is tried first, and the algorithm is switched on the fly to another algorithm if the memory limit is violated.

- full_sorting_merge

 [Sort-merge algorithm](https://en.wikipedia.org/wiki/Sort-merge_join) with full sorting joined tables before joining.

- prefer_partial_merge

 ClickHouse always tries to use `partial_merge` join if possible, otherwise, it uses `hash`. *Deprecated*, same as `partial_merge,hash`.

- default (deprecated)

 Legacy value, please don't use anymore.
 Same as `direct,hash`, i.e. try to use direct join and hash join join (in this order).

)", 0) \
    DECLARE(UInt64, cross_join_min_rows_to_compress, 10000000, R"(
Minimal count of rows to compress block in CROSS JOIN. Zero value means - disable this threshold. This block is compressed when any of the two thresholds (by rows or by bytes) are reached.
)", 0) \
    DECLARE(UInt64, cross_join_min_bytes_to_compress, 1_GiB, R"(
Minimal size of block to compress in CROSS JOIN. Zero value means - disable this threshold. This block is compressed when any of the two thresholds (by rows or by bytes) are reached.
)", 0) \
    DECLARE(UInt64, default_max_bytes_in_join, 1000000000, R"(
Maximum size of right-side table if limit is required but `max_bytes_in_join` is not set.
)", 0) \
    DECLARE(UInt64, partial_merge_join_left_table_buffer_bytes, 0, R"(
If not 0 group left table blocks in bigger ones for left-side table in partial merge join. It uses up to 2x of specified memory per joining thread.
)", 0) \
    DECLARE(UInt64, partial_merge_join_rows_in_right_blocks, 65536, R"(
Limits sizes of right-hand join data blocks in partial merge join algorithm for [JOIN](../../sql-reference/statements/select/join.md) queries.

ClickHouse server:

1.  Splits right-hand join data into blocks with up to the specified number of rows.
2.  Indexes each block with its minimum and maximum values.
3.  Unloads prepared blocks to disk if it is possible.

Possible values:

- Any positive integer. Recommended range of values: \[1000, 100000\].
)", 0) \
    DECLARE(UInt64, join_on_disk_max_files_to_merge, 64, R"(
Limits the number of files allowed for parallel sorting in MergeJoin operations when they are executed on disk.

The bigger the value of the setting, the more RAM is used and the less disk I/O is needed.

Possible values:

- Any positive integer, starting from 2.
)", 0) \
    DECLARE(UInt64, max_rows_in_set_to_optimize_join, 0, R"(
Maximal size of the set to filter joined tables by each other's row sets before joining.

Possible values:

- 0 — Disable.
- Any positive integer.
)", 0) \
    \
    DECLARE(Bool, compatibility_ignore_collation_in_create_table, true, R"(
Compatibility ignore collation in create table
)", 0) \
    \
    DECLARE(String, temporary_files_codec, "LZ4", R"(
Sets compression codec for temporary files used in sorting and joining operations on disk.

Possible values:

- LZ4 — [LZ4](https://en.wikipedia.org/wiki/LZ4_(compression_algorithm)) compression is applied.
- NONE — No compression is applied.
)", 0) \
    \
    DECLARE(UInt64, max_rows_to_transfer, 0, R"(
Maximum size (in rows) that can be passed to a remote server or saved in a
temporary table when the GLOBAL IN/JOIN section is executed.
)", 0) \
    DECLARE(UInt64, max_bytes_to_transfer, 0, R"(
The maximum number of bytes (uncompressed data) that can be passed to a remote
server or saved in a temporary table when the GLOBAL IN/JOIN section is executed.
)", 0) \
    DECLARE(OverflowMode, transfer_overflow_mode, OverflowMode::THROW, R"(
Sets what happens when the amount of data exceeds one of the limits.

Possible values:
- `throw`: throw an exception (default).
- `break`: stop executing the query and return the partial result, as if the
source data ran out.
)", 0) \
    \
    DECLARE(UInt64, max_rows_in_distinct, 0, R"(
The maximum number of different rows when using DISTINCT.
)", 0) \
    DECLARE(UInt64, max_bytes_in_distinct, 0, R"(
The maximum number of bytes of the state (in uncompressed bytes) in memory, which
is used by a hash table when using DISTINCT.
)", 0) \
    DECLARE(OverflowMode, distinct_overflow_mode, OverflowMode::THROW, R"(
Sets what happens when the amount of data exceeds one of the limits.

Possible values:
- `throw`: throw an exception (default).
- `break`: stop executing the query and return the partial result, as if the
source data ran out.
)", 0) \
    \
    DECLARE(UInt64, max_memory_usage, 0, R"(
Cloud default value: depends on the amount of RAM on the replica.

The maximum amount of RAM to use for running a query on a single server.
A value of `0` means unlimited.

This setting does not consider the volume of available memory or the total volume
of memory on the machine. The restriction applies to a single query within a
single server.

You can use `SHOW PROCESSLIST` to see the current memory consumption for each query.
Peak memory consumption is tracked for each query and written to the log.

Memory usage is not fully tracked for states of the following aggregate functions
from `String` and `Array` arguments:
- `min`
- `max`
- `any`
- `anyLast`
- `argMin`
- `argMax`

Memory consumption is also restricted by the parameters [`max_memory_usage_for_user`](/operations/settings/settings#max_memory_usage_for_user)
and [`max_server_memory_usage`](/operations/server-configuration-parameters/settings#max_server_memory_usage).
)", 0) \
    DECLARE(UInt64, memory_overcommit_ratio_denominator, 1_GiB, R"(
It represents the soft memory limit when the hard limit is reached on the global level.
This value is used to compute the overcommit ratio for the query.
Zero means skip the query.
Read more about [memory overcommit](memory-overcommit.md).
)", 0) \
    DECLARE(UInt64, max_memory_usage_for_user, 0, R"(
The maximum amount of RAM to use for running a user's queries on a single server. Zero means unlimited.

By default, the amount is not restricted (`max_memory_usage_for_user = 0`).

Also see the description of [`max_memory_usage`](/operations/settings/settings#max_memory_usage).

For example if you want to set `max_memory_usage_for_user` to 1000 bytes for a user named `clickhouse_read`, you can use the statement

```sql
ALTER USER clickhouse_read SETTINGS max_memory_usage_for_user = 1000;
```

You can verify it worked by logging out of your client, logging back in, then use the `getSetting` function:

```sql
SELECT getSetting('max_memory_usage_for_user');
```
)", 0) \
    DECLARE(UInt64, memory_overcommit_ratio_denominator_for_user, 1_GiB, R"(
It represents the soft memory limit when the hard limit is reached on the user level.
This value is used to compute the overcommit ratio for the query.
Zero means skip the query.
Read more about [memory overcommit](memory-overcommit.md).
)", 0) \
    DECLARE(UInt64, max_untracked_memory, (4 * 1024 * 1024), R"(
Small allocations and deallocations are grouped in thread local variable and tracked or profiled only when an amount (in absolute value) becomes larger than the specified value. If the value is higher than 'memory_profiler_step' it will be effectively lowered to 'memory_profiler_step'.
)", 0) \
    DECLARE(UInt64, memory_profiler_step, (4 * 1024 * 1024), R"(
Sets the step of memory profiler. Whenever query memory usage becomes larger than every next step in number of bytes the memory profiler will collect the allocating stacktrace and will write it into [trace_log](/operations/system-tables/trace_log).

Possible values:

- A positive integer number of bytes.

- 0 for turning off the memory profiler.
)", 0) \
    DECLARE(Float, memory_profiler_sample_probability, 0., R"(
Collect random allocations and deallocations and write them into system.trace_log with 'MemorySample' trace_type. The probability is for every alloc/free regardless of the size of the allocation (can be changed with `memory_profiler_sample_min_allocation_size` and `memory_profiler_sample_max_allocation_size`). Note that sampling happens only when the amount of untracked memory exceeds 'max_untracked_memory'. You may want to set 'max_untracked_memory' to 0 for extra fine-grained sampling.
)", 0) \
    DECLARE(UInt64, memory_profiler_sample_min_allocation_size, 0, R"(
Collect random allocations of size greater or equal than the specified value with probability equal to `memory_profiler_sample_probability`. 0 means disabled. You may want to set 'max_untracked_memory' to 0 to make this threshold work as expected.
)", 0) \
    DECLARE(UInt64, memory_profiler_sample_max_allocation_size, 0, R"(
Collect random allocations of size less or equal than the specified value with probability equal to `memory_profiler_sample_probability`. 0 means disabled. You may want to set 'max_untracked_memory' to 0 to make this threshold work as expected.
)", 0) \
    DECLARE(Bool, trace_profile_events, false, R"(
Enables or disables collecting stacktraces on each update of profile events along with the name of profile event and the value of increment and sending them into [trace_log](/operations/system-tables/trace_log).

Possible values:

- 1 — Tracing of profile events enabled.
- 0 — Tracing of profile events disabled.
)", 0) \
    \
    DECLARE(UInt64, memory_usage_overcommit_max_wait_microseconds, 5'000'000, R"(
Maximum time thread will wait for memory to be freed in the case of memory overcommit on a user level.
If the timeout is reached and memory is not freed, an exception is thrown.
Read more about [memory overcommit](memory-overcommit.md).
)", 0) \
    \
    DECLARE(UInt64, max_network_bandwidth, 0, R"(
Limits the speed of the data exchange over the network in bytes per second. This setting applies to every query.

Possible values:

- Positive integer.
- 0 — Bandwidth control is disabled.
)", 0) \
    DECLARE(UInt64, max_network_bytes, 0, R"(
Limits the data volume (in bytes) that is received or transmitted over the network when executing a query. This setting applies to every individual query.

Possible values:

- Positive integer.
- 0 — Data volume control is disabled.
)", 0) \
    DECLARE(UInt64, max_network_bandwidth_for_user, 0, R"(
Limits the speed of the data exchange over the network in bytes per second. This setting applies to all concurrently running queries performed by a single user.

Possible values:

- Positive integer.
- 0 — Control of the data speed is disabled.
)", 0)\
    DECLARE(UInt64, max_network_bandwidth_for_all_users, 0, R"(
Limits the speed that data is exchanged at over the network in bytes per second. This setting applies to all concurrently running queries on the server.

Possible values:

- Positive integer.
- 0 — Control of the data speed is disabled.
)", 0) \
    \
    DECLARE(UInt64, max_temporary_data_on_disk_size_for_user, 0, R"(
The maximum amount of data consumed by temporary files on disk in bytes for all
concurrently running user queries.

Possible values:

- Positive integer.
- `0` — unlimited (default)
)", 0)\
    DECLARE(UInt64, max_temporary_data_on_disk_size_for_query, 0, R"(
The maximum amount of data consumed by temporary files on disk in bytes for all
concurrently running queries.

Possible values:

- Positive integer.
- `0` — unlimited (default)
)", 0)\
    \
    DECLARE(UInt64, backup_restore_keeper_max_retries, 1000, R"(
Max retries for [Zoo]Keeper operations in the middle of a BACKUP or RESTORE operation.
Should be big enough so the whole operation won't fail because of a temporary [Zoo]Keeper failure.
)", 0) \
    DECLARE(UInt64, backup_restore_keeper_retry_initial_backoff_ms, 100, R"(
Initial backoff timeout for [Zoo]Keeper operations during backup or restore
)", 0) \
    DECLARE(UInt64, backup_restore_keeper_retry_max_backoff_ms, 5000, R"(
Max backoff timeout for [Zoo]Keeper operations during backup or restore
)", 0) \
    DECLARE(UInt64, backup_restore_failure_after_host_disconnected_for_seconds, 3600, R"(
If a host during a BACKUP ON CLUSTER or RESTORE ON CLUSTER operation doesn't recreate its ephemeral 'alive' node in ZooKeeper for this amount of time then the whole backup or restore is considered as failed.
This value should be bigger than any reasonable time for a host to reconnect to ZooKeeper after a failure.
Zero means unlimited.
)", 0) \
    DECLARE(UInt64, backup_restore_keeper_max_retries_while_initializing, 20, R"(
Max retries for [Zoo]Keeper operations during the initialization of a BACKUP ON CLUSTER or RESTORE ON CLUSTER operation.
)", 0) \
    DECLARE(UInt64, backup_restore_keeper_max_retries_while_handling_error, 20, R"(
Max retries for [Zoo]Keeper operations while handling an error of a BACKUP ON CLUSTER or RESTORE ON CLUSTER operation.
)", 0) \
    DECLARE(UInt64, backup_restore_finish_timeout_after_error_sec, 180, R"(
How long the initiator should wait for other host to react to the 'error' node and stop their work on the current BACKUP ON CLUSTER or RESTORE ON CLUSTER operation.
)", 0) \
    DECLARE(UInt64, backup_restore_keeper_value_max_size, 1048576, R"(
Maximum size of data of a [Zoo]Keeper's node during backup
)", 0) \
    DECLARE(UInt64, backup_restore_batch_size_for_keeper_multi, 1000, R"(
Maximum size of batch for multi request to [Zoo]Keeper during backup or restore
)", 0) \
    DECLARE(UInt64, backup_restore_batch_size_for_keeper_multiread, 10000, R"(
Maximum size of batch for multiread request to [Zoo]Keeper during backup or restore
)", 0) \
    DECLARE(Float, backup_restore_keeper_fault_injection_probability, 0.0f, R"(
Approximate probability of failure for a keeper request during backup or restore. Valid value is in interval [0.0f, 1.0f]
)", 0) \
    DECLARE(UInt64, backup_restore_keeper_fault_injection_seed, 0, R"(
0 - random seed, otherwise the setting value
)", 0) \
    DECLARE(UInt64, backup_restore_s3_retry_attempts, 1000, R"(
Setting for Aws::Client::RetryStrategy, Aws::Client does retries itself, 0 means no retries. It takes place only for backup/restore.
)", 0) \
    DECLARE(UInt64, max_backup_bandwidth, 0, R"(
The maximum read speed in bytes per second for particular backup on server. Zero means unlimited.
)", 0) \
    DECLARE(Bool, restore_replicated_merge_tree_to_shared_merge_tree, false, R"(
Replace table engine from Replicated*MergeTree -> Shared*MergeTree during RESTORE.
)", 0) \
    \
    DECLARE(Bool, log_profile_events, true, R"(
Log query performance statistics into the query_log, query_thread_log and query_views_log.
)", 0) \
    DECLARE(Bool, log_query_settings, true, R"(
Log query settings into the query_log and OpenTelemetry span log.
)", 0) \
    DECLARE(Bool, log_query_threads, false, R"(
Setting up query threads logging.

Query threads log into the [system.query_thread_log](../../operations/system-tables/query_thread_log.md) table. This setting has effect only when [log_queries](#log_queries) is true. Queries' threads run by ClickHouse with this setup are logged according to the rules in the [query_thread_log](/operations/server-configuration-parameters/settings#query_thread_log) server configuration parameter.

Possible values:

- 0 — Disabled.
- 1 — Enabled.

**Example**

```text
log_query_threads=1
```
)", 0) \
    DECLARE(Bool, log_query_views, true, R"(
Setting up query views logging.

When a query run by ClickHouse with this setting enabled has associated views (materialized or live views), they are logged in the [query_views_log](/operations/server-configuration-parameters/settings#query_views_log) server configuration parameter.

Example:

```text
log_query_views=1
```
)", 0) \
    DECLARE(String, log_comment, "", R"(
Specifies the value for the `log_comment` field of the [system.query_log](../system-tables/query_log.md) table and comment text for the server log.

It can be used to improve the readability of server logs. Additionally, it helps to select queries related to the test from the `system.query_log` after running [clickhouse-test](../../development/tests.md).

Possible values:

- Any string no longer than [max_query_size](#max_query_size). If the max_query_size is exceeded, the server throws an exception.

**Example**

Query:

```sql
SET log_comment = 'log_comment test', log_queries = 1;
SELECT 1;
SYSTEM FLUSH LOGS;
SELECT type, query FROM system.query_log WHERE log_comment = 'log_comment test' AND event_date >= yesterday() ORDER BY event_time DESC LIMIT 2;
```

Result:

```text
┌─type────────┬─query─────┐
│ QueryStart  │ SELECT 1; │
│ QueryFinish │ SELECT 1; │
└─────────────┴───────────┘
```
)", 0) \
    DECLARE(Int64, query_metric_log_interval, -1, R"(
The interval in milliseconds at which the [query_metric_log](../../operations/system-tables/query_metric_log.md) for individual queries is collected.

If set to any negative value, it will take the value `collect_interval_milliseconds` from the [query_metric_log setting](/operations/server-configuration-parameters/settings#query_metric_log) or default to 1000 if not present.

To disable the collection of a single query, set `query_metric_log_interval` to 0.

Default value: -1
    )", 0) \
    DECLARE(LogsLevel, send_logs_level, LogsLevel::fatal, R"(
Send server text logs with specified minimum level to client. Valid values: 'trace', 'debug', 'information', 'warning', 'error', 'fatal', 'none'
)", 0) \
    DECLARE(String, send_logs_source_regexp, "", R"(
Send server text logs with specified regexp to match log source name. Empty means all sources.
)", 0) \
    DECLARE(Bool, enable_optimize_predicate_expression, true, R"(
Turns on predicate pushdown in `SELECT` queries.

Predicate pushdown may significantly reduce network traffic for distributed queries.

Possible values:

- 0 — Disabled.
- 1 — Enabled.

Usage

Consider the following queries:

1.  `SELECT count() FROM test_table WHERE date = '2018-10-10'`
2.  `SELECT count() FROM (SELECT * FROM test_table) WHERE date = '2018-10-10'`

If `enable_optimize_predicate_expression = 1`, then the execution time of these queries is equal because ClickHouse applies `WHERE` to the subquery when processing it.

If `enable_optimize_predicate_expression = 0`, then the execution time of the second query is much longer because the `WHERE` clause applies to all the data after the subquery finishes.
)", 0) \
    DECLARE(Bool, enable_optimize_predicate_expression_to_final_subquery, true, R"(
Allow push predicate to final subquery.
)", 0) \
    DECLARE(Bool, allow_push_predicate_when_subquery_contains_with, true, R"(
Allows push predicate when subquery contains WITH clause
)", 0) \
    DECLARE(Bool, allow_push_predicate_ast_for_distributed_subqueries, true, R"(
Allows push predicate on AST level for distributed subqueries with enabled anlyzer
)", 0) \
    \
    DECLARE(UInt64, low_cardinality_max_dictionary_size, 8192, R"(
Sets a maximum size in rows of a shared global dictionary for the [LowCardinality](../../sql-reference/data-types/lowcardinality.md) data type that can be written to a storage file system. This setting prevents issues with RAM in case of unlimited dictionary growth. All the data that can't be encoded due to maximum dictionary size limitation ClickHouse writes in an ordinary method.

Possible values:

- Any positive integer.
)", 0) \
    DECLARE(Bool, low_cardinality_use_single_dictionary_for_part, false, R"(
Turns on or turns off using of single dictionary for the data part.

By default, the ClickHouse server monitors the size of dictionaries and if a dictionary overflows then the server starts to write the next one. To prohibit creating several dictionaries set `low_cardinality_use_single_dictionary_for_part = 1`.

Possible values:

- 1 — Creating several dictionaries for the data part is prohibited.
- 0 — Creating several dictionaries for the data part is not prohibited.
)", 0) \
    DECLARE(Bool, decimal_check_overflow, true, R"(
Check overflow of decimal arithmetic/comparison operations
)", 0) \
    DECLARE(Bool, allow_custom_error_code_in_throwif, false, R"(
Enable custom error code in function throwIf(). If true, thrown exceptions may have unexpected error codes.
)", 0) \
    \
    DECLARE(Bool, prefer_localhost_replica, true, R"(
Enables/disables preferable using the localhost replica when processing distributed queries.

Possible values:

- 1 — ClickHouse always sends a query to the localhost replica if it exists.
- 0 — ClickHouse uses the balancing strategy specified by the [load_balancing](#load_balancing) setting.

:::note
Disable this setting if you use [max_parallel_replicas](#max_parallel_replicas) without [parallel_replicas_custom_key](#parallel_replicas_custom_key).
If [parallel_replicas_custom_key](#parallel_replicas_custom_key) is set, disable this setting only if it's used on a cluster with multiple shards containing multiple replicas.
If it's used on a cluster with a single shard and multiple replicas, disabling this setting will have negative effects.
:::
)", 0) \
    DECLARE(UInt64, max_fetch_partition_retries_count, 5, R"(
Amount of retries while fetching partition from another host.
)", 0) \
    DECLARE(UInt64, http_max_multipart_form_data_size, 1024 * 1024 * 1024, R"(
Limit on size of multipart/form-data content. This setting cannot be parsed from URL parameters and should be set in a user profile. Note that content is parsed and external tables are created in memory before the start of query execution. And this is the only limit that has an effect on that stage (limits on max memory usage and max execution time have no effect while reading HTTP form data).
)", 0) \
    DECLARE(Bool, calculate_text_stack_trace, true, R"(
Calculate text stack trace in case of exceptions during query execution. This is the default. It requires symbol lookups that may slow down fuzzing tests when a huge amount of wrong queries are executed. In normal cases, you should not disable this option.
)", 0) \
    DECLARE(Bool, enable_job_stack_trace, false, R"(
Output stack trace of a job creator when job results in exception. Disabled by default to avoid performance overhead.
)", 0) \
    DECLARE(Bool, allow_ddl, true, R"(
If it is set to true, then a user is allowed to executed DDL queries.
)", 0) \
    DECLARE(Bool, parallel_view_processing, false, R"(
Enables pushing to attached views concurrently instead of sequentially.
)", 0) \
    DECLARE(Bool, enable_unaligned_array_join, false, R"(
Allow ARRAY JOIN with multiple arrays that have different sizes. When this settings is enabled, arrays will be resized to the longest one.
)", 0) \
    DECLARE(Bool, optimize_read_in_order, true, R"(
Enables [ORDER BY](/sql-reference/statements/select/order-by#optimization-of-data-reading) optimization in [SELECT](../../sql-reference/statements/select/index.md) queries for reading data from [MergeTree](../../engines/table-engines/mergetree-family/mergetree.md) tables.

Possible values:

- 0 — `ORDER BY` optimization is disabled.
- 1 — `ORDER BY` optimization is enabled.

**See Also**

- [ORDER BY Clause](/sql-reference/statements/select/order-by#optimization-of-data-reading)
)", 0) \
    DECLARE(Bool, read_in_order_use_virtual_row, false, R"(
Use virtual row while reading in order of primary key or its monotonic function fashion. It is useful when searching over multiple parts as only relevant ones are touched.
)", 0) \
    DECLARE(Bool, optimize_read_in_window_order, true, R"(
Enable ORDER BY optimization in window clause for reading data in corresponding order in MergeTree tables.
)", 0) \
    DECLARE(Bool, optimize_aggregation_in_order, false, R"(
Enables [GROUP BY](/sql-reference/statements/select/group-by) optimization in [SELECT](../../sql-reference/statements/select/index.md) queries for aggregating data in corresponding order in [MergeTree](../../engines/table-engines/mergetree-family/mergetree.md) tables.

Possible values:

- 0 — `GROUP BY` optimization is disabled.
- 1 — `GROUP BY` optimization is enabled.

**See Also**

- [GROUP BY optimization](/sql-reference/statements/select/group-by#group-by-optimization-depending-on-table-sorting-key)
)", 0) \
    DECLARE(Bool, read_in_order_use_buffering, true, R"(
Use buffering before merging while reading in order of primary key. It increases the parallelism of query execution
)", 0) \
    DECLARE(UInt64, aggregation_in_order_max_block_bytes, 50000000, R"(
Maximal size of block in bytes accumulated during aggregation in order of primary key. Lower block size allows to parallelize more final merge stage of aggregation.
)", 0) \
    DECLARE(UInt64, read_in_order_two_level_merge_threshold, 100, R"(
Minimal number of parts to read to run preliminary merge step during multithread reading in order of primary key.
)", 0) \
    DECLARE(Bool, low_cardinality_allow_in_native_format, true, R"(
Allows or restricts using the [LowCardinality](../../sql-reference/data-types/lowcardinality.md) data type with the [Native](../../interfaces/formats.md/#native) format.

If usage of `LowCardinality` is restricted, ClickHouse server converts `LowCardinality`-columns to ordinary ones for `SELECT` queries, and convert ordinary columns to `LowCardinality`-columns for `INSERT` queries.

This setting is required mainly for third-party clients which do not support `LowCardinality` data type.

Possible values:

- 1 — Usage of `LowCardinality` is not restricted.
- 0 — Usage of `LowCardinality` is restricted.
)", 0) \
    DECLARE(Bool, cancel_http_readonly_queries_on_client_close, false, R"(
Cancels HTTP read-only queries (e.g. SELECT) when a client closes the connection without waiting for the response.

Cloud default value: `1`.
)", 0) \
    DECLARE(Bool, external_table_functions_use_nulls, true, R"(
Defines how [mysql](../../sql-reference/table-functions/mysql.md), [postgresql](../../sql-reference/table-functions/postgresql.md) and [odbc](../../sql-reference/table-functions/odbc.md) table functions use Nullable columns.

Possible values:

- 0 — The table function explicitly uses Nullable columns.
- 1 — The table function implicitly uses Nullable columns.

**Usage**

If the setting is set to `0`, the table function does not make Nullable columns and inserts default values instead of NULL. This is also applicable for NULL values inside arrays.
)", 0) \
    DECLARE(Bool, external_table_strict_query, false, R"(
If it is set to true, transforming expression to local filter is forbidden for queries to external tables.
)", 0) \
    \
    DECLARE(Bool, allow_hyperscan, true, R"(
Allow functions that use Hyperscan library. Disable to avoid potentially long compilation times and excessive resource usage.
)", 0) \
    DECLARE(UInt64, max_hyperscan_regexp_length, 0, R"(
Defines the maximum length for each regular expression in the [hyperscan multi-match functions](/sql-reference/functions/string-search-functions#multimatchany).

Possible values:

- Positive integer.
- 0 - The length is not limited.

**Example**

Query:

```sql
SELECT multiMatchAny('abcd', ['ab','bcd','c','d']) SETTINGS max_hyperscan_regexp_length = 3;
```

Result:

```text
┌─multiMatchAny('abcd', ['ab', 'bcd', 'c', 'd'])─┐
│                                              1 │
└────────────────────────────────────────────────┘
```

Query:

```sql
SELECT multiMatchAny('abcd', ['ab','bcd','c','d']) SETTINGS max_hyperscan_regexp_length = 2;
```

Result:

```text
Exception: Regexp length too large.
```

**See Also**

- [max_hyperscan_regexp_total_length](#max_hyperscan_regexp_total_length)
)", 0) \
    DECLARE(UInt64, max_hyperscan_regexp_total_length, 0, R"(
Sets the maximum length total of all regular expressions in each [hyperscan multi-match function](/sql-reference/functions/string-search-functions#multimatchany).

Possible values:

- Positive integer.
- 0 - The length is not limited.

**Example**

Query:

```sql
SELECT multiMatchAny('abcd', ['a','b','c','d']) SETTINGS max_hyperscan_regexp_total_length = 5;
```

Result:

```text
┌─multiMatchAny('abcd', ['a', 'b', 'c', 'd'])─┐
│                                           1 │
└─────────────────────────────────────────────┘
```

Query:

```sql
SELECT multiMatchAny('abcd', ['ab','bc','c','d']) SETTINGS max_hyperscan_regexp_total_length = 5;
```

Result:

```text
Exception: Total regexp lengths too large.
```

**See Also**

- [max_hyperscan_regexp_length](#max_hyperscan_regexp_length)
)", 0) \
    DECLARE(Bool, reject_expensive_hyperscan_regexps, true, R"(
Reject patterns which will likely be expensive to evaluate with hyperscan (due to NFA state explosion)
)", 0) \
    DECLARE(Bool, allow_simdjson, true, R"(
Allow using simdjson library in 'JSON*' functions if AVX2 instructions are available. If disabled rapidjson will be used.
)", 0) \
    DECLARE(Bool, allow_introspection_functions, false, R"(
Enables or disables [introspection functions](../../sql-reference/functions/introspection.md) for query profiling.

Possible values:

- 1 — Introspection functions enabled.
- 0 — Introspection functions disabled.

**See Also**

- [Sampling Query Profiler](../../operations/optimizing-performance/sampling-query-profiler.md)
- System table [trace_log](/operations/system-tables/trace_log)
)", 0) \
    DECLARE(Bool, splitby_max_substrings_includes_remaining_string, false, R"(
Controls whether function [splitBy*()](../../sql-reference/functions/splitting-merging-functions.md) with argument `max_substrings` > 0 will include the remaining string in the last element of the result array.

Possible values:

- `0` - The remaining string will not be included in the last element of the result array.
- `1` - The remaining string will be included in the last element of the result array. This is the behavior of Spark's [`split()`](https://spark.apache.org/docs/3.1.2/api/python/reference/api/pyspark.sql.functions.split.html) function and Python's ['string.split()'](https://docs.python.org/3/library/stdtypes.html#str.split) method.
)", 0) \
    \
    DECLARE(Bool, allow_execute_multiif_columnar, true, R"(
Allow execute multiIf function columnar
)", 0) \
    DECLARE(Bool, formatdatetime_f_prints_single_zero, false, R"(
Formatter '%f' in function 'formatDateTime' prints a single zero instead of six zeros if the formatted value has no fractional seconds.
)", 0) \
    DECLARE(Bool, formatdatetime_f_prints_scale_number_of_digits, false, R"(
Formatter '%f' in function 'formatDateTime' prints only the scale amount of digits for a DateTime64 instead of fixed 6 digits.
)", 0) \
    DECLARE(Bool, formatdatetime_parsedatetime_m_is_month_name, true, R"(
Formatter '%M' in functions 'formatDateTime' and 'parseDateTime' print/parse the month name instead of minutes.
)", 0) \
    DECLARE(Bool, parsedatetime_parse_without_leading_zeros, true, R"(
Formatters '%c', '%l' and '%k' in function 'parseDateTime' parse months and hours without leading zeros.
)", 0) \
    DECLARE(Bool, parsedatetime_e_requires_space_padding, false, R"(
Formatter '%e' in function 'parseDateTime' expects that single-digit days are space-padded, e.g., ' 2' is accepted but '2' raises an error.
    )", 0) \
    DECLARE(Bool, formatdatetime_format_without_leading_zeros, false, R"(
Formatters '%c', '%l' and '%k' in function 'formatDateTime' print months and hours without leading zeros.
)", 0) \
    DECLARE(Bool, formatdatetime_e_with_space_padding, false, R"(
Formatter '%e' in function 'formatDateTime' prints single-digit days with a leading space, e.g. ' 2' instead of '2'.
    )", 0) \
    DECLARE(Bool, least_greatest_legacy_null_behavior, false, R"(
If enabled, functions 'least' and 'greatest' return NULL if one of their arguments is NULL.
)", 0) \
    DECLARE(Bool, h3togeo_lon_lat_result_order, false, R"(
Function 'h3ToGeo' returns (lon, lat) if true, otherwise (lat, lon).
)", 0) \
    DECLARE(GeoToH3ArgumentOrder, geotoh3_argument_order, GeoToH3ArgumentOrder::LAT_LON, R"(
Function 'geoToH3' accepts (lon, lat) if set to 'lon_lat' and (lat, lon) if set to 'lat_lon'.
)", BETA) \
    DECLARE(UInt64, max_partitions_per_insert_block, 100, R"(
Limits the maximum number of partitions in a single inserted block
and an exception is thrown if the block contains too many partitions.

- Positive integer.
- `0` — Unlimited number of partitions.

**Details**

When inserting data, ClickHouse calculates the number of partitions in the
inserted block. If the number of partitions is more than
`max_partitions_per_insert_block`, ClickHouse either logs a warning or throws an
exception based on `throw_on_max_partitions_per_insert_block`. Exceptions have
the following text:

> "Too many partitions for a single INSERT block (`partitions_count` partitions, limit is " + toString(max_partitions) + ").
  The limit is controlled by the 'max_partitions_per_insert_block' setting.
  A large number of partitions is a common misconception. It will lead to severe
  negative performance impact, including slow server startup, slow INSERT queries
  and slow SELECT queries. Recommended total number of partitions for a table is
  under 1000..10000. Please note, that partitioning is not intended to speed up
  SELECT queries (ORDER BY key is sufficient to make range queries fast).
  Partitions are intended for data manipulation (DROP PARTITION, etc)."

:::note
This setting is a safety threshold because using a large number of partitions is a common misconception.
:::
)", 0) \
    DECLARE(Bool, throw_on_max_partitions_per_insert_block, true, R"(
Allows you to control the behaviour when `max_partitions_per_insert_block` is reached.

Possible values:
- `true`  - When an insert block reaches `max_partitions_per_insert_block`, an exception is raised.
- `false` - Logs a warning when `max_partitions_per_insert_block` is reached.

:::tip
This can be useful if you're trying to understand the impact on users when changing [`max_partitions_per_insert_block`](/operations/settings/settings#max_partitions_per_insert_block).
:::
)", 0) \
    DECLARE(Int64, max_partitions_to_read, -1, R"(
Limits the maximum number of partitions that can be accessed in a single query.

The setting value specified when the table is created can be overridden via query-level setting.

Possible values:

- Positive integer
- `-1` - unlimited (default)

:::note
You can also specify the MergeTree setting [`max_partitions_to_read`](/operations/settings/settings#max_partitions_to_read) in tables' setting.
:::
)", 0) \
    DECLARE(Bool, check_query_single_value_result, true, R"(
Defines the level of detail for the [CHECK TABLE](/sql-reference/statements/check-table) query result for `MergeTree` family engines .

Possible values:

- 0 — the query shows a check status for every individual data part of a table.
- 1 — the query shows the general table check status.
)", 0) \
    DECLARE(Bool, allow_drop_detached, false, R"(
Allow ALTER TABLE ... DROP DETACHED PART[ITION] ... queries
)", 0) \
    DECLARE(UInt64, max_parts_to_move, 1000, "Limit the number of parts that can be moved in one query. Zero means unlimited.", 0) \
    \
    DECLARE(UInt64, max_table_size_to_drop, default_max_size_to_drop, R"(
Restriction on deleting tables in query time. The value 0 means that you can delete all tables without any restrictions.

Cloud default value: 1 TB.

:::note
This query setting overwrites its server setting equivalent, see [max_table_size_to_drop](/operations/server-configuration-parameters/settings#max_table_size_to_drop)
:::
)", 0) \
    DECLARE(UInt64, max_partition_size_to_drop, default_max_size_to_drop, R"(
Restriction on dropping partitions in query time. The value 0 means that you can drop partitions without any restrictions.

Cloud default value: 1 TB.

:::note
This query setting overwrites its server setting equivalent, see [max_partition_size_to_drop](/operations/server-configuration-parameters/settings#max_partition_size_to_drop)
:::
)", 0) \
    \
    DECLARE(UInt64, postgresql_connection_pool_size, 16, R"(
Connection pool size for PostgreSQL table engine and database engine.
)", 0) \
    DECLARE(UInt64, postgresql_connection_attempt_timeout, 2, R"(
Connection timeout in seconds of a single attempt to connect PostgreSQL end-point.
The value is passed as a `connect_timeout` parameter of the connection URL.
)", 0) \
    DECLARE(UInt64, postgresql_connection_pool_wait_timeout, 5000, R"(
Connection pool push/pop timeout on empty pool for PostgreSQL table engine and database engine. By default it will block on empty pool.
)", 0) \
    DECLARE(UInt64, postgresql_connection_pool_retries, 2, R"(
Connection pool push/pop retries number for PostgreSQL table engine and database engine.
)", 0) \
    DECLARE(Bool, postgresql_connection_pool_auto_close_connection, false, R"(
Close connection before returning connection to the pool.
)", 0) \
    DECLARE(Float, postgresql_fault_injection_probability, 0.0f, R"(
Approximate probability of failing internal (for replication) PostgreSQL queries. Valid value is in interval [0.0f, 1.0f]
)", 0) \
    DECLARE(UInt64, glob_expansion_max_elements, 1000, R"(
Maximum number of allowed addresses (For external storages, table functions, etc).
)", 0) \
    DECLARE(UInt64, odbc_bridge_connection_pool_size, 16, R"(
Connection pool size for each connection settings string in ODBC bridge.
)", 0) \
    DECLARE(Bool, odbc_bridge_use_connection_pooling, true, R"(
Use connection pooling in ODBC bridge. If set to false, a new connection is created every time.
)", 0) \
    \
    DECLARE(Seconds, distributed_replica_error_half_life, DBMS_CONNECTION_POOL_WITH_FAILOVER_DEFAULT_DECREASE_ERROR_PERIOD, R"(
- Type: seconds
- Default value: 60 seconds

Controls how fast errors in distributed tables are zeroed. If a replica is unavailable for some time, accumulates 5 errors, and distributed_replica_error_half_life is set to 1 second, then the replica is considered normal 3 seconds after the last error.

See also:

- [load_balancing](#load_balancing-round_robin)
- [Table engine Distributed](../../engines/table-engines/special/distributed.md)
- [distributed_replica_error_cap](#distributed_replica_error_cap)
- [distributed_replica_max_ignored_errors](#distributed_replica_max_ignored_errors)
)", 0) \
    DECLARE(UInt64, distributed_replica_error_cap, DBMS_CONNECTION_POOL_WITH_FAILOVER_MAX_ERROR_COUNT, R"(
- Type: unsigned int
- Default value: 1000

The error count of each replica is capped at this value, preventing a single replica from accumulating too many errors.

See also:

- [load_balancing](#load_balancing-round_robin)
- [Table engine Distributed](../../engines/table-engines/special/distributed.md)
- [distributed_replica_error_half_life](#distributed_replica_error_half_life)
- [distributed_replica_max_ignored_errors](#distributed_replica_max_ignored_errors)
)", 0) \
    DECLARE(UInt64, distributed_replica_max_ignored_errors, 0, R"(
- Type: unsigned int
- Default value: 0

The number of errors that will be ignored while choosing replicas (according to `load_balancing` algorithm).

See also:

- [load_balancing](#load_balancing-round_robin)
- [Table engine Distributed](../../engines/table-engines/special/distributed.md)
- [distributed_replica_error_cap](#distributed_replica_error_cap)
- [distributed_replica_error_half_life](#distributed_replica_error_half_life)
)", 0) \
    \
    DECLARE(UInt64, min_free_disk_space_for_temporary_data, 0, R"(
The minimum disk space to keep while writing temporary data used in external sorting and aggregation.
)", 0) \
    \
    DECLARE(DefaultTableEngine, default_temporary_table_engine, DefaultTableEngine::Memory, R"(
Same as [default_table_engine](#default_table_engine) but for temporary tables.

In this example, any new temporary table that does not specify an `Engine` will use the `Log` table engine:

Query:

```sql
SET default_temporary_table_engine = 'Log';

CREATE TEMPORARY TABLE my_table (
    x UInt32,
    y UInt32
);

SHOW CREATE TEMPORARY TABLE my_table;
```

Result:

```response
┌─statement────────────────────────────────────────────────────────────────┐
│ CREATE TEMPORARY TABLE default.my_table
(
    `x` UInt32,
    `y` UInt32
)
ENGINE = Log
└──────────────────────────────────────────────────────────────────────────┘
```
)", 0) \
    DECLARE(DefaultTableEngine, default_table_engine, DefaultTableEngine::MergeTree, R"(
Default table engine to use when `ENGINE` is not set in a `CREATE` statement.

Possible values:

- a string representing any valid table engine name

Cloud default value: `SharedMergeTree`.

**Example**

Query:

```sql
SET default_table_engine = 'Log';

SELECT name, value, changed FROM system.settings WHERE name = 'default_table_engine';
```

Result:

```response
┌─name─────────────────┬─value─┬─changed─┐
│ default_table_engine │ Log   │       1 │
└──────────────────────┴───────┴─────────┘
```

In this example, any new table that does not specify an `Engine` will use the `Log` table engine:

Query:

```sql
CREATE TABLE my_table (
    x UInt32,
    y UInt32
);

SHOW CREATE TABLE my_table;
```

Result:

```response
┌─statement────────────────────────────────────────────────────────────────┐
│ CREATE TABLE default.my_table
(
    `x` UInt32,
    `y` UInt32
)
ENGINE = Log
└──────────────────────────────────────────────────────────────────────────┘
```
)", 0) \
    DECLARE(Bool, show_table_uuid_in_table_create_query_if_not_nil, false, R"(
Sets the `SHOW TABLE` query display.

Possible values:

- 0 — The query will be displayed without table UUID.
- 1 — The query will be displayed with table UUID.
)", 0) \
    DECLARE(Bool, database_atomic_wait_for_drop_and_detach_synchronously, false, R"(
Adds a modifier `SYNC` to all `DROP` and `DETACH` queries.

Possible values:

- 0 — Queries will be executed with delay.
- 1 — Queries will be executed without delay.
)", 0) \
    DECLARE(Bool, enable_scalar_subquery_optimization, true, R"(
If it is set to true, prevent scalar subqueries from (de)serializing large scalar values and possibly avoid running the same subquery more than once.
)", 0) \
    DECLARE(Bool, optimize_trivial_count_query, true, R"(
Enables or disables the optimization to trivial query `SELECT count() FROM table` using metadata from MergeTree. If you need to use row-level security, disable this setting.

Possible values:

   - 0 — Optimization disabled.
   - 1 — Optimization enabled.

See also:

- [optimize_functions_to_subcolumns](#optimize_functions_to_subcolumns)
)", 0) \
    DECLARE(Bool, optimize_trivial_approximate_count_query, false, R"(
Use an approximate value for trivial count optimization of storages that support such estimation, for example, EmbeddedRocksDB.

Possible values:

   - 0 — Optimization disabled.
   - 1 — Optimization enabled.
)", 0) \
    DECLARE(Bool, optimize_count_from_files, true, R"(
Enables or disables the optimization of counting number of rows from files in different input formats. It applies to table functions/engines `file`/`s3`/`url`/`hdfs`/`azureBlobStorage`.

Possible values:

- 0 — Optimization disabled.
- 1 — Optimization enabled.
)", 0) \
    DECLARE(Bool, use_cache_for_count_from_files, true, R"(
Enables caching of rows number during count from files in table functions `file`/`s3`/`url`/`hdfs`/`azureBlobStorage`.

Enabled by default.
)", 0) \
    DECLARE(Bool, optimize_respect_aliases, true, R"(
If it is set to true, it will respect aliases in WHERE/GROUP BY/ORDER BY, that will help with partition pruning/secondary indexes/optimize_aggregation_in_order/optimize_read_in_order/optimize_trivial_count
)", 0) \
    DECLARE(UInt64, mutations_sync, 0, R"(
Allows to execute `ALTER TABLE ... UPDATE|DELETE|MATERIALIZE INDEX|MATERIALIZE PROJECTION|MATERIALIZE COLUMN|MATERIALIZE STATISTICS` queries ([mutations](../../sql-reference/statements/alter/index.md/#mutations)) synchronously.

Possible values:

- 0 - Mutations execute asynchronously.
- 1 - The query waits for all mutations to complete on the current server.
- 2 - The query waits for all mutations to complete on all replicas (if they exist).
)", 0) \
    DECLARE_WITH_ALIAS(Bool, enable_lightweight_delete, true, R"(
Enable lightweight DELETE mutations for mergetree tables.
)", 0, allow_experimental_lightweight_delete) \
    DECLARE(LightweightDeleteMode, lightweight_delete_mode, LightweightDeleteMode::ALTER_UPDATE, R"(
A mode of internal update query that is executed as a part of lightweight delete.

Possible values:
- `alter_update` - run `ALTER UPDATE` query that creates a heavyweight mutation.
- `lightweight_update` - run lightweight update if possible, run `ALTER UPDATE` otherwise.
- `lightweight_update_force` - run lightweight update if possible, throw otherwise.
)", 0) \
    DECLARE(UInt64, lightweight_deletes_sync, 2, R"(
The same as [`mutations_sync`](#mutations_sync), but controls only execution of lightweight deletes.

Possible values:

- 0 - Mutations execute asynchronously.
- 1 - The query waits for the lightweight deletes to complete on the current server.
- 2 - The query waits for the lightweight deletes to complete on all replicas (if they exist).

**See Also**

- [Synchronicity of ALTER Queries](../../sql-reference/statements/alter/index.md/#synchronicity-of-alter-queries)
- [Mutations](../../sql-reference/statements/alter/index.md/#mutations)
)", 0) \
    DECLARE(Bool, apply_deleted_mask, true, R"(
Enables filtering out rows deleted with lightweight DELETE. If disabled, a query will be able to read those rows. This is useful for debugging and \"undelete\" scenarios
)", 0) \
    DECLARE(Bool, optimize_normalize_count_variants, true, R"(
Rewrite aggregate functions that semantically equals to count() as count().
)", 0) \
    DECLARE(Bool, optimize_injective_functions_inside_uniq, true, R"(
Delete injective functions of one argument inside uniq*() functions.
)", 0) \
    DECLARE(Bool, rewrite_count_distinct_if_with_count_distinct_implementation, false, R"(
Allows you to rewrite `countDistcintIf` with [count_distinct_implementation](#count_distinct_implementation) setting.

Possible values:

- true — Allow.
- false — Disallow.
)", 0) \
    DECLARE(Bool, convert_query_to_cnf, false, R"(
When set to `true`, a `SELECT` query will be converted to conjuctive normal form (CNF). There are scenarios where rewriting a query in CNF may execute faster (view this [Github issue](https://github.com/ClickHouse/ClickHouse/issues/11749) for an explanation).

For example, notice how the following `SELECT` query is not modified (the default behavior):

```sql
EXPLAIN SYNTAX
SELECT *
FROM
(
    SELECT number AS x
    FROM numbers(20)
) AS a
WHERE ((x >= 1) AND (x <= 5)) OR ((x >= 10) AND (x <= 15))
SETTINGS convert_query_to_cnf = false;
```

The result is:

```response
┌─explain────────────────────────────────────────────────────────┐
│ SELECT x                                                       │
│ FROM                                                           │
│ (                                                              │
│     SELECT number AS x                                         │
│     FROM numbers(20)                                           │
│     WHERE ((x >= 1) AND (x <= 5)) OR ((x >= 10) AND (x <= 15)) │
│ ) AS a                                                         │
│ WHERE ((x >= 1) AND (x <= 5)) OR ((x >= 10) AND (x <= 15))     │
│ SETTINGS convert_query_to_cnf = 0                              │
└────────────────────────────────────────────────────────────────┘
```

Let's set `convert_query_to_cnf` to `true` and see what changes:

```sql
EXPLAIN SYNTAX
SELECT *
FROM
(
    SELECT number AS x
    FROM numbers(20)
) AS a
WHERE ((x >= 1) AND (x <= 5)) OR ((x >= 10) AND (x <= 15))
SETTINGS convert_query_to_cnf = true;
```

Notice the `WHERE` clause is rewritten in CNF, but the result set is the identical - the Boolean logic is unchanged:

```response
┌─explain───────────────────────────────────────────────────────────────────────────────────────────────────────────────┐
│ SELECT x                                                                                                              │
│ FROM                                                                                                                  │
│ (                                                                                                                     │
│     SELECT number AS x                                                                                                │
│     FROM numbers(20)                                                                                                  │
│     WHERE ((x <= 15) OR (x <= 5)) AND ((x <= 15) OR (x >= 1)) AND ((x >= 10) OR (x <= 5)) AND ((x >= 10) OR (x >= 1)) │
│ ) AS a                                                                                                                │
│ WHERE ((x >= 10) OR (x >= 1)) AND ((x >= 10) OR (x <= 5)) AND ((x <= 15) OR (x >= 1)) AND ((x <= 15) OR (x <= 5))     │
│ SETTINGS convert_query_to_cnf = 1                                                                                     │
└───────────────────────────────────────────────────────────────────────────────────────────────────────────────────────┘
```

Possible values: true, false
)", 0) \
    DECLARE(Bool, optimize_or_like_chain, false, R"(
Optimize multiple OR LIKE into multiMatchAny. This optimization should not be enabled by default, because it defies index analysis in some cases.
)", 0) \
    DECLARE(Bool, optimize_arithmetic_operations_in_aggregate_functions, true, R"(
Move arithmetic operations out of aggregation functions
)", 0) \
    DECLARE(Bool, optimize_redundant_functions_in_order_by, true, R"(
Remove functions from ORDER BY if its argument is also in ORDER BY
)", 0) \
    DECLARE(Bool, optimize_if_chain_to_multiif, false, R"(
Replace if(cond1, then1, if(cond2, ...)) chains to multiIf. Currently it's not beneficial for numeric types.
)", 0) \
    DECLARE(Bool, optimize_multiif_to_if, true, R"(
Replace 'multiIf' with only one condition to 'if'.
)", 0) \
    DECLARE(Bool, optimize_if_transform_strings_to_enum, false, R"(
Replaces string-type arguments in If and Transform to enum. Disabled by default cause it could make inconsistent change in distributed query that would lead to its fail.
)", 0) \
    DECLARE(Bool, optimize_functions_to_subcolumns, true, R"(
Enables or disables optimization by transforming some functions to reading subcolumns. This reduces the amount of data to read.

These functions can be transformed:

- [length](/sql-reference/functions/array-functions#length) to read the [size0](../../sql-reference/data-types/array.md/#array-size) subcolumn.
- [empty](/sql-reference/functions/array-functions#empty) to read the [size0](../../sql-reference/data-types/array.md/#array-size) subcolumn.
- [notEmpty](/sql-reference/functions/array-functions#notEmpty) to read the [size0](../../sql-reference/data-types/array.md/#array-size) subcolumn.
- [isNull](/sql-reference/functions/functions-for-nulls#isnull) to read the [null](../../sql-reference/data-types/nullable.md/#finding-null) subcolumn.
- [isNotNull](/sql-reference/functions/functions-for-nulls#isnotnull) to read the [null](../../sql-reference/data-types/nullable.md/#finding-null) subcolumn.
- [count](/sql-reference/aggregate-functions/reference/count) to read the [null](../../sql-reference/data-types/nullable.md/#finding-null) subcolumn.
- [mapKeys](/sql-reference/functions/tuple-map-functions#mapkeys) to read the [keys](/sql-reference/data-types/map#reading-subcolumns-of-map) subcolumn.
- [mapValues](/sql-reference/functions/tuple-map-functions#mapvalues) to read the [values](/sql-reference/data-types/map#reading-subcolumns-of-map) subcolumn.

Possible values:

- 0 — Optimization disabled.
- 1 — Optimization enabled.
)", 0) \
    DECLARE(Bool, optimize_using_constraints, false, R"(
Use [constraints](../../sql-reference/statements/create/table.md/#constraints) for query optimization. The default is `false`.

Possible values:

- true, false
)", 0)                                                                                                                                           \
    DECLARE(Bool, optimize_substitute_columns, false, R"(
Use [constraints](../../sql-reference/statements/create/table.md/#constraints) for column substitution. The default is `false`.

Possible values:

- true, false
)", 0)                                                                                                                                         \
    DECLARE(Bool, optimize_append_index, false, R"(
Use [constraints](../../sql-reference/statements/create/table.md/#constraints) in order to append index condition. The default is `false`.

Possible values:

- true, false
)", 0) \
    DECLARE(Bool, optimize_time_filter_with_preimage, true, R"(
Optimize Date and DateTime predicates by converting functions into equivalent comparisons without conversions (e.g. `toYear(col) = 2023 -> col >= '2023-01-01' AND col <= '2023-12-31'`)
)", 0) \
    DECLARE(Bool, normalize_function_names, true, R"(
Normalize function names to their canonical names
)", 0) \
    DECLARE(Bool, enable_early_constant_folding, true, R"(
Enable query optimization where we analyze function and subqueries results and rewrite query if there are constants there
)", 0) \
    DECLARE(Bool, deduplicate_blocks_in_dependent_materialized_views, false, R"(
Enables or disables the deduplication check for materialized views that receive data from Replicated\* tables.

Possible values:

      0 — Disabled.
      1 — Enabled.

Usage

By default, deduplication is not performed for materialized views but is done upstream, in the source table.
If an INSERTed block is skipped due to deduplication in the source table, there will be no insertion into attached materialized views. This behaviour exists to enable the insertion of highly aggregated data into materialized views, for cases where inserted blocks are the same after materialized view aggregation but derived from different INSERTs into the source table.
At the same time, this behaviour "breaks" `INSERT` idempotency. If an `INSERT` into the main table was successful and `INSERT` into a materialized view failed (e.g. because of communication failure with ClickHouse Keeper) a client will get an error and can retry the operation. However, the materialized view won't receive the second insert because it will be discarded by deduplication in the main (source) table. The setting `deduplicate_blocks_in_dependent_materialized_views` allows for changing this behaviour. On retry, a materialized view will receive the repeat insert and will perform a deduplication check by itself,
ignoring check result for the source table, and will insert rows lost because of the first failure.
)", 0) \
    DECLARE(Bool, throw_if_deduplication_in_dependent_materialized_views_enabled_with_async_insert, true, R"(
Throw exception on INSERT query when the setting `deduplicate_blocks_in_dependent_materialized_views` is enabled along with `async_insert`. It guarantees correctness, because these features can't work together.
)", 0) \
    DECLARE(Bool, materialized_views_ignore_errors, false, R"(
Allows to ignore errors for MATERIALIZED VIEW, and deliver original block to the table regardless of MVs
)", 0) \
    DECLARE(Bool, ignore_materialized_views_with_dropped_target_table, false, R"(
Ignore MVs with dropped target table during pushing to views
)", 0) \
    DECLARE(Bool, allow_materialized_view_with_bad_select, false, R"(
Allow CREATE MATERIALIZED VIEW with SELECT query that references nonexistent tables or columns. It must still be syntactically valid. Doesn't apply to refreshable MVs. Doesn't apply if the MV schema needs to be inferred from the SELECT query (i.e. if the CREATE has no column list and no TO table). Can be used for creating MV before its source table.
)", 0) \
    DECLARE(Bool, use_compact_format_in_distributed_parts_names, true, R"(
Uses compact format for storing blocks for background (`distributed_foreground_insert`) INSERT into tables with `Distributed` engine.

Possible values:

- 0 — Uses `user[:password]@host:port#default_database` directory format.
- 1 — Uses `[shard{shard_index}[_replica{replica_index}]]` directory format.

:::note
- with `use_compact_format_in_distributed_parts_names=0` changes from cluster definition will not be applied for background INSERT.
- with `use_compact_format_in_distributed_parts_names=1` changing the order of the nodes in the cluster definition, will change the `shard_index`/`replica_index` so be aware.
:::
)", 0) \
    DECLARE(Bool, validate_polygons, true, R"(
Enables or disables throwing an exception in the [pointInPolygon](/sql-reference/functions/geo/coordinates#pointinpolygon) function, if the polygon is self-intersecting or self-tangent.

Possible values:

- 0 — Throwing an exception is disabled. `pointInPolygon` accepts invalid polygons and returns possibly incorrect results for them.
- 1 — Throwing an exception is enabled.
)", 0) \
    DECLARE(UInt64, max_parser_depth, DBMS_DEFAULT_MAX_PARSER_DEPTH, R"(
Limits maximum recursion depth in the recursive descent parser. Allows controlling the stack size.

Possible values:

- Positive integer.
- 0 — Recursion depth is unlimited.
)", 0) \
    DECLARE(UInt64, max_parser_backtracks, DBMS_DEFAULT_MAX_PARSER_BACKTRACKS, R"(
Maximum parser backtracking (how many times it tries different alternatives in the recursive descend parsing process).
)", 0) \
    DECLARE(UInt64, max_recursive_cte_evaluation_depth, DBMS_RECURSIVE_CTE_MAX_EVALUATION_DEPTH, R"(
Maximum limit on recursive CTE evaluation depth
)", 0) \
    DECLARE(Bool, allow_settings_after_format_in_insert, false, R"(
Control whether `SETTINGS` after `FORMAT` in `INSERT` queries is allowed or not. It is not recommended to use this, since this may interpret part of `SETTINGS` as values.

Example:

```sql
INSERT INTO FUNCTION null('foo String') SETTINGS max_threads=1 VALUES ('bar');
```

But the following query will work only with `allow_settings_after_format_in_insert`:

```sql
SET allow_settings_after_format_in_insert=1;
INSERT INTO FUNCTION null('foo String') VALUES ('bar') SETTINGS max_threads=1;
```

Possible values:

- 0 — Disallow.
- 1 — Allow.

:::note
Use this setting only for backward compatibility if your use cases depend on old syntax.
:::
)", 0) \
    DECLARE(Seconds, periodic_live_view_refresh, 60, R"(
Interval after which periodically refreshed live view is forced to refresh.
)", 0) \
    DECLARE(Bool, transform_null_in, false, R"(
Enables equality of [NULL](/sql-reference/syntax#null) values for [IN](../../sql-reference/operators/in.md) operator.

By default, `NULL` values can't be compared because `NULL` means undefined value. Thus, comparison `expr = NULL` must always return `false`. With this setting `NULL = NULL` returns `true` for `IN` operator.

Possible values:

- 0 — Comparison of `NULL` values in `IN` operator returns `false`.
- 1 — Comparison of `NULL` values in `IN` operator returns `true`.

**Example**

Consider the `null_in` table:

```text
┌──idx─┬─────i─┐
│    1 │     1 │
│    2 │  NULL │
│    3 │     3 │
└──────┴───────┘
```

Query:

```sql
SELECT idx, i FROM null_in WHERE i IN (1, NULL) SETTINGS transform_null_in = 0;
```

Result:

```text
┌──idx─┬────i─┐
│    1 │    1 │
└──────┴──────┘
```

Query:

```sql
SELECT idx, i FROM null_in WHERE i IN (1, NULL) SETTINGS transform_null_in = 1;
```

Result:

```text
┌──idx─┬─────i─┐
│    1 │     1 │
│    2 │  NULL │
└──────┴───────┘
```

**See Also**

- [NULL Processing in IN Operators](/sql-reference/operators/in#null-processing)
)", 0) \
    DECLARE(Bool, allow_nondeterministic_mutations, false, R"(
User-level setting that allows mutations on replicated tables to make use of non-deterministic functions such as `dictGet`.

Given that, for example, dictionaries, can be out of sync across nodes, mutations that pull values from them are disallowed on replicated tables by default. Enabling this setting allows this behavior, making it the user's responsibility to ensure that the data used is in sync across all nodes.

**Example**

```xml
<profiles>
    <default>
        <allow_nondeterministic_mutations>1</allow_nondeterministic_mutations>

        <!-- ... -->
    </default>

    <!-- ... -->

</profiles>
```
)", 0) \
 DECLARE(Bool, validate_mutation_query, true, R"(
Validate mutation queries before accepting them. Mutations are executed in the background, and running an invalid query will cause mutations to get stuck, requiring manual intervention.

Only change this setting if you encounter a backward-incompatible bug.
)", 0) \
    DECLARE(Seconds, lock_acquire_timeout, DBMS_DEFAULT_LOCK_ACQUIRE_TIMEOUT_SEC, R"(
Defines how many seconds a locking request waits before failing.

Locking timeout is used to protect from deadlocks while executing read/write operations with tables. When the timeout expires and the locking request fails, the ClickHouse server throws an exception "Locking attempt timed out! Possible deadlock avoided. Client should retry." with error code `DEADLOCK_AVOIDED`.

Possible values:

- Positive integer (in seconds).
- 0 — No locking timeout.
)", 0) \
    DECLARE(Bool, materialize_ttl_after_modify, true, R"(
Apply TTL for old data, after ALTER MODIFY TTL query
)", 0) \
    DECLARE(String, function_implementation, "", R"(
Choose function implementation for specific target or variant (experimental). If empty enable all of them.
)", 0) \
    DECLARE(Bool, data_type_default_nullable, false, R"(
Allows data types without explicit modifiers [NULL or NOT NULL](/sql-reference/statements/create/table#null-or-not-null-modifiers) in column definition will be [Nullable](/sql-reference/data-types/nullable).

Possible values:

- 1 — The data types in column definitions are set to `Nullable` by default.
- 0 — The data types in column definitions are set to not `Nullable` by default.
)", 0) \
    DECLARE(Bool, cast_keep_nullable, false, R"(
Enables or disables keeping of the `Nullable` data type in [CAST](/sql-reference/functions/type-conversion-functions#cast) operations.

When the setting is enabled and the argument of `CAST` function is `Nullable`, the result is also transformed to `Nullable` type. When the setting is disabled, the result always has the destination type exactly.

Possible values:

- 0 — The `CAST` result has exactly the destination type specified.
- 1 — If the argument type is `Nullable`, the `CAST` result is transformed to `Nullable(DestinationDataType)`.

**Examples**

The following query results in the destination data type exactly:

```sql
SET cast_keep_nullable = 0;
SELECT CAST(toNullable(toInt32(0)) AS Int32) as x, toTypeName(x);
```

Result:

```text
┌─x─┬─toTypeName(CAST(toNullable(toInt32(0)), 'Int32'))─┐
│ 0 │ Int32                                             │
└───┴───────────────────────────────────────────────────┘
```

The following query results in the `Nullable` modification on the destination data type:

```sql
SET cast_keep_nullable = 1;
SELECT CAST(toNullable(toInt32(0)) AS Int32) as x, toTypeName(x);
```

Result:

```text
┌─x─┬─toTypeName(CAST(toNullable(toInt32(0)), 'Int32'))─┐
│ 0 │ Nullable(Int32)                                   │
└───┴───────────────────────────────────────────────────┘
```

**See Also**

- [CAST](/sql-reference/functions/type-conversion-functions#cast) function
)", 0) \
    DECLARE(Bool, cast_ipv4_ipv6_default_on_conversion_error, false, R"(
CAST operator into IPv4, CAST operator into IPV6 type, toIPv4, toIPv6 functions will return default value instead of throwing exception on conversion error.
)", 0) \
    DECLARE(Bool, alter_partition_verbose_result, false, R"(
Enables or disables the display of information about the parts to which the manipulation operations with partitions and parts have been successfully applied.
Applicable to [ATTACH PARTITION|PART](/sql-reference/statements/alter/partition#attach-partitionpart) and to [FREEZE PARTITION](/sql-reference/statements/alter/partition#freeze-partition).

Possible values:

- 0 — disable verbosity.
- 1 — enable verbosity.

**Example**

```sql
CREATE TABLE test(a Int64, d Date, s String) ENGINE = MergeTree PARTITION BY toYYYYMDECLARE(d) ORDER BY a;
INSERT INTO test VALUES(1, '2021-01-01', '');
INSERT INTO test VALUES(1, '2021-01-01', '');
ALTER TABLE test DETACH PARTITION ID '202101';

ALTER TABLE test ATTACH PARTITION ID '202101' SETTINGS alter_partition_verbose_result = 1;

┌─command_type─────┬─partition_id─┬─part_name────┬─old_part_name─┐
│ ATTACH PARTITION │ 202101       │ 202101_7_7_0 │ 202101_5_5_0  │
│ ATTACH PARTITION │ 202101       │ 202101_8_8_0 │ 202101_6_6_0  │
└──────────────────┴──────────────┴──────────────┴───────────────┘

ALTER TABLE test FREEZE SETTINGS alter_partition_verbose_result = 1;

┌─command_type─┬─partition_id─┬─part_name────┬─backup_name─┬─backup_path───────────────────┬─part_backup_path────────────────────────────────────────────┐
│ FREEZE ALL   │ 202101       │ 202101_7_7_0 │ 8           │ /var/lib/clickhouse/shadow/8/ │ /var/lib/clickhouse/shadow/8/data/default/test/202101_7_7_0 │
│ FREEZE ALL   │ 202101       │ 202101_8_8_0 │ 8           │ /var/lib/clickhouse/shadow/8/ │ /var/lib/clickhouse/shadow/8/data/default/test/202101_8_8_0 │
└──────────────┴──────────────┴──────────────┴─────────────┴───────────────────────────────┴─────────────────────────────────────────────────────────────┘
```
)", 0) \
    DECLARE(Bool, system_events_show_zero_values, false, R"(
Allows to select zero-valued events from [`system.events`](../../operations/system-tables/events.md).

Some monitoring systems require passing all the metrics values to them for each checkpoint, even if the metric value is zero.

Possible values:

- 0 — Disabled.
- 1 — Enabled.

**Examples**

Query

```sql
SELECT * FROM system.events WHERE event='QueryMemoryLimitExceeded';
```

Result

```text
Ok.
```

Query
```sql
SET system_events_show_zero_values = 1;
SELECT * FROM system.events WHERE event='QueryMemoryLimitExceeded';
```

Result

```text
┌─event────────────────────┬─value─┬─description───────────────────────────────────────────┐
│ QueryMemoryLimitExceeded │     0 │ Number of times when memory limit exceeded for query. │
└──────────────────────────┴───────┴───────────────────────────────────────────────────────┘
```
)", 0) \
    DECLARE(MySQLDataTypesSupport, mysql_datatypes_support_level, MySQLDataTypesSupportList{}, R"(
Defines how MySQL types are converted to corresponding ClickHouse types. A comma separated list in any combination of `decimal`, `datetime64`, `date2Date32` or `date2String`.
- `decimal`: convert `NUMERIC` and `DECIMAL` types to `Decimal` when precision allows it.
- `datetime64`: convert `DATETIME` and `TIMESTAMP` types to `DateTime64` instead of `DateTime` when precision is not `0`.
- `date2Date32`: convert `DATE` to `Date32` instead of `Date`. Takes precedence over `date2String`.
- `date2String`: convert `DATE` to `String` instead of `Date`. Overridden by `datetime64`.
)", 0) \
    DECLARE(Bool, optimize_trivial_insert_select, false, R"(
Optimize trivial 'INSERT INTO table SELECT ... FROM TABLES' query
)", 0) \
    DECLARE(Bool, allow_non_metadata_alters, true, R"(
Allow to execute alters which affects not only tables metadata, but also data on disk
)", 0) \
    DECLARE(Bool, enable_global_with_statement, true, R"(
Propagate WITH statements to UNION queries and all subqueries
)", 0) \
    DECLARE(Bool, aggregate_functions_null_for_empty, false, R"(
Enables or disables rewriting all aggregate functions in a query, adding [-OrNull](/sql-reference/aggregate-functions/combinators#-ornull) suffix to them. Enable it for SQL standard compatibility.
It is implemented via query rewrite (similar to [count_distinct_implementation](#count_distinct_implementation) setting) to get consistent results for distributed queries.

Possible values:

- 0 — Disabled.
- 1 — Enabled.

**Example**

Consider the following query with aggregate functions:
```sql
SELECT SUM(-1), MAX(0) FROM system.one WHERE 0;
```

With `aggregate_functions_null_for_empty = 0` it would produce:
```text
┌─SUM(-1)─┬─MAX(0)─┐
│       0 │      0 │
└─────────┴────────┘
```

With `aggregate_functions_null_for_empty = 1` the result would be:
```text
┌─SUMOrNull(-1)─┬─MAXOrNull(0)─┐
│          NULL │         NULL │
└───────────────┴──────────────┘
```
)", 0) \
    DECLARE(Bool, optimize_syntax_fuse_functions, false, R"(
Enables to fuse aggregate functions with identical argument. It rewrites query contains at least two aggregate functions from [sum](/sql-reference/aggregate-functions/reference/sum), [count](/sql-reference/aggregate-functions/reference/count) or [avg](/sql-reference/aggregate-functions/reference/avg) with identical argument to [sumCount](/sql-reference/aggregate-functions/reference/sumcount).

Possible values:

- 0 — Functions with identical argument are not fused.
- 1 — Functions with identical argument are fused.

**Example**

Query:

```sql
CREATE TABLE fuse_tbl(a Int8, b Int8) Engine = Log;
SET optimize_syntax_fuse_functions = 1;
EXPLAIN SYNTAX SELECT sum(a), sum(b), count(b), avg(b) from fuse_tbl FORMAT TSV;
```

Result:

```text
SELECT
    sum(a),
    sumCount(b).1,
    sumCount(b).2,
    (sumCount(b).1) / (sumCount(b).2)
FROM fuse_tbl
```
)", 0) \
    DECLARE(Bool, flatten_nested, true, R"(
Sets the data format of a [nested](../../sql-reference/data-types/nested-data-structures/index.md) columns.

Possible values:

- 1 — Nested column is flattened to separate arrays.
- 0 — Nested column stays a single array of tuples.

**Usage**

If the setting is set to `0`, it is possible to use an arbitrary level of nesting.

**Examples**

Query:

```sql
SET flatten_nested = 1;
CREATE TABLE t_nest (`n` Nested(a UInt32, b UInt32)) ENGINE = MergeTree ORDER BY tuple();

SHOW CREATE TABLE t_nest;
```

Result:

```text
┌─statement───────────────────────────────────────────────────────────────────────────────────────────────────────────────────────────────────────┐
│ CREATE TABLE default.t_nest
(
    `n.a` Array(UInt32),
    `n.b` Array(UInt32)
)
ENGINE = MergeTree
ORDER BY tuple()
SETTINGS index_granularity = 8192 │
└─────────────────────────────────────────────────────────────────────────────────────────────────────────────────────────────────────────────────┘
```

Query:

```sql
SET flatten_nested = 0;

CREATE TABLE t_nest (`n` Nested(a UInt32, b UInt32)) ENGINE = MergeTree ORDER BY tuple();

SHOW CREATE TABLE t_nest;
```

Result:

```text
┌─statement──────────────────────────────────────────────────────────────────────────────────────────────────────────────────────────┐
│ CREATE TABLE default.t_nest
(
    `n` Nested(a UInt32, b UInt32)
)
ENGINE = MergeTree
ORDER BY tuple()
SETTINGS index_granularity = 8192 │
└────────────────────────────────────────────────────────────────────────────────────────────────────────────────────────────────────┘
```
)", 0) \
    DECLARE(Bool, asterisk_include_materialized_columns, false, R"(
Include [MATERIALIZED](/sql-reference/statements/create/view#materialized-view) columns for wildcard query (`SELECT *`).

Possible values:

- 0 - disabled
- 1 - enabled
)", 0) \
    DECLARE(Bool, asterisk_include_alias_columns, false, R"(
Include [ALIAS](../../sql-reference/statements/create/table.md/#alias) columns for wildcard query (`SELECT *`).

Possible values:

- 0 - disabled
- 1 - enabled
)", 0) \
    DECLARE(Bool, optimize_skip_merged_partitions, false, R"(
Enables or disables optimization for [OPTIMIZE TABLE ... FINAL](../../sql-reference/statements/optimize.md) query if there is only one part with level > 0 and it doesn't have expired TTL.

- `OPTIMIZE TABLE ... FINAL SETTINGS optimize_skip_merged_partitions=1`

By default, `OPTIMIZE TABLE ... FINAL` query rewrites the one part even if there is only a single part.

Possible values:

- 1 - Enable optimization.
- 0 - Disable optimization.
)", 0) \
    DECLARE(Bool, optimize_on_insert, true, R"(
Enables or disables data transformation before the insertion, as if merge was done on this block (according to table engine).

Possible values:

- 0 — Disabled.
- 1 — Enabled.

**Example**

The difference between enabled and disabled:

Query:

```sql
SET optimize_on_insert = 1;

CREATE TABLE test1 (`FirstTable` UInt32) ENGINE = ReplacingMergeTree ORDER BY FirstTable;

INSERT INTO test1 SELECT number % 2 FROM numbers(5);

SELECT * FROM test1;

SET optimize_on_insert = 0;

CREATE TABLE test2 (`SecondTable` UInt32) ENGINE = ReplacingMergeTree ORDER BY SecondTable;

INSERT INTO test2 SELECT number % 2 FROM numbers(5);

SELECT * FROM test2;
```

Result:

```text
┌─FirstTable─┐
│          0 │
│          1 │
└────────────┘

┌─SecondTable─┐
│           0 │
│           0 │
│           0 │
│           1 │
│           1 │
└─────────────┘
```

Note that this setting influences [Materialized view](/sql-reference/statements/create/view#materialized-view) behaviour.
)", 0) \
    DECLARE_WITH_ALIAS(Bool, optimize_use_projections, true, R"(
Enables or disables [projection](../../engines/table-engines/mergetree-family/mergetree.md/#projections) optimization when processing `SELECT` queries.

Possible values:

- 0 — Projection optimization disabled.
- 1 — Projection optimization enabled.
)", 0, allow_experimental_projection_optimization) \
    DECLARE(Bool, optimize_use_implicit_projections, true, R"(
Automatically choose implicit projections to perform SELECT query
)", 0) \
    DECLARE(Bool, force_optimize_projection, false, R"(
Enables or disables the obligatory use of [projections](../../engines/table-engines/mergetree-family/mergetree.md/#projections) in `SELECT` queries, when projection optimization is enabled (see [optimize_use_projections](#optimize_use_projections) setting).

Possible values:

- 0 — Projection optimization is not obligatory.
- 1 — Projection optimization is obligatory.
)", 0) \
    DECLARE(String, force_optimize_projection_name, "", R"(
If it is set to a non-empty string, check that this projection is used in the query at least once.

Possible values:

- string: name of projection that used in a query
)", 0) \
    DECLARE(String, preferred_optimize_projection_name, "", R"(
If it is set to a non-empty string, ClickHouse will try to apply specified projection in query.


Possible values:

- string: name of preferred projection
)", 0) \
    DECLARE(Bool, async_socket_for_remote, true, R"(
Enables asynchronous read from socket while executing remote query.

Enabled by default.
)", 0) \
    DECLARE(Bool, async_query_sending_for_remote, true, R"(
Enables asynchronous connection creation and query sending while executing remote query.

Enabled by default.
)", 0) \
    DECLARE(Bool, insert_null_as_default, true, R"(
Enables or disables the insertion of [default values](/sql-reference/statements/create/table#default_values) instead of [NULL](/sql-reference/syntax#null) into columns with not [nullable](/sql-reference/data-types/nullable) data type.
If column type is not nullable and this setting is disabled, then inserting `NULL` causes an exception. If column type is nullable, then `NULL` values are inserted as is, regardless of this setting.

This setting is applicable to [INSERT ... SELECT](../../sql-reference/statements/insert-into.md/#inserting-the-results-of-select) queries. Note that `SELECT` subqueries may be concatenated with `UNION ALL` clause.

Possible values:

- 0 — Inserting `NULL` into a not nullable column causes an exception.
- 1 — Default column value is inserted instead of `NULL`.
)", 0) \
    DECLARE(Bool, describe_extend_object_types, false, R"(
Deduce concrete type of columns of type Object in DESCRIBE query
)", 0) \
    DECLARE(Bool, describe_include_subcolumns, false, R"(
Enables describing subcolumns for a [DESCRIBE](../../sql-reference/statements/describe-table.md) query. For example, members of a [Tuple](../../sql-reference/data-types/tuple.md) or subcolumns of a [Map](/sql-reference/data-types/map#reading-subcolumns-of-map), [Nullable](../../sql-reference/data-types/nullable.md/#finding-null) or an [Array](../../sql-reference/data-types/array.md/#array-size) data type.

Possible values:

- 0 — Subcolumns are not included in `DESCRIBE` queries.
- 1 — Subcolumns are included in `DESCRIBE` queries.

**Example**

See an example for the [DESCRIBE](../../sql-reference/statements/describe-table.md) statement.
)", 0) \
    DECLARE(Bool, describe_include_virtual_columns, false, R"(
If true, virtual columns of table will be included into result of DESCRIBE query
)", 0) \
    DECLARE(Bool, describe_compact_output, false, R"(
If true, include only column names and types into result of DESCRIBE query
)", 0) \
    DECLARE(Bool, apply_mutations_on_fly, false, R"(
If true, mutations (UPDATEs and DELETEs) which are not materialized in data part will be applied on SELECTs.
)", 0) \
    DECLARE(Bool, apply_patch_parts, true, R"(
If true, patch parts (that represent lightweight updates) are applied on SELECTs.
)", 0) \
    DECLARE(AlterUpdateMode, alter_update_mode, AlterUpdateMode::HEAVY, R"(
A mode for `ALTER` queries that have the `UPDATE` commands.

Possible values:
- `heavy` - run regular mutation.
- `lightweight` - run lightweight update if possible, run regular mutation otherwise.
- `lightweight_force` - run lightweight update if possible, throw otherwise.
)", 0) \
    DECLARE(Bool, mutations_execute_nondeterministic_on_initiator, false, R"(
If true constant nondeterministic functions (e.g. function `now()`) are executed on initiator and replaced to literals in `UPDATE` and `DELETE` queries. It helps to keep data in sync on replicas while executing mutations with constant nondeterministic functions. Default value: `false`.
)", 0) \
    DECLARE(Bool, mutations_execute_subqueries_on_initiator, false, R"(
If true scalar subqueries are executed on initiator and replaced to literals in `UPDATE` and `DELETE` queries. Default value: `false`.
)", 0) \
    DECLARE(UInt64, mutations_max_literal_size_to_replace, 16384, R"(
The maximum size of serialized literal in bytes to replace in `UPDATE` and `DELETE` queries. Takes effect only if at least one the two settings above is enabled. Default value: 16384 (16 KiB).
)", 0) \
    \
    DECLARE(Float, create_replicated_merge_tree_fault_injection_probability, 0.0f, R"(
The probability of a fault injection during table creation after creating metadata in ZooKeeper
)", 0) \
    \
    DECLARE(Bool, use_iceberg_metadata_files_cache, true, R"(
If turned on, iceberg table function and iceberg storage may utilize the iceberg metadata files cache.

Possible values:

- 0 - Disabled
- 1 - Enabled
)", 0) \
    \
    DECLARE(Bool, use_query_cache, false, R"(
If turned on, `SELECT` queries may utilize the [query cache](../query-cache.md). Parameters [enable_reads_from_query_cache](#enable_reads_from_query_cache)
and [enable_writes_to_query_cache](#enable_writes_to_query_cache) control in more detail how the cache is used.

Possible values:

- 0 - Disabled
- 1 - Enabled
)", 0) \
    DECLARE(Bool, enable_writes_to_query_cache, true, R"(
If turned on, results of `SELECT` queries are stored in the [query cache](../query-cache.md).

Possible values:

- 0 - Disabled
- 1 - Enabled
)", 0) \
    DECLARE(Bool, enable_reads_from_query_cache, true, R"(
If turned on, results of `SELECT` queries are retrieved from the [query cache](../query-cache.md).

Possible values:

- 0 - Disabled
- 1 - Enabled
)", 0) \
    DECLARE(QueryResultCacheNondeterministicFunctionHandling, query_cache_nondeterministic_function_handling, QueryResultCacheNondeterministicFunctionHandling::Throw, R"(
Controls how the [query cache](../query-cache.md) handles `SELECT` queries with non-deterministic functions like `rand()` or `now()`.

Possible values:

- `'throw'` - Throw an exception and don't cache the query result.
- `'save'` - Cache the query result.
- `'ignore'` - Don't cache the query result and don't throw an exception.
)", 0) \
    DECLARE(QueryResultCacheSystemTableHandling, query_cache_system_table_handling, QueryResultCacheSystemTableHandling::Throw, R"(
Controls how the [query cache](../query-cache.md) handles `SELECT` queries against system tables, i.e. tables in databases `system.*` and `information_schema.*`.

Possible values:

- `'throw'` - Throw an exception and don't cache the query result.
- `'save'` - Cache the query result.
- `'ignore'` - Don't cache the query result and don't throw an exception.
)", 0) \
    DECLARE(UInt64, query_cache_max_size_in_bytes, 0, R"(
The maximum amount of memory (in bytes) the current user may allocate in the [query cache](../query-cache.md). 0 means unlimited.

Possible values:

- Positive integer >= 0.
)", 0) \
    DECLARE(UInt64, query_cache_max_entries, 0, R"(
The maximum number of query results the current user may store in the [query cache](../query-cache.md). 0 means unlimited.

Possible values:

- Positive integer >= 0.
)", 0) \
    DECLARE(UInt64, query_cache_min_query_runs, 0, R"(
Minimum number of times a `SELECT` query must run before its result is stored in the [query cache](../query-cache.md).

Possible values:

- Positive integer >= 0.
)", 0) \
    DECLARE(Milliseconds, query_cache_min_query_duration, 0, R"(
Minimum duration in milliseconds a query needs to run for its result to be stored in the [query cache](../query-cache.md).

Possible values:

- Positive integer >= 0.
)", 0) \
    DECLARE(Bool, query_cache_compress_entries, true, R"(
Compress entries in the [query cache](../query-cache.md). Lessens the memory consumption of the query cache at the cost of slower inserts into / reads from it.

Possible values:

- 0 - Disabled
- 1 - Enabled
)", 0) \
    DECLARE(Bool, query_cache_squash_partial_results, true, R"(
Squash partial result blocks to blocks of size [max_block_size](#max_block_size). Reduces performance of inserts into the [query cache](../query-cache.md) but improves the compressability of cache entries (see [query_cache_compress-entries](#query_cache_compress_entries)).

Possible values:

- 0 - Disabled
- 1 - Enabled
)", 0) \
    DECLARE(Seconds, query_cache_ttl, 60, R"(
After this time in seconds entries in the [query cache](../query-cache.md) become stale.

Possible values:

- Positive integer >= 0.
)", 0) \
    DECLARE(Bool, query_cache_share_between_users, false, R"(
If turned on, the result of `SELECT` queries cached in the [query cache](../query-cache.md) can be read by other users.
It is not recommended to enable this setting due to security reasons.

Possible values:

- 0 - Disabled
- 1 - Enabled
)", 0) \
    DECLARE(String, query_cache_tag, "", R"(
A string which acts as a label for [query cache](../query-cache.md) entries.
The same queries with different tags are considered different by the query cache.

Possible values:

- Any string
)", 0) \
    DECLARE(Bool, enable_sharing_sets_for_mutations, true, R"(
Allow sharing set objects build for IN subqueries between different tasks of the same mutation. This reduces memory usage and CPU consumption
)", 0) \
    DECLARE(Bool, use_query_condition_cache, true, R"(
Enable the [query condition cache](/operations/query-condition-cache). The cache stores ranges of granules in data parts which do not satisfy the condition in the `WHERE` clause,
and reuse this information as an ephemeral index for subsequent queries.

Possible values:

- 0 - Disabled
- 1 - Enabled
)", 0) \
    DECLARE(Bool, query_condition_cache_store_conditions_as_plaintext, false, R"(
Stores the filter condition for the [query condition cache](/operations/query-condition-cache) in plaintext.
If enabled, system.query_condition_cache shows the verbatim filter condition which makes it easier to debug issues with the cache.
Disabled by default because plaintext filter conditions may expose sensitive information.

Possible values:

- 0 - Disabled
- 1 - Enabled
)", 0) \
    DECLARE(Bool, optimize_rewrite_sum_if_to_count_if, true, R"(
Rewrite sumIf() and sum(if()) function countIf() function when logically equivalent
)", 0) \
    DECLARE(Bool, optimize_rewrite_aggregate_function_with_if, true, R"(
Rewrite aggregate functions with if expression as argument when logically equivalent.
For example, `avg(if(cond, col, null))` can be rewritten to `avgOrNullIf(cond, col)`. It may improve performance.

:::note
Supported only with the analyzer (`enable_analyzer = 1`).
:::
)", 0) \
    DECLARE(Bool, optimize_rewrite_array_exists_to_has, false, R"(
Rewrite arrayExists() functions to has() when logically equivalent. For example, arrayExists(x -> x = 1, arr) can be rewritten to has(arr, 1)
)", 0) \
    DECLARE(UInt64, insert_shard_id, 0, R"(
If not `0`, specifies the shard of [Distributed](/engines/table-engines/special/distributed) table into which the data will be inserted synchronously.

If `insert_shard_id` value is incorrect, the server will throw an exception.

To get the number of shards on `requested_cluster`, you can check server config or use this query:

```sql
SELECT uniq(shard_num) FROM system.clusters WHERE cluster = 'requested_cluster';
```

Possible values:

- 0 — Disabled.
- Any number from `1` to `shards_num` of corresponding [Distributed](/engines/table-engines/special/distributed) table.

**Example**

Query:

```sql
CREATE TABLE x AS system.numbers ENGINE = MergeTree ORDER BY number;
CREATE TABLE x_dist AS x ENGINE = Distributed('test_cluster_two_shards_localhost', currentDatabase(), x);
INSERT INTO x_dist SELECT * FROM numbers(5) SETTINGS insert_shard_id = 1;
SELECT * FROM x_dist ORDER BY number ASC;
```

Result:

```text
┌─number─┐
│      0 │
│      0 │
│      1 │
│      1 │
│      2 │
│      2 │
│      3 │
│      3 │
│      4 │
│      4 │
└────────┘
```
)", 0) \
    \
    DECLARE(Bool, collect_hash_table_stats_during_aggregation, true, R"(
Enable collecting hash table statistics to optimize memory allocation
)", 0) \
    DECLARE(UInt64, max_size_to_preallocate_for_aggregation, 1'000'000'000'000, R"(
For how many elements it is allowed to preallocate space in all hash tables in total before aggregation
)", 0) \
    \
    DECLARE(Bool, collect_hash_table_stats_during_joins, true, R"(
Enable collecting hash table statistics to optimize memory allocation
)", 0) \
    DECLARE(UInt64, max_size_to_preallocate_for_joins, 1'000'000'000'000, R"(
For how many elements it is allowed to preallocate space in all hash tables in total before join
)", 0) \
    \
    DECLARE(Bool, kafka_disable_num_consumers_limit, false, R"(
Disable limit on kafka_num_consumers that depends on the number of available CPU cores.
)", 0) \
    DECLARE(Bool, allow_experimental_kafka_offsets_storage_in_keeper, false, R"(
Allow experimental feature to store Kafka related offsets in ClickHouse Keeper. When enabled a ClickHouse Keeper path and replica name can be specified to the Kafka table engine. As a result instead of the regular Kafka engine, a new type of storage engine will be used that stores the committed offsets primarily in ClickHouse Keeper
)", EXPERIMENTAL) \
    DECLARE(Bool, enable_software_prefetch_in_aggregation, true, R"(
Enable use of software prefetch in aggregation
)", 0) \
    DECLARE(Bool, allow_aggregate_partitions_independently, false, R"(
Enable independent aggregation of partitions on separate threads when partition key suits group by key. Beneficial when number of partitions close to number of cores and partitions have roughly the same size
)", 0) \
    DECLARE(Bool, force_aggregate_partitions_independently, false, R"(
Force the use of optimization when it is applicable, but heuristics decided not to use it
)", 0) \
    DECLARE(UInt64, max_number_of_partitions_for_independent_aggregation, 128, R"(
Maximal number of partitions in table to apply optimization
)", 0) \
    DECLARE(Float, min_hit_rate_to_use_consecutive_keys_optimization, 0.5, R"(
Minimal hit rate of a cache which is used for consecutive keys optimization in aggregation to keep it enabled
)", 0) \
    \
    DECLARE(Bool, engine_file_empty_if_not_exists, false, R"(
Allows to select data from a file engine table without file.

Possible values:
- 0 — `SELECT` throws exception.
- 1 — `SELECT` returns empty result.
)", 0) \
    DECLARE(Bool, engine_file_truncate_on_insert, false, R"(
Enables or disables truncate before insert in [File](../../engines/table-engines/special/file.md) engine tables.

Possible values:
- 0 — `INSERT` query appends new data to the end of the file.
- 1 — `INSERT` query replaces existing content of the file with the new data.
)", 0) \
    DECLARE(Bool, engine_file_allow_create_multiple_files, false, R"(
Enables or disables creating a new file on each insert in file engine tables if the format has the suffix (`JSON`, `ORC`, `Parquet`, etc.). If enabled, on each insert a new file will be created with a name following this pattern:

`data.Parquet` -> `data.1.Parquet` -> `data.2.Parquet`, etc.

Possible values:
- 0 — `INSERT` query appends new data to the end of the file.
- 1 — `INSERT` query creates a new file.
)", 0) \
    DECLARE(Bool, engine_file_skip_empty_files, false, R"(
Enables or disables skipping empty files in [File](../../engines/table-engines/special/file.md) engine tables.

Possible values:
- 0 — `SELECT` throws an exception if empty file is not compatible with requested format.
- 1 — `SELECT` returns empty result for empty file.
)", 0) \
    DECLARE(Bool, engine_url_skip_empty_files, false, R"(
Enables or disables skipping empty files in [URL](../../engines/table-engines/special/url.md) engine tables.

Possible values:
- 0 — `SELECT` throws an exception if empty file is not compatible with requested format.
- 1 — `SELECT` returns empty result for empty file.
)", 0) \
    DECLARE(Bool, enable_url_encoding, false, R"(
Allows to enable/disable decoding/encoding path in uri in [URL](../../engines/table-engines/special/url.md) engine tables.

Disabled by default.
)", 0) \
    DECLARE(UInt64, database_replicated_initial_query_timeout_sec, 300, R"(
Sets how long initial DDL query should wait for Replicated database to process previous DDL queue entries in seconds.

Possible values:

- Positive integer.
- 0 — Unlimited.
)", 0) \
    DECLARE(Bool, database_replicated_enforce_synchronous_settings, false, R"(
Enforces synchronous waiting for some queries (see also database_atomic_wait_for_drop_and_detach_synchronously, mutations_sync, alter_sync). Not recommended to enable these settings.
)", 0) \
    DECLARE(UInt64, max_distributed_depth, 5, R"(
Limits the maximum depth of recursive queries for [Distributed](../../engines/table-engines/special/distributed.md) tables.

If the value is exceeded, the server throws an exception.

Possible values:

- Positive integer.
- 0 — Unlimited depth.
)", 0) \
    DECLARE(Bool, database_replicated_always_detach_permanently, false, R"(
Execute DETACH TABLE as DETACH TABLE PERMANENTLY if database engine is Replicated
)", 0) \
    DECLARE(Bool, database_replicated_allow_only_replicated_engine, false, R"(
Allow to create only Replicated tables in database with engine Replicated
)", 0) \
    DECLARE(UInt64, database_replicated_allow_replicated_engine_arguments, 0, R"(
0 - Don't allow to explicitly specify ZooKeeper path and replica name for *MergeTree tables in Replicated databases. 1 - Allow. 2 - Allow, but ignore the specified path and use default one instead. 3 - Allow and don't log a warning.
)", 0) \
    DECLARE(UInt64, database_replicated_allow_explicit_uuid, 0, R"(
0 - Don't allow to explicitly specify UUIDs for tables in Replicated databases. 1 - Allow. 2 - Allow, but ignore the specified UUID and generate a random one instead.
)", 0) \
    DECLARE(Bool, database_replicated_allow_heavy_create, false, R"(
Allow long-running DDL queries (CREATE AS SELECT and POPULATE) in Replicated database engine. Note that it can block DDL queue for a long time.
)", 0) \
    DECLARE(Bool, cloud_mode, false, R"(
Cloud mode
)", 0) \
    DECLARE(UInt64, cloud_mode_engine, 1, R"(
The engine family allowed in Cloud.

- 0 - allow everything
- 1 - rewrite DDLs to use *ReplicatedMergeTree
- 2 - rewrite DDLs to use SharedMergeTree
- 3 - rewrite DDLs to use SharedMergeTree except when explicitly passed remote disk is specified

UInt64 to minimize public part
)", 0) \
    DECLARE(UInt64, cloud_mode_database_engine, 1, R"(
The database engine allowed in Cloud. 1 - rewrite DDLs to use Replicated database, 2 - rewrite DDLs to use Shared database
)", 0) \
    DECLARE(DistributedDDLOutputMode, distributed_ddl_output_mode, DistributedDDLOutputMode::THROW, R"(
Sets format of distributed DDL query result.

Possible values:

- `throw` — Returns result set with query execution status for all hosts where query is finished. If query has failed on some hosts, then it will rethrow the first exception. If query is not finished yet on some hosts and [distributed_ddl_task_timeout](#distributed_ddl_task_timeout) exceeded, then it throws `TIMEOUT_EXCEEDED` exception.
- `none` — Is similar to throw, but distributed DDL query returns no result set.
- `null_status_on_timeout` — Returns `NULL` as execution status in some rows of result set instead of throwing `TIMEOUT_EXCEEDED` if query is not finished on the corresponding hosts.
- `never_throw` — Do not throw `TIMEOUT_EXCEEDED` and do not rethrow exceptions if query has failed on some hosts.
- `none_only_active` - similar to `none`, but doesn't wait for inactive replicas of the `Replicated` database. Note: with this mode it's impossible to figure out that the query was not executed on some replica and will be executed in background.
- `null_status_on_timeout_only_active` — similar to `null_status_on_timeout`, but doesn't wait for inactive replicas of the `Replicated` database
- `throw_only_active` — similar to `throw`, but doesn't wait for inactive replicas of the `Replicated` database

Cloud default value: `none`.
)", 0) \
    DECLARE(UInt64, distributed_ddl_entry_format_version, 5, R"(
Compatibility version of distributed DDL (ON CLUSTER) queries
)", 0) \
    \
    DECLARE(UInt64, external_storage_max_read_rows, 0, R"(
Limit maximum number of rows when table with external engine should flush history data. Now supported only for MySQL table engine, database engine, and dictionary. If equal to 0, this setting is disabled
)", 0) \
    DECLARE(UInt64, external_storage_max_read_bytes, 0, R"(
Limit maximum number of bytes when table with external engine should flush history data. Now supported only for MySQL table engine, database engine, and dictionary. If equal to 0, this setting is disabled
)", 0)  \
    DECLARE(UInt64, external_storage_connect_timeout_sec, DBMS_DEFAULT_CONNECT_TIMEOUT_SEC, R"(
Connect timeout in seconds. Now supported only for MySQL
)", 0)  \
    DECLARE(UInt64, external_storage_rw_timeout_sec, DBMS_DEFAULT_RECEIVE_TIMEOUT_SEC, R"(
Read/write timeout in seconds. Now supported only for MySQL
)", 0)  \
    \
    DECLARE(Bool, allow_experimental_correlated_subqueries, false, R"(
Allow to execute correlated subqueries.
)", EXPERIMENTAL) \
    \
    DECLARE(SetOperationMode, union_default_mode, SetOperationMode::Unspecified, R"(
Sets a mode for combining `SELECT` query results. The setting is only used when shared with [UNION](../../sql-reference/statements/select/union.md) without explicitly specifying the `UNION ALL` or `UNION DISTINCT`.

Possible values:

- `'DISTINCT'` — ClickHouse outputs rows as a result of combining queries removing duplicate rows.
- `'ALL'` — ClickHouse outputs all rows as a result of combining queries including duplicate rows.
- `''` — ClickHouse generates an exception when used with `UNION`.

See examples in [UNION](../../sql-reference/statements/select/union.md).
)", 0) \
    DECLARE(SetOperationMode, intersect_default_mode, SetOperationMode::ALL, R"(
Set default mode in INTERSECT query. Possible values: empty string, 'ALL', 'DISTINCT'. If empty, query without mode will throw exception.
)", 0) \
    DECLARE(SetOperationMode, except_default_mode, SetOperationMode::ALL, R"(
Set default mode in EXCEPT query. Possible values: empty string, 'ALL', 'DISTINCT'. If empty, query without mode will throw exception.
)", 0) \
    DECLARE(Bool, optimize_aggregators_of_group_by_keys, true, R"(
Eliminates min/max/any/anyLast aggregators of GROUP BY keys in SELECT section
)", 0) \
    DECLARE(Bool, optimize_injective_functions_in_group_by, true, R"(
Replaces injective functions by it's arguments in GROUP BY section
)", 0) \
    DECLARE(Bool, optimize_group_by_function_keys, true, R"(
Eliminates functions of other keys in GROUP BY section
)", 0) \
    DECLARE(Bool, optimize_group_by_constant_keys, true, R"(
Optimize GROUP BY when all keys in block are constant
)", 0) \
    DECLARE(Bool, legacy_column_name_of_tuple_literal, false, R"(
List all names of element of large tuple literals in their column names instead of hash. This settings exists only for compatibility reasons. It makes sense to set to 'true', while doing rolling update of cluster from version lower than 21.7 to higher.
)", 0) \
    DECLARE(Bool, enable_named_columns_in_function_tuple, false, R"(
Generate named tuples in function tuple() when all names are unique and can be treated as unquoted identifiers.
)", 0) \
    \
    DECLARE(Bool, query_plan_enable_optimizations, true, R"(
Toggles query optimization at the query plan level.

:::note
This is an expert-level setting which should only be used for debugging by developers. The setting may change in future in backward-incompatible ways or be removed.
:::

Possible values:

- 0 - Disable all optimizations at the query plan level
- 1 - Enable optimizations at the query plan level (but individual optimizations may still be disabled via their individual settings)
)", 0) \
    DECLARE(UInt64, query_plan_max_optimizations_to_apply, 10'000, R"(
Limits the total number of optimizations applied to query plan, see setting [query_plan_enable_optimizations](#query_plan_enable_optimizations).
Useful to avoid long optimization times for complex queries.
In the EXPLAIN PLAN query, stop applying optimizations after this limit is reached and return the plan as is.
For regular query execution if the actual number of optimizations exceeds this setting, an exception is thrown.

:::note
This is an expert-level setting which should only be used for debugging by developers. The setting may change in future in backward-incompatible ways or be removed.
:::
)", 0) \
    DECLARE(Bool, query_plan_lift_up_array_join, true, R"(
Toggles a query-plan-level optimization which moves ARRAY JOINs up in the execution plan.
Only takes effect if setting [query_plan_enable_optimizations](#query_plan_enable_optimizations) is 1.

:::note
This is an expert-level setting which should only be used for debugging by developers. The setting may change in future in backward-incompatible ways or be removed.
:::

Possible values:

- 0 - Disable
- 1 - Enable
)", 0) \
    DECLARE(Bool, query_plan_push_down_limit, true, R"(
Toggles a query-plan-level optimization which moves LIMITs down in the execution plan.
Only takes effect if setting [query_plan_enable_optimizations](#query_plan_enable_optimizations) is 1.

:::note
This is an expert-level setting which should only be used for debugging by developers. The setting may change in future in backward-incompatible ways or be removed.
:::

Possible values:

- 0 - Disable
- 1 - Enable
)", 0) \
    DECLARE(Bool, query_plan_split_filter, true, R"(
:::note
This is an expert-level setting which should only be used for debugging by developers. The setting may change in future in backward-incompatible ways or be removed.
:::

Toggles a query-plan-level optimization which splits filters into expressions.
Only takes effect if setting [query_plan_enable_optimizations](#query_plan_enable_optimizations) is 1.

Possible values:

- 0 - Disable
- 1 - Enable
)", 0) \
    DECLARE(Bool, query_plan_merge_expressions, true, R"(
Toggles a query-plan-level optimization which merges consecutive filters.
Only takes effect if setting [query_plan_enable_optimizations](#query_plan_enable_optimizations) is 1.

:::note
This is an expert-level setting which should only be used for debugging by developers. The setting may change in future in backward-incompatible ways or be removed.
:::

Possible values:

- 0 - Disable
- 1 - Enable
)", 0) \
    DECLARE(Bool, query_plan_merge_filters, true, R"(
Allow to merge filters in the query plan
)", 0) \
    DECLARE(Bool, query_plan_filter_push_down, true, R"(
Toggles a query-plan-level optimization which moves filters down in the execution plan.
Only takes effect if setting [query_plan_enable_optimizations](#query_plan_enable_optimizations) is 1.

:::note
This is an expert-level setting which should only be used for debugging by developers. The setting may change in future in backward-incompatible ways or be removed.
:::

Possible values:

- 0 - Disable
- 1 - Enable
)", 0) \
    DECLARE(Bool, query_plan_convert_outer_join_to_inner_join, true, R"(
Allow to convert OUTER JOIN to INNER JOIN if filter after JOIN always filters default values
)", 0) \
    DECLARE(Bool, query_plan_merge_filter_into_join_condition, true, R"(
Allow to merge filter into JOIN condition and convert CROSS JOIN to INNER.
)", 0) \
    DECLARE(Bool, query_plan_convert_join_to_in, false, R"(
Allow to convert JOIN to subquery with IN if output columns tied to only left table. May cause wrong results with non-ANY JOINs (e.g. ALL JOINs which is the default).
)", 0) \
    DECLARE(Bool, query_plan_optimize_prewhere, true, R"(
Allow to push down filter to PREWHERE expression for supported storages
)", 0) \
    DECLARE(Bool, query_plan_execute_functions_after_sorting, true, R"(
Toggles a query-plan-level optimization which moves expressions after sorting steps.
Only takes effect if setting [query_plan_enable_optimizations](#query_plan_enable_optimizations) is 1.

:::note
This is an expert-level setting which should only be used for debugging by developers. The setting may change in future in backward-incompatible ways or be removed.
:::

Possible values:

- 0 - Disable
- 1 - Enable
)", 0) \
    DECLARE(Bool, query_plan_reuse_storage_ordering_for_window_functions, true, R"(
Toggles a query-plan-level optimization which uses storage sorting when sorting for window functions.
Only takes effect if setting [query_plan_enable_optimizations](#query_plan_enable_optimizations) is 1.

:::note
This is an expert-level setting which should only be used for debugging by developers. The setting may change in future in backward-incompatible ways or be removed.
:::

Possible values:

- 0 - Disable
- 1 - Enable
)", 0) \
    DECLARE(Bool, query_plan_lift_up_union, true, R"(
Toggles a query-plan-level optimization which moves larger subtrees of the query plan into union to enable further optimizations.
Only takes effect if setting [query_plan_enable_optimizations](#query_plan_enable_optimizations) is 1.

:::note
This is an expert-level setting which should only be used for debugging by developers. The setting may change in future in backward-incompatible ways or be removed.
:::

Possible values:

- 0 - Disable
- 1 - Enable
)", 0) \
    DECLARE(Bool, query_plan_read_in_order, true, R"(
Toggles the read in-order optimization query-plan-level optimization.
Only takes effect if setting [query_plan_enable_optimizations](#query_plan_enable_optimizations) is 1.

:::note
This is an expert-level setting which should only be used for debugging by developers. The setting may change in future in backward-incompatible ways or be removed.
:::

Possible values:

- 0 - Disable
- 1 - Enable
)", 0) \
    DECLARE(Bool, query_plan_aggregation_in_order, true, R"(
Toggles the aggregation in-order query-plan-level optimization.
Only takes effect if setting [query_plan_enable_optimizations](#query_plan_enable_optimizations) is 1.

:::note
This is an expert-level setting which should only be used for debugging by developers. The setting may change in future in backward-incompatible ways or be removed.
:::

Possible values:

- 0 - Disable
- 1 - Enable
)", 0) \
    DECLARE(Bool, query_plan_remove_redundant_sorting, true, R"(
Toggles a query-plan-level optimization which removes redundant sorting steps, e.g. in subqueries.
Only takes effect if setting [query_plan_enable_optimizations](#query_plan_enable_optimizations) is 1.

:::note
This is an expert-level setting which should only be used for debugging by developers. The setting may change in future in backward-incompatible ways or be removed.
:::

Possible values:

- 0 - Disable
- 1 - Enable
)", 0) \
    DECLARE(Bool, query_plan_remove_redundant_distinct, true, R"(
Toggles a query-plan-level optimization which removes redundant DISTINCT steps.
Only takes effect if setting [query_plan_enable_optimizations](#query_plan_enable_optimizations) is 1.

:::note
This is an expert-level setting which should only be used for debugging by developers. The setting may change in future in backward-incompatible ways or be removed.
:::

Possible values:

- 0 - Disable
- 1 - Enable
)", 0) \
    DECLARE(Bool, query_plan_try_use_vector_search, true, R"(
Toggles a query-plan-level optimization which tries to use the vector similarity index.
Only takes effect if setting [query_plan_enable_optimizations](#query_plan_enable_optimizations) is 1.

:::note
This is an expert-level setting which should only be used for debugging by developers. The setting may change in future in backward-incompatible ways or be removed.
:::

Possible values:

- 0 - Disable
- 1 - Enable
)", 0) \
    DECLARE(Bool, query_plan_enable_multithreading_after_window_functions, true, R"(
Enable multithreading after evaluating window functions to allow parallel stream processing
)", 0) \
    DECLARE(Bool, query_plan_optimize_lazy_materialization, true, R"(
Use query plan for lazy materialization optimization
)", 0) \
    DECLARE(UInt64, query_plan_max_limit_for_lazy_materialization, 10, R"(Control maximum limit value that allows to use query plan for lazy materialization optimization. If zero, there is no limit
)", 0) \
    DECLARE(Bool, query_plan_use_new_logical_join_step, true, "Use new logical join step in query plan", 0) \
    DECLARE(Bool, serialize_query_plan, false, R"(
Serialize query plan for distributed processing
)", 0) \
    \
    DECLARE(UInt64, regexp_max_matches_per_row, 1000, R"(
Sets the maximum number of matches for a single regular expression per row. Use it to protect against memory overload when using greedy regular expression in the [extractAllGroupsHorizontal](/sql-reference/functions/string-search-functions#extractallgroupshorizontal) function.

Possible values:

- Positive integer.
)", 0) \
    \
    DECLARE(UInt64, limit, 0, R"(
Sets the maximum number of rows to get from the query result. It adjusts the value set by the [LIMIT](/sql-reference/statements/select/limit) clause, so that the limit, specified in the query, cannot exceed the limit, set by this setting.

Possible values:

- 0 — The number of rows is not limited.
- Positive integer.
)", 0) \
    DECLARE(UInt64, offset, 0, R"(
Sets the number of rows to skip before starting to return rows from the query. It adjusts the offset set by the [OFFSET](/sql-reference/statements/select/offset) clause, so that these two values are summarized.

Possible values:

- 0 — No rows are skipped .
- Positive integer.

**Example**

Input table:

```sql
CREATE TABLE test (i UInt64) ENGINE = MergeTree() ORDER BY i;
INSERT INTO test SELECT number FROM numbers(500);
```

Query:

```sql
SET limit = 5;
SET offset = 7;
SELECT * FROM test LIMIT 10 OFFSET 100;
```
Result:

```text
┌───i─┐
│ 107 │
│ 108 │
│ 109 │
└─────┘
```
)", 0) \
    \
    DECLARE(UInt64, function_range_max_elements_in_block, 500000000, R"(
Sets the safety threshold for data volume generated by function [range](/sql-reference/functions/array-functions#range). Defines the maximum number of values generated by function per block of data (sum of array sizes for every row in a block).

Possible values:

- Positive integer.

**See Also**

- [max_block_size](#max_block_size)
- [min_insert_block_size_rows](#min_insert_block_size_rows)
)", 0) \
    DECLARE(UInt64, function_sleep_max_microseconds_per_block, 3000000, R"(
Maximum number of microseconds the function `sleep` is allowed to sleep for each block. If a user called it with a larger value, it throws an exception. It is a safety threshold.
)", 0) \
    DECLARE(UInt64, function_visible_width_behavior, 1, R"(
The version of `visibleWidth` behavior. 0 - only count the number of code points; 1 - correctly count zero-width and combining characters, count full-width characters as two, estimate the tab width, count delete characters.
)", 0) \
    DECLARE(ShortCircuitFunctionEvaluation, short_circuit_function_evaluation, ShortCircuitFunctionEvaluation::ENABLE, R"(
Allows calculating the [if](../../sql-reference/functions/conditional-functions.md/#if), [multiIf](../../sql-reference/functions/conditional-functions.md/#multiif), [and](/sql-reference/functions/logical-functions#and), and [or](/sql-reference/functions/logical-functions#or) functions according to a [short scheme](https://en.wikipedia.org/wiki/Short-circuit_evaluation). This helps optimize the execution of complex expressions in these functions and prevent possible exceptions (such as division by zero when it is not expected).

Possible values:

- `enable` — Enables short-circuit function evaluation for functions that are suitable for it (can throw an exception or computationally heavy).
- `force_enable` — Enables short-circuit function evaluation for all functions.
- `disable` — Disables short-circuit function evaluation.
)", 0) \
    \
    DECLARE(LocalFSReadMethod, storage_file_read_method, LocalFSReadMethod::pread, R"(
Method of reading data from storage file, one of: `read`, `pread`, `mmap`. The mmap method does not apply to clickhouse-server (it's intended for clickhouse-local).
)", 0) \
    DECLARE(String, local_filesystem_read_method, "pread_threadpool", R"(
Method of reading data from local filesystem, one of: read, pread, mmap, io_uring, pread_threadpool.

The 'io_uring' method is experimental and does not work for Log, TinyLog, StripeLog, File, Set and Join, and other tables with append-able files in presence of concurrent reads and writes.
If you read various articles about 'io_uring' on the Internet, don't be blinded by them. It is not a better method of reading files, unless the case of a large amount of small IO requests, which is not the case in ClickHouse. There are no reasons to enable 'io_uring'.
)", 0) \
    DECLARE(String, remote_filesystem_read_method, "threadpool", R"(
Method of reading data from remote filesystem, one of: read, threadpool.
)", 0) \
    DECLARE(Bool, local_filesystem_read_prefetch, false, R"(
Should use prefetching when reading data from local filesystem.
)", 0) \
    DECLARE(Bool, remote_filesystem_read_prefetch, true, R"(
Should use prefetching when reading data from remote filesystem.
)", 0) \
    DECLARE(Int64, read_priority, 0, R"(
Priority to read data from local filesystem or remote filesystem. Only supported for 'pread_threadpool' method for local filesystem and for `threadpool` method for remote filesystem.
)", 0) \
    DECLARE(UInt64, merge_tree_min_rows_for_concurrent_read_for_remote_filesystem, 0, R"(
The minimum number of lines to read from one file before the [MergeTree](../../engines/table-engines/mergetree-family/mergetree.md) engine can parallelize reading, when reading from remote filesystem. We do not recommend using this setting.

Possible values:

- Positive integer.
)", 0) \
    DECLARE(UInt64, merge_tree_min_bytes_for_concurrent_read_for_remote_filesystem, 0, R"(
The minimum number of bytes to read from one file before [MergeTree](../../engines/table-engines/mergetree-family/mergetree.md) engine can parallelize reading, when reading from remote filesystem. We do not recommend using this setting.

Possible values:

- Positive integer.
)", 0) \
    DECLARE(UInt64, remote_read_min_bytes_for_seek, 4 * DBMS_DEFAULT_BUFFER_SIZE, R"(
Min bytes required for remote read (url, s3) to do seek, instead of read with ignore.
)", 0) \
    DECLARE_WITH_ALIAS(UInt64, merge_tree_min_bytes_per_task_for_remote_reading, 2 * DBMS_DEFAULT_BUFFER_SIZE, R"(
Min bytes to read per task.
)", 0, filesystem_prefetch_min_bytes_for_single_read_task) \
    DECLARE(Bool, merge_tree_use_const_size_tasks_for_remote_reading, true, R"(
Whether to use constant size tasks for reading from a remote table.
)", 0) \
    DECLARE(Bool, merge_tree_determine_task_size_by_prewhere_columns, true, R"(
Whether to use only prewhere columns size to determine reading task size.
)", 0) \
    DECLARE(UInt64, merge_tree_min_read_task_size, 8, R"(
Hard lower limit on the task size (even when the number of granules is low and the number of available threads is high we won't allocate smaller tasks
)", 0) \
    DECLARE(UInt64, merge_tree_compact_parts_min_granules_to_multibuffer_read, 16, R"(
Only has an effect in ClickHouse Cloud. Number of granules in stripe of compact part of MergeTree tables to use multibuffer reader, which supports parallel reading and prefetch. In case of reading from remote fs using of multibuffer reader increases number of read request.
)", 0) \
    \
    DECLARE(Bool, async_insert, false, R"(
If true, data from INSERT query is stored in queue and later flushed to table in background. If wait_for_async_insert is false, INSERT query is processed almost instantly, otherwise client will wait until data will be flushed to table
)", 0) \
    DECLARE(Bool, wait_for_async_insert, true, R"(
If true wait for processing of asynchronous insertion
)", 0) \
    DECLARE(Seconds, wait_for_async_insert_timeout, DBMS_DEFAULT_LOCK_ACQUIRE_TIMEOUT_SEC, R"(
Timeout for waiting for processing asynchronous insertion
)", 0) \
    DECLARE(UInt64, async_insert_max_data_size, 10485760, R"(
Maximum size in bytes of unparsed data collected per query before being inserted
)", 0) \
    DECLARE(UInt64, async_insert_max_query_number, 450, R"(
Maximum number of insert queries before being inserted
)", 0) \
    DECLARE(Milliseconds, async_insert_poll_timeout_ms, 10, R"(
Timeout for polling data from asynchronous insert queue
)", 0) \
    DECLARE(Bool, async_insert_use_adaptive_busy_timeout, true, R"(
If it is set to true, use adaptive busy timeout for asynchronous inserts
)", 0) \
    DECLARE(Milliseconds, async_insert_busy_timeout_min_ms, 50, R"(
If auto-adjusting is enabled through async_insert_use_adaptive_busy_timeout, minimum time to wait before dumping collected data per query since the first data appeared. It also serves as the initial value for the adaptive algorithm
)", 0) \
    DECLARE_WITH_ALIAS(Milliseconds, async_insert_busy_timeout_max_ms, 200, R"(
Maximum time to wait before dumping collected data per query since the first data appeared.
)", 0, async_insert_busy_timeout_ms) \
    DECLARE(Double, async_insert_busy_timeout_increase_rate, 0.2, R"(
The exponential growth rate at which the adaptive asynchronous insert timeout increases
)", 0) \
    DECLARE(Double, async_insert_busy_timeout_decrease_rate, 0.2, R"(
The exponential growth rate at which the adaptive asynchronous insert timeout decreases
)", 0) \
    \
    DECLARE(UInt64, remote_fs_read_max_backoff_ms, 10000, R"(
Max wait time when trying to read data for remote disk
)", 0) \
    DECLARE(UInt64, remote_fs_read_backoff_max_tries, 5, R"(
Max attempts to read with backoff
)", 0) \
    DECLARE(Bool, enable_filesystem_cache, true, R"(
Use cache for remote filesystem. This setting does not turn on/off cache for disks (must be done via disk config), but allows to bypass cache for some queries if intended
)", 0) \
    DECLARE(String, filesystem_cache_name, "", R"(
Filesystem cache name to use for stateless table engines or data lakes
)", 0) \
    DECLARE(Bool, enable_filesystem_cache_on_write_operations, false, R"(
Write into cache on write operations. To actually work this setting requires be added to disk config too
)", 0) \
    DECLARE(Bool, enable_filesystem_cache_log, false, R"(
Allows to record the filesystem caching log for each query
)", 0) \
    DECLARE(Bool, read_from_filesystem_cache_if_exists_otherwise_bypass_cache, false, R"(
Allow to use the filesystem cache in passive mode - benefit from the existing cache entries, but don't put more entries into the cache. If you set this setting for heavy ad-hoc queries and leave it disabled for short real-time queries, this will allows to avoid cache threshing by too heavy queries and to improve the overall system efficiency.
)", 0) \
    DECLARE_WITH_ALIAS(Bool, filesystem_cache_skip_download_if_exceeds_per_query_cache_write_limit, true, R"(
Skip download from remote filesystem if exceeds query cache size
)", 0, skip_download_if_exceeds_query_cache) \
    DECLARE(UInt64, filesystem_cache_max_download_size, (128UL * 1024 * 1024 * 1024), R"(
Max remote filesystem cache size that can be downloaded by a single query
)", 0) \
    DECLARE(Bool, throw_on_error_from_cache_on_write_operations, false, R"(
Ignore error from cache when caching on write operations (INSERT, merges)
)", 0) \
    DECLARE(UInt64, filesystem_cache_segments_batch_size, 20, R"(
Limit on size of a single batch of file segments that a read buffer can request from cache. Too low value will lead to excessive requests to cache, too large may slow down eviction from cache
)", 0) \
    DECLARE(UInt64, filesystem_cache_reserve_space_wait_lock_timeout_milliseconds, 1000, R"(
Wait time to lock cache for space reservation in filesystem cache
)", 0) \
    DECLARE(Bool, filesystem_cache_prefer_bigger_buffer_size, true, R"(
Prefer bigger buffer size if filesystem cache is enabled to avoid writing small file segments which deteriorate cache performance. On the other hand, enabling this setting might increase memory usage.
)", 0) \
    DECLARE(UInt64, filesystem_cache_boundary_alignment, 0, R"(
Filesystem cache boundary alignment. This setting is applied only for non-disk read (e.g. for cache of remote table engines / table functions, but not for storage configuration of MergeTree tables). Value 0 means no alignment.
)", 0) \
    DECLARE(UInt64, temporary_data_in_cache_reserve_space_wait_lock_timeout_milliseconds, (10 * 60 * 1000), R"(
Wait time to lock cache for space reservation for temporary data in filesystem cache
)", 0) \
    \
    DECLARE(Bool, use_page_cache_for_disks_without_file_cache, false, R"(
Use userspace page cache for remote disks that don't have filesystem cache enabled.
)", 0) \
    DECLARE(Bool, use_page_cache_with_distributed_cache, false, R"(
Use userspace page cache when distributed cache is used.
)", 0) \
    DECLARE(Bool, read_from_page_cache_if_exists_otherwise_bypass_cache, false, R"(
Use userspace page cache in passive mode, similar to read_from_filesystem_cache_if_exists_otherwise_bypass_cache.
)", 0) \
    DECLARE(Bool, page_cache_inject_eviction, false, R"(
Userspace page cache will sometimes invalidate some pages at random. Intended for testing.
)", 0) \
    DECLARE(UInt64, page_cache_block_size, 1048576, R"(
Size of file chunks to store in the userspace page cache, in bytes. All reads that go through the cache will be rounded up to a multiple of this size.

This setting can be adjusted on a per-query level basis, but cache entries with different block sizes cannot be reused. Changing this setting effectively invalidates existing entries in the cache.

A higher value, like 1 MiB is good for high-throughput queries, and a lower value, like 64 KiB is good for low-latency point queries.
)", 0) \
    DECLARE(UInt64, page_cache_lookahead_blocks, 16, R"(
On userspace page cache miss, read up to this many consecutive blocks at once from the underlying storage, if they're also not in the cache. Each block is page_cache_block_size bytes.

A higher value is good for high-throughput queries, while low-latency point queries will work better without readahead.
)", 0) \
    \
    DECLARE(Bool, load_marks_asynchronously, false, R"(
Load MergeTree marks asynchronously
)", 0) \
    DECLARE(Bool, enable_filesystem_read_prefetches_log, false, R"(
Log to system.filesystem prefetch_log during query. Should be used only for testing or debugging, not recommended to be turned on by default
)", 0) \
    DECLARE(Bool, allow_prefetched_read_pool_for_remote_filesystem, true, R"(
Prefer prefetched threadpool if all parts are on remote filesystem
)", 0) \
    DECLARE(Bool, allow_prefetched_read_pool_for_local_filesystem, false, R"(
Prefer prefetched threadpool if all parts are on local filesystem
)", 0) \
    \
    DECLARE(UInt64, prefetch_buffer_size, DBMS_DEFAULT_BUFFER_SIZE, R"(
The maximum size of the prefetch buffer to read from the filesystem.
)", 0) \
    DECLARE(UInt64, filesystem_prefetch_step_bytes, 0, R"(
Prefetch step in bytes. Zero means `auto` - approximately the best prefetch step will be auto deduced, but might not be 100% the best. The actual value might be different because of setting filesystem_prefetch_min_bytes_for_single_read_task
)", 0) \
    DECLARE(UInt64, filesystem_prefetch_step_marks, 0, R"(
Prefetch step in marks. Zero means `auto` - approximately the best prefetch step will be auto deduced, but might not be 100% the best. The actual value might be different because of setting filesystem_prefetch_min_bytes_for_single_read_task
)", 0) \
    DECLARE(NonZeroUInt64, filesystem_prefetch_max_memory_usage, "1Gi", R"(
Maximum memory usage for prefetches.
)", 0) \
    DECLARE(UInt64, filesystem_prefetches_limit, 200, R"(
Maximum number of prefetches. Zero means unlimited. A setting `filesystem_prefetches_max_memory_usage` is more recommended if you want to limit the number of prefetches
)", 0) \
    \
    DECLARE(UInt64, use_structure_from_insertion_table_in_table_functions, 2, R"(
Use structure from insertion table instead of schema inference from data. Possible values: 0 - disabled, 1 - enabled, 2 - auto
)", 0) \
    \
    DECLARE(UInt64, http_max_tries, 10, R"(
Max attempts to read via http.
)", 0) \
    DECLARE(UInt64, http_retry_initial_backoff_ms, 100, R"(
Min milliseconds for backoff, when retrying read via http
)", 0) \
    DECLARE(UInt64, http_retry_max_backoff_ms, 10000, R"(
Max milliseconds for backoff, when retrying read via http
)", 0) \
    \
    DECLARE(Bool, force_remove_data_recursively_on_drop, false, R"(
Recursively remove data on DROP query. Avoids 'Directory not empty' error, but may silently remove detached data
)", 0) \
    DECLARE(Bool, check_table_dependencies, true, R"(
Check that DDL query (such as DROP TABLE or RENAME) will not break dependencies
)", 0) \
    DECLARE(Bool, check_referential_table_dependencies, false, R"(
Check that DDL query (such as DROP TABLE or RENAME) will not break referential dependencies
)", 0) \
    \
    DECLARE(Bool, allow_unrestricted_reads_from_keeper, false, R"(
Allow unrestricted (without condition on path) reads from system.zookeeper table, can be handy, but is not safe for zookeeper
)", 0) \
    DECLARE(Bool, allow_deprecated_database_ordinary, false, R"(
Allow to create databases with deprecated Ordinary engine
)", 0) \
    DECLARE(Bool, allow_deprecated_syntax_for_merge_tree, false, R"(
Allow to create *MergeTree tables with deprecated engine definition syntax
)", 0) \
    DECLARE(Bool, allow_asynchronous_read_from_io_pool_for_merge_tree, false, R"(
Use background I/O pool to read from MergeTree tables. This setting may increase performance for I/O bound queries
)", 0) \
    DECLARE(UInt64, max_streams_for_merge_tree_reading, 0, R"(
If is not zero, limit the number of reading streams for MergeTree table.
)", 0) \
    \
    DECLARE(Bool, force_grouping_standard_compatibility, true, R"(
Make GROUPING function to return 1 when argument is not used as an aggregation key
)", 0) \
    \
    DECLARE(Bool, schema_inference_use_cache_for_file, true, R"(
Use cache in schema inference while using file table function
)", 0) \
    DECLARE(Bool, schema_inference_use_cache_for_s3, true, R"(
Use cache in schema inference while using s3 table function
)", 0) \
    DECLARE(Bool, schema_inference_use_cache_for_azure, true, R"(
Use cache in schema inference while using azure table function
)", 0) \
    DECLARE(Bool, schema_inference_use_cache_for_hdfs, true, R"(
Use cache in schema inference while using hdfs table function
)", 0) \
    DECLARE(Bool, schema_inference_use_cache_for_url, true, R"(
Use cache in schema inference while using url table function
)", 0) \
    DECLARE(Bool, schema_inference_cache_require_modification_time_for_url, true, R"(
Use schema from cache for URL with last modification time validation (for URLs with Last-Modified header)
)", 0) \
    \
    DECLARE(String, compatibility, "", R"(
The `compatibility` setting causes ClickHouse to use the default settings of a previous version of ClickHouse, where the previous version is provided as the setting.

If settings are set to non-default values, then those settings are honored (only settings that have not been modified are affected by the `compatibility` setting).

This setting takes a ClickHouse version number as a string, like `22.3`, `22.8`. An empty value means that this setting is disabled.

Disabled by default.

:::note
In ClickHouse Cloud the compatibility setting must be set by ClickHouse Cloud support.  Please [open a case](https://clickhouse.cloud/support) to have it set.
:::
)", 0) \
    \
    DECLARE(Map, additional_table_filters, "", R"(
An additional filter expression that is applied after reading
from the specified table.

**Example**

```sql
INSERT INTO table_1 VALUES (1, 'a'), (2, 'bb'), (3, 'ccc'), (4, 'dddd');
SELECT * FROM table_1;
```
```response
┌─x─┬─y────┐
│ 1 │ a    │
│ 2 │ bb   │
│ 3 │ ccc  │
│ 4 │ dddd │
└───┴──────┘
```
```sql
SELECT *
FROM table_1
SETTINGS additional_table_filters = {'table_1': 'x != 2'}
```
```response
┌─x─┬─y────┐
│ 1 │ a    │
│ 3 │ ccc  │
│ 4 │ dddd │
└───┴──────┘
```
)", 0) \
    DECLARE(String, additional_result_filter, "", R"(
An additional filter expression to apply to the result of `SELECT` query.
This setting is not applied to any subquery.

**Example**

```sql
INSERT INTO table_1 VALUES (1, 'a'), (2, 'bb'), (3, 'ccc'), (4, 'dddd');
SElECT * FROM table_1;
```
```response
┌─x─┬─y────┐
│ 1 │ a    │
│ 2 │ bb   │
│ 3 │ ccc  │
│ 4 │ dddd │
└───┴──────┘
```
```sql
SELECT *
FROM table_1
SETTINGS additional_result_filter = 'x != 2'
```
```response
┌─x─┬─y────┐
│ 1 │ a    │
│ 3 │ ccc  │
│ 4 │ dddd │
└───┴──────┘
```
)", 0) \
    \
    DECLARE(String, workload, "default", R"(
Name of workload to be used to access resources
)", 0) \
    DECLARE(Milliseconds, storage_system_stack_trace_pipe_read_timeout_ms, 100, R"(
Maximum time to read from a pipe for receiving information from the threads when querying the `system.stack_trace` table. This setting is used for testing purposes and not meant to be changed by users.
)", 0) \
    \
    DECLARE(String, rename_files_after_processing, "", R"(
- **Type:** String

- **Default value:** Empty string

This setting allows to specify renaming pattern for files processed by `file` table function. When option is set, all files read by `file` table function will be renamed according to specified pattern with placeholders, only if files processing was successful.

### Placeholders

- `%a` — Full original filename (e.g., "sample.csv").
- `%f` — Original filename without extension (e.g., "sample").
- `%e` — Original file extension with dot (e.g., ".csv").
- `%t` — Timestamp (in microseconds).
- `%%` — Percentage sign ("%").

### Example
- Option: `--rename_files_after_processing="processed_%f_%t%e"`

- Query: `SELECT * FROM file('sample.csv')`


If reading `sample.csv` is successful, file will be renamed to `processed_sample_1683473210851438.csv`
)", 0) \
    \
    /* CLOUD ONLY */ \
    DECLARE(Bool, read_through_distributed_cache, false, R"(
Only has an effect in ClickHouse Cloud. Allow reading from distributed cache
)", 0) \
    DECLARE(Bool, write_through_distributed_cache, false, R"(
Only has an effect in ClickHouse Cloud. Allow writing to distributed cache (writing to s3 will also be done by distributed cache)
)", 0) \
    DECLARE(Bool, distributed_cache_throw_on_error, false, R"(
Only has an effect in ClickHouse Cloud. Rethrow exception happened during communication with distributed cache or exception received from distributed cache. Otherwise fallback to skipping distributed cache on error
)", 0) \
    DECLARE(DistributedCacheLogMode, distributed_cache_log_mode, DistributedCacheLogMode::LOG_ON_ERROR, R"(
Only has an effect in ClickHouse Cloud. Mode for writing to system.distributed_cache_log
)", 0) \
    DECLARE(Bool, distributed_cache_fetch_metrics_only_from_current_az, true, R"(
Only has an effect in ClickHouse Cloud. Fetch metrics only from current availability zone in system.distributed_cache_metrics, system.distributed_cache_events
)", 0) \
    DECLARE(UInt64, distributed_cache_connect_max_tries, default_distributed_cache_connect_max_tries, R"(
Only has an effect in ClickHouse Cloud. Number of tries to connect to distributed cache if unsuccessful
)", 0) \
    DECLARE(UInt64, distributed_cache_read_request_max_tries, default_distributed_cache_read_request_max_tries, R"(
Only has an effect in ClickHouse Cloud. Number of tries to do distributed cache request if unsuccessful
)", 0) \
    DECLARE(UInt64, distributed_cache_receive_response_wait_milliseconds, 60000, R"(
Only has an effect in ClickHouse Cloud. Wait time in milliseconds to receive data for request from distributed cache
)", 0) \
    DECLARE(UInt64, distributed_cache_receive_timeout_milliseconds, 10000, R"(
Only has an effect in ClickHouse Cloud. Wait time in milliseconds to receive any kind of response from distributed cache
)", 0) \
    DECLARE(UInt64, distributed_cache_wait_connection_from_pool_milliseconds, 100, R"(
Only has an effect in ClickHouse Cloud. Wait time in milliseconds to receive connection from connection pool if distributed_cache_pool_behaviour_on_limit is wait
)", 0) \
    DECLARE(Bool, distributed_cache_bypass_connection_pool, false, R"(
Only has an effect in ClickHouse Cloud. Allow to bypass distributed cache connection pool
)", 0) \
    DECLARE(DistributedCachePoolBehaviourOnLimit, distributed_cache_pool_behaviour_on_limit, DistributedCachePoolBehaviourOnLimit::WAIT, R"(
Only has an effect in ClickHouse Cloud. Identifies behaviour of distributed cache connection on pool limit reached
)", 0) \
    DECLARE(UInt64, distributed_cache_read_alignment, 0, R"(
Only has an effect in ClickHouse Cloud. A setting for testing purposes, do not change it
)", 0) \
    DECLARE(UInt64, distributed_cache_max_unacked_inflight_packets, DistributedCache::MAX_UNACKED_INFLIGHT_PACKETS, R"(
Only has an effect in ClickHouse Cloud. A maximum number of unacknowledged in-flight packets in a single distributed cache read request
)", 0) \
    DECLARE(UInt64, distributed_cache_data_packet_ack_window, DistributedCache::ACK_DATA_PACKET_WINDOW, R"(
Only has an effect in ClickHouse Cloud. A window for sending ACK for DataPacket sequence in a single distributed cache read request
)", 0) \
    DECLARE(Bool, distributed_cache_discard_connection_if_unread_data, true, R"(
Only has an effect in ClickHouse Cloud. Discard connection if some data is unread.
)", 0) \
    DECLARE(UInt64, distributed_cache_min_bytes_for_seek, 0, R"(
Only has an effect in ClickHouse Cloud. Minimum number of bytes to do seek in distributed cache.
)", 0) \
    DECLARE(Bool, distributed_cache_read_only_from_current_az, true, R"(
Only has an effect in ClickHouse Cloud. Allow to read only from current availability zone. If disabled, will read from all cache servers in all availability zones.
)", 0) \
    DECLARE(Bool, filesystem_cache_enable_background_download_for_metadata_files_in_packed_storage, true, R"(
Only has an effect in ClickHouse Cloud. Wait time to lock cache for space reservation in filesystem cache
)", 0) \
    DECLARE(Bool, filesystem_cache_enable_background_download_during_fetch, true, R"(
Only has an effect in ClickHouse Cloud. Wait time to lock cache for space reservation in filesystem cache
)", 0) \
    \
    DECLARE(Bool, parallelize_output_from_storages, true, R"(
Parallelize output for reading step from storage. It allows parallelization of query processing right after reading from storage if possible
)", 0) \
    DECLARE(String, insert_deduplication_token, "", R"(
The setting allows a user to provide own deduplication semantic in MergeTree/ReplicatedMergeTree
For example, by providing a unique value for the setting in each INSERT statement,
user can avoid the same inserted data being deduplicated.


Possible values:

- Any string

`insert_deduplication_token` is used for deduplication _only_ when not empty.

For the replicated tables by default the only 100 of the most recent inserts for each partition are deduplicated (see [replicated_deduplication_window](merge-tree-settings.md/#replicated_deduplication_window), [replicated_deduplication_window_seconds](merge-tree-settings.md/#replicated_deduplication_window_seconds)).
For not replicated tables see [non_replicated_deduplication_window](merge-tree-settings.md/#non_replicated_deduplication_window).

:::note
`insert_deduplication_token` works on a partition level (the same as `insert_deduplication` checksum). Multiple partitions can have the same `insert_deduplication_token`.
:::

Example:

```sql
CREATE TABLE test_table
( A Int64 )
ENGINE = MergeTree
ORDER BY A
SETTINGS non_replicated_deduplication_window = 100;

INSERT INTO test_table SETTINGS insert_deduplication_token = 'test' VALUES (1);

-- the next insert won't be deduplicated because insert_deduplication_token is different
INSERT INTO test_table SETTINGS insert_deduplication_token = 'test1' VALUES (1);

-- the next insert will be deduplicated because insert_deduplication_token
-- is the same as one of the previous
INSERT INTO test_table SETTINGS insert_deduplication_token = 'test' VALUES (2);

SELECT * FROM test_table

┌─A─┐
│ 1 │
└───┘
┌─A─┐
│ 1 │
└───┘
```
)", 0) \
    DECLARE(Bool, count_distinct_optimization, false, R"(
Rewrite count distinct to subquery of group by
)", 0) \
    DECLARE(Bool, throw_if_no_data_to_insert, true, R"(
Allows or forbids empty INSERTs, enabled by default (throws an error on an empty insert). Only applies to INSERTs using [`clickhouse-client`](/interfaces/cli) or using the [gRPC interface](/interfaces/grpc).
)", 0) \
    DECLARE(Bool, compatibility_ignore_auto_increment_in_create_table, false, R"(
Ignore AUTO_INCREMENT keyword in column declaration if true, otherwise return error. It simplifies migration from MySQL
)", 0) \
    DECLARE(Bool, multiple_joins_try_to_keep_original_names, false, R"(
Do not add aliases to top level expression list on multiple joins rewrite
)", 0) \
    DECLARE(Bool, optimize_sorting_by_input_stream_properties, true, R"(
Optimize sorting by sorting properties of input stream
)", 0) \
    DECLARE(UInt64, keeper_max_retries, 10, R"(
Max retries for general keeper operations
)", 0) \
    DECLARE(UInt64, keeper_retry_initial_backoff_ms, 100, R"(
Initial backoff timeout for general keeper operations
)", 0) \
    DECLARE(UInt64, keeper_retry_max_backoff_ms, 5000, R"(
Max backoff timeout for general keeper operations
)", 0) \
    DECLARE(UInt64, insert_keeper_max_retries, 20, R"(
The setting sets the maximum number of retries for ClickHouse Keeper (or ZooKeeper) requests during insert into replicated MergeTree. Only Keeper requests which failed due to network error, Keeper session timeout, or request timeout are considered for retries.

Possible values:

- Positive integer.
- 0 — Retries are disabled

Cloud default value: `20`.

Keeper request retries are done after some timeout. The timeout is controlled by the following settings: `insert_keeper_retry_initial_backoff_ms`, `insert_keeper_retry_max_backoff_ms`.
The first retry is done after `insert_keeper_retry_initial_backoff_ms` timeout. The consequent timeouts will be calculated as follows:
```
timeout = min(insert_keeper_retry_max_backoff_ms, latest_timeout * 2)
```

For example, if `insert_keeper_retry_initial_backoff_ms=100`, `insert_keeper_retry_max_backoff_ms=10000` and `insert_keeper_max_retries=8` then timeouts will be `100, 200, 400, 800, 1600, 3200, 6400, 10000`.

Apart from fault tolerance, the retries aim to provide a better user experience - they allow to avoid returning an error during INSERT execution if Keeper is restarted, for example, due to an upgrade.
)", 0) \
    DECLARE(UInt64, insert_keeper_retry_initial_backoff_ms, 100, R"(
Initial timeout(in milliseconds) to retry a failed Keeper request during INSERT query execution

Possible values:

- Positive integer.
- 0 — No timeout
)", 0) \
    DECLARE(UInt64, insert_keeper_retry_max_backoff_ms, 10000, R"(
Maximum timeout (in milliseconds) to retry a failed Keeper request during INSERT query execution

Possible values:

- Positive integer.
- 0 — Maximum timeout is not limited
)", 0) \
    DECLARE(Float, insert_keeper_fault_injection_probability, 0.0f, R"(
Approximate probability of failure for a keeper request during insert. Valid value is in interval [0.0f, 1.0f]
)", 0) \
    DECLARE(UInt64, insert_keeper_fault_injection_seed, 0, R"(
0 - random seed, otherwise the setting value
)", 0) \
    DECLARE(Bool, force_aggregation_in_order, false, R"(
The setting is used by the server itself to support distributed queries. Do not change it manually, because it will break normal operations. (Forces use of aggregation in order on remote nodes during distributed aggregation).
)", IMPORTANT) \
    DECLARE(UInt64, http_max_request_param_data_size, 10_MiB, R"(
Limit on size of request data used as a query parameter in predefined HTTP requests.
)", 0) \
    DECLARE(Bool, function_json_value_return_type_allow_nullable, false, R"(
Control whether allow to return `NULL` when value is not exist for JSON_VALUE function.

```sql
SELECT JSON_VALUE('{"hello":"world"}', '$.b') settings function_json_value_return_type_allow_nullable=true;

┌─JSON_VALUE('{"hello":"world"}', '$.b')─┐
│ ᴺᵁᴸᴸ                                   │
└────────────────────────────────────────┘

1 row in set. Elapsed: 0.001 sec.
```

Possible values:

- true — Allow.
- false — Disallow.
)", 0) \
    DECLARE(Bool, function_json_value_return_type_allow_complex, false, R"(
Control whether allow to return complex type (such as: struct, array, map) for json_value function.

```sql
SELECT JSON_VALUE('{"hello":{"world":"!"}}', '$.hello') settings function_json_value_return_type_allow_complex=true

┌─JSON_VALUE('{"hello":{"world":"!"}}', '$.hello')─┐
│ {"world":"!"}                                    │
└──────────────────────────────────────────────────┘

1 row in set. Elapsed: 0.001 sec.
```

Possible values:

- true — Allow.
- false — Disallow.
)", 0) \
    DECLARE(Bool, use_with_fill_by_sorting_prefix, true, R"(
Columns preceding WITH FILL columns in ORDER BY clause form sorting prefix. Rows with different values in sorting prefix are filled independently
)", 0) \
    DECLARE(Bool, optimize_uniq_to_count, true, R"(
Rewrite uniq and its variants(except uniqUpTo) to count if subquery has distinct or group by clause.
)", 0) \
    DECLARE(Bool, use_variant_as_common_type, false, R"(
Allows to use `Variant` type as a result type for [if](../../sql-reference/functions/conditional-functions.md/#if)/[multiIf](../../sql-reference/functions/conditional-functions.md/#multiif)/[array](../../sql-reference/functions/array-functions.md)/[map](../../sql-reference/functions/tuple-map-functions.md) functions when there is no common type for argument types.

Example:

```sql
SET use_variant_as_common_type = 1;
SELECT toTypeName(if(number % 2, number, range(number))) as variant_type FROM numbers(1);
SELECT if(number % 2, number, range(number)) as variant FROM numbers(5);
```

```text
┌─variant_type───────────────────┐
│ Variant(Array(UInt64), UInt64) │
└────────────────────────────────┘
┌─variant───┐
│ []        │
│ 1         │
│ [0,1]     │
│ 3         │
│ [0,1,2,3] │
└───────────┘
```

```sql
SET use_variant_as_common_type = 1;
SELECT toTypeName(multiIf((number % 4) = 0, 42, (number % 4) = 1, [1, 2, 3], (number % 4) = 2, 'Hello, World!', NULL)) AS variant_type FROM numbers(1);
SELECT multiIf((number % 4) = 0, 42, (number % 4) = 1, [1, 2, 3], (number % 4) = 2, 'Hello, World!', NULL) AS variant FROM numbers(4);
```

```text
─variant_type─────────────────────────┐
│ Variant(Array(UInt8), String, UInt8) │
└──────────────────────────────────────┘

┌─variant───────┐
│ 42            │
│ [1,2,3]       │
│ Hello, World! │
│ ᴺᵁᴸᴸ          │
└───────────────┘
```

```sql
SET use_variant_as_common_type = 1;
SELECT toTypeName(array(range(number), number, 'str_' || toString(number))) as array_of_variants_type from numbers(1);
SELECT array(range(number), number, 'str_' || toString(number)) as array_of_variants FROM numbers(3);
```

```text
┌─array_of_variants_type────────────────────────┐
│ Array(Variant(Array(UInt64), String, UInt64)) │
└───────────────────────────────────────────────┘

┌─array_of_variants─┐
│ [[],0,'str_0']    │
│ [[0],1,'str_1']   │
│ [[0,1],2,'str_2'] │
└───────────────────┘
```

```sql
SET use_variant_as_common_type = 1;
SELECT toTypeName(map('a', range(number), 'b', number, 'c', 'str_' || toString(number))) as map_of_variants_type from numbers(1);
SELECT map('a', range(number), 'b', number, 'c', 'str_' || toString(number)) as map_of_variants FROM numbers(3);
```

```text
┌─map_of_variants_type────────────────────────────────┐
│ Map(String, Variant(Array(UInt64), String, UInt64)) │
└─────────────────────────────────────────────────────┘

┌─map_of_variants───────────────┐
│ {'a':[],'b':0,'c':'str_0'}    │
│ {'a':[0],'b':1,'c':'str_1'}   │
│ {'a':[0,1],'b':2,'c':'str_2'} │
└───────────────────────────────┘
```
)", 0) \
    DECLARE(Bool, enable_order_by_all, true, R"(
Enables or disables sorting with `ORDER BY ALL` syntax, see [ORDER BY](../../sql-reference/statements/select/order-by.md).

Possible values:

- 0 — Disable ORDER BY ALL.
- 1 — Enable ORDER BY ALL.

**Example**

Query:

```sql
CREATE TABLE TAB(C1 Int, C2 Int, ALL Int) ENGINE=Memory();

INSERT INTO TAB VALUES (10, 20, 30), (20, 20, 10), (30, 10, 20);

SELECT * FROM TAB ORDER BY ALL; -- returns an error that ALL is ambiguous

SELECT * FROM TAB ORDER BY ALL SETTINGS enable_order_by_all = 0;
```

Result:

```text
┌─C1─┬─C2─┬─ALL─┐
│ 20 │ 20 │  10 │
│ 30 │ 10 │  20 │
│ 10 │ 20 │  30 │
└────┴────┴─────┘
```
)", 0) \
    DECLARE(Float, ignore_drop_queries_probability, 0, R"(
If enabled, server will ignore all DROP table queries with specified probability (for Memory and JOIN engines it will replcase DROP to TRUNCATE). Used for testing purposes
)", 0) \
    DECLARE(Bool, traverse_shadow_remote_data_paths, false, R"(
Traverse frozen data (shadow directory) in addition to actual table data when query system.remote_data_paths
)", 0) \
    DECLARE(Bool, geo_distance_returns_float64_on_float64_arguments, true, R"(
If all four arguments to `geoDistance`, `greatCircleDistance`, `greatCircleAngle` functions are Float64, return Float64 and use double precision for internal calculations. In previous ClickHouse versions, the functions always returned Float32.
)", 0) \
    DECLARE(Bool, allow_get_client_http_header, false, R"(
Allow to use the function `getClientHTTPHeader` which lets to obtain a value of an the current HTTP request's header. It is not enabled by default for security reasons, because some headers, such as `Cookie`, could contain sensitive info. Note that the `X-ClickHouse-*` and `Authentication` headers are always restricted and cannot be obtained with this function.
)", 0) \
    DECLARE(Bool, cast_string_to_dynamic_use_inference, false, R"(
Use types inference during String to Dynamic conversion
)", 0) \
    DECLARE(Bool, cast_string_to_variant_use_inference, true, R"(
Use types inference during String to Variant conversion.
)", 0) \
    DECLARE(DateTimeInputFormat, cast_string_to_date_time_mode, "basic", R"(
Allows choosing a parser of the text representation of date and time during cast from String.

Possible values:

- `'best_effort'` — Enables extended parsing.

    ClickHouse can parse the basic `YYYY-MM-DD HH:MM:SS` format and all [ISO 8601](https://en.wikipedia.org/wiki/ISO_8601) date and time formats. For example, `'2018-06-08T01:02:03.000Z'`.

- `'best_effort_us'` — Similar to `best_effort` (see the difference in [parseDateTimeBestEffortUS](../../sql-reference/functions/type-conversion-functions#parsedatetimebesteffortus)

- `'basic'` — Use basic parser.

    ClickHouse can parse only the basic `YYYY-MM-DD HH:MM:SS` or `YYYY-MM-DD` format. For example, `2019-08-20 10:18:56` or `2019-08-20`.

See also:

- [DateTime data type.](../../sql-reference/data-types/datetime.md)
- [Functions for working with dates and times.](../../sql-reference/functions/date-time-functions.md)
)", 0) \
    DECLARE(Bool, enable_blob_storage_log, true, R"(
Write information about blob storage operations to system.blob_storage_log table
)", 0) \
    DECLARE(Bool, use_json_alias_for_old_object_type, false, R"(
When enabled, `JSON` data type alias will be used to create an old [Object('json')](../../sql-reference/data-types/json.md) type instead of the new [JSON](../../sql-reference/data-types/newjson.md) type.
)", 0) \
    DECLARE(Bool, allow_create_index_without_type, false, R"(
Allow CREATE INDEX query without TYPE. Query will be ignored. Made for SQL compatibility tests.
)", 0) \
    DECLARE(Bool, create_index_ignore_unique, false, R"(
Ignore UNIQUE keyword in CREATE UNIQUE INDEX. Made for SQL compatibility tests.
)", 0) \
    DECLARE(Bool, print_pretty_type_names, true, R"(
Allows to print deep-nested type names in a pretty way with indents in `DESCRIBE` query and in `toTypeName()` function.

Example:

```sql
CREATE TABLE test (a Tuple(b String, c Tuple(d Nullable(UInt64), e Array(UInt32), f Array(Tuple(g String, h Map(String, Array(Tuple(i String, j UInt64))))), k Date), l Nullable(String))) ENGINE=Memory;
DESCRIBE TABLE test FORMAT TSVRaw SETTINGS print_pretty_type_names=1;
```

```
a   Tuple(
    b String,
    c Tuple(
        d Nullable(UInt64),
        e Array(UInt32),
        f Array(Tuple(
            g String,
            h Map(
                String,
                Array(Tuple(
                    i String,
                    j UInt64
                ))
            )
        )),
        k Date
    ),
    l Nullable(String)
)
```
)", 0) \
    DECLARE(Bool, create_table_empty_primary_key_by_default, false, R"(
Allow to create *MergeTree tables with empty primary key when ORDER BY and PRIMARY KEY not specified
)", 0) \
    DECLARE(Bool, allow_named_collection_override_by_default, true, R"(
Allow named collections' fields override by default.
)", 0) \
    DECLARE(SQLSecurityType, default_normal_view_sql_security, SQLSecurityType::INVOKER, R"(
Allows to set default `SQL SECURITY` option while creating a normal view. [More about SQL security](../../sql-reference/statements/create/view.md/#sql_security).

The default value is `INVOKER`.
)", 0) \
    DECLARE(SQLSecurityType, default_materialized_view_sql_security, SQLSecurityType::DEFINER, R"(
Allows to set a default value for SQL SECURITY option when creating a materialized view. [More about SQL security](../../sql-reference/statements/create/view.md/#sql_security).

The default value is `DEFINER`.
)", 0) \
    DECLARE(String, default_view_definer, "CURRENT_USER", R"(
Allows to set default `DEFINER` option while creating a view. [More about SQL security](../../sql-reference/statements/create/view.md/#sql_security).

The default value is `CURRENT_USER`.
)", 0) \
    DECLARE(UInt64, cache_warmer_threads, 4, R"(
Only has an effect in ClickHouse Cloud. Number of background threads for speculatively downloading new data parts into file cache, when [cache_populated_by_fetch](merge-tree-settings.md/#cache_populated_by_fetch) is enabled. Zero to disable.
)", 0) \
    DECLARE(Bool, use_async_executor_for_materialized_views, false, R"(
Use async and potentially multithreaded execution of materialized view query, can speedup views processing during INSERT, but also consume more memory.)", 0) \
    DECLARE(Int64, ignore_cold_parts_seconds, 0, R"(
Only has an effect in ClickHouse Cloud. Exclude new data parts from SELECT queries until they're either pre-warmed (see [cache_populated_by_fetch](merge-tree-settings.md/#cache_populated_by_fetch)) or this many seconds old. Only for Replicated-/SharedMergeTree.
)", 0) \
    DECLARE(Bool, short_circuit_function_evaluation_for_nulls, true, R"(
Optimizes evaluation of functions that return NULL when any argument is NULL. When the percentage of NULL values in the function's arguments exceeds the short_circuit_function_evaluation_for_nulls_threshold, the system skips evaluating the function row-by-row. Instead, it immediately returns NULL for all rows, avoiding unnecessary computation.
)", 0) \
    DECLARE(Double, short_circuit_function_evaluation_for_nulls_threshold, 1.0, R"(
Ratio threshold of NULL values to execute functions with Nullable arguments only on rows with non-NULL values in all arguments. Applies when setting short_circuit_function_evaluation_for_nulls is enabled.
When the ratio of rows containing NULL values to the total number of rows exceeds this threshold, these rows containing NULL values will not be evaluated.
)", 0) \
    DECLARE(Int64, prefer_warmed_unmerged_parts_seconds, 0, R"(
Only has an effect in ClickHouse Cloud. If a merged part is less than this many seconds old and is not pre-warmed (see [cache_populated_by_fetch](merge-tree-settings.md/#cache_populated_by_fetch)), but all its source parts are available and pre-warmed, SELECT queries will read from those parts instead. Only for Replicated-/SharedMergeTree. Note that this only checks whether CacheWarmer processed the part; if the part was fetched into cache by something else, it'll still be considered cold until CacheWarmer gets to it; if it was warmed, then evicted from cache, it'll still be considered warm.
)", 0) \
    DECLARE(Int64, iceberg_timestamp_ms, 0, R"(
Query Iceberg table using the snapshot that was current at a specific timestamp.
)", 0) \
    DECLARE(Int64, iceberg_snapshot_id, 0, R"(
Query Iceberg table using the specific snapshot id.
)", 0) \
    DECLARE(Bool, allow_deprecated_error_prone_window_functions, false, R"(
Allow usage of deprecated error prone window functions (neighbor, runningAccumulate, runningDifferenceStartingWithFirstValue, runningDifference)
)", 0) \
    DECLARE(Bool, use_iceberg_partition_pruning, true, R"(
Use Iceberg partition pruning for Iceberg tables
)", 0) \
    DECLARE(Bool, allow_deprecated_snowflake_conversion_functions, false, R"(
Functions `snowflakeToDateTime`, `snowflakeToDateTime64`, `dateTimeToSnowflake`, and `dateTime64ToSnowflake` are deprecated and disabled by default.
Please use functions `snowflakeIDToDateTime`, `snowflakeIDToDateTime64`, `dateTimeToSnowflakeID`, and `dateTime64ToSnowflakeID` instead.

To re-enable the deprecated functions (e.g., during a transition period), please set this setting to `true`.
)", 0) \
    DECLARE(Bool, optimize_distinct_in_order, true, R"(
Enable DISTINCT optimization if some columns in DISTINCT form a prefix of sorting. For example, prefix of sorting key in merge tree or ORDER BY statement
)", 0) \
    DECLARE(Bool, keeper_map_strict_mode, false, R"(
Enforce additional checks during operations on KeeperMap. E.g. throw an exception on an insert for already existing key
)", 0) \
    DECLARE_WITH_ALIAS(UInt64, extract_key_value_pairs_max_pairs_per_row, 1000, R"(
Max number of pairs that can be produced by the `extractKeyValuePairs` function. Used as a safeguard against consuming too much memory.
)", 0, extract_kvp_max_pairs_per_row) \
    DECLARE(Bool, restore_replace_external_engines_to_null, false, R"(
For testing purposes. Replaces all external engines to Null to not initiate external connections.
)", 0) \
    DECLARE(Bool, restore_replace_external_table_functions_to_null, false, R"(
For testing purposes. Replaces all external table functions to Null to not initiate external connections.
)", 0) \
    DECLARE(Bool, restore_replace_external_dictionary_source_to_null, false, R"(
Replace external dictionary sources to Null on restore. Useful for testing purposes
)", 0) \
        /* Parallel replicas */ \
    DECLARE_WITH_ALIAS(UInt64, allow_experimental_parallel_reading_from_replicas, 0, R"(
Use up to `max_parallel_replicas` the number of replicas from each shard for SELECT query execution. Reading is parallelized and coordinated dynamically. 0 - disabled, 1 - enabled, silently disable them in case of failure, 2 - enabled, throw an exception in case of failure
)", BETA, enable_parallel_replicas) \
    DECLARE(NonZeroUInt64, max_parallel_replicas, 1000, R"(
The maximum number of replicas for each shard when executing a query.

Possible values:

- Positive integer.

**Additional Info**

This options will produce different results depending on the settings used.

:::note
This setting will produce incorrect results when joins or subqueries are involved, and all tables don't meet certain requirements. See [Distributed Subqueries and max_parallel_replicas](/operations/settings/settings#max_parallel_replicas) for more details.
:::

### Parallel processing using `SAMPLE` key

A query may be processed faster if it is executed on several servers in parallel. But the query performance may degrade in the following cases:

- The position of the sampling key in the partitioning key does not allow efficient range scans.
- Adding a sampling key to the table makes filtering by other columns less efficient.
- The sampling key is an expression that is expensive to calculate.
- The cluster latency distribution has a long tail, so that querying more servers increases the query overall latency.

### Parallel processing using [parallel_replicas_custom_key](#parallel_replicas_custom_key)

This setting is useful for any replicated table.
)", 0) \
    DECLARE(ParallelReplicasMode, parallel_replicas_mode, ParallelReplicasMode::READ_TASKS, R"(
Type of filter to use with custom key for parallel replicas. default - use modulo operation on the custom key, range - use range filter on custom key using all possible values for the value type of custom key.
)", BETA) \
    DECLARE(UInt64, parallel_replicas_count, 0, R"(
This is internal setting that should not be used directly and represents an implementation detail of the 'parallel replicas' mode. This setting will be automatically set up by the initiator server for distributed queries to the number of parallel replicas participating in query processing.
)", BETA) \
    DECLARE(UInt64, parallel_replica_offset, 0, R"(
This is internal setting that should not be used directly and represents an implementation detail of the 'parallel replicas' mode. This setting will be automatically set up by the initiator server for distributed queries to the index of the replica participating in query processing among parallel replicas.
)", BETA) \
    DECLARE(String, parallel_replicas_custom_key, "", R"(
An arbitrary integer expression that can be used to split work between replicas for a specific table.
The value can be any integer expression.

Simple expressions using primary keys are preferred.

If the setting is used on a cluster that consists of a single shard with multiple replicas, those replicas will be converted into virtual shards.
Otherwise, it will behave same as for `SAMPLE` key, it will use multiple replicas of each shard.
)", BETA) \
    DECLARE(UInt64, parallel_replicas_custom_key_range_lower, 0, R"(
Allows the filter type `range` to split the work evenly between replicas based on the custom range `[parallel_replicas_custom_key_range_lower, INT_MAX]`.

When used in conjunction with [parallel_replicas_custom_key_range_upper](#parallel_replicas_custom_key_range_upper), it lets the filter evenly split the work over replicas for the range `[parallel_replicas_custom_key_range_lower, parallel_replicas_custom_key_range_upper]`.

Note: This setting will not cause any additional data to be filtered during query processing, rather it changes the points at which the range filter breaks up the range `[0, INT_MAX]` for parallel processing.
)", BETA) \
    DECLARE(UInt64, parallel_replicas_custom_key_range_upper, 0, R"(
Allows the filter type `range` to split the work evenly between replicas based on the custom range `[0, parallel_replicas_custom_key_range_upper]`. A value of 0 disables the upper bound, setting it the max value of the custom key expression.

When used in conjunction with [parallel_replicas_custom_key_range_lower](#parallel_replicas_custom_key_range_lower), it lets the filter evenly split the work over replicas for the range `[parallel_replicas_custom_key_range_lower, parallel_replicas_custom_key_range_upper]`.

Note: This setting will not cause any additional data to be filtered during query processing, rather it changes the points at which the range filter breaks up the range `[0, INT_MAX]` for parallel processing
)", BETA) \
    DECLARE(String, cluster_for_parallel_replicas, "", R"(
Cluster for a shard in which current server is located
)", BETA) \
    DECLARE(Bool, parallel_replicas_allow_in_with_subquery, true, R"(
If true, subquery for IN will be executed on every follower replica.
)", BETA) \
    DECLARE(Bool, parallel_replicas_for_non_replicated_merge_tree, false, R"(
If true, ClickHouse will use parallel replicas algorithm also for non-replicated MergeTree tables
)", BETA) \
    DECLARE(UInt64, parallel_replicas_min_number_of_rows_per_replica, 0, R"(
Limit the number of replicas used in a query to (estimated rows to read / min_number_of_rows_per_replica). The max is still limited by 'max_parallel_replicas'
)", BETA) \
    DECLARE(Bool, parallel_replicas_prefer_local_join, true, R"(
If true, and JOIN can be executed with parallel replicas algorithm, and all storages of right JOIN part are *MergeTree, local JOIN will be used instead of GLOBAL JOIN.
)", BETA) \
    DECLARE(UInt64, parallel_replicas_mark_segment_size, 0, R"(
Parts virtually divided into segments to be distributed between replicas for parallel reading. This setting controls the size of these segments. Not recommended to change until you're absolutely sure in what you're doing. Value should be in range [128; 16384]
)", BETA) \
    DECLARE(Bool, parallel_replicas_local_plan, true, R"(
Build local plan for local replica
)", BETA) \
    DECLARE(Bool, parallel_replicas_index_analysis_only_on_coordinator, true, R"(
Index analysis done only on replica-coordinator and skipped on other replicas. Effective only with enabled parallel_replicas_local_plan
)", BETA) \
    DECLARE(Bool, parallel_replicas_only_with_analyzer, true, R"(
The analyzer should be enabled to use parallel replicas. With disabled analyzer query execution fallbacks to local execution, even if parallel reading from replicas is enabled. Using parallel replicas without the analyzer enabled is not supported
)", BETA) \
    DECLARE(Bool, parallel_replicas_insert_select_local_pipeline, true, R"(
Use local pipeline during distributed INSERT SELECT with parallel replicas
)", BETA) \
    DECLARE(Milliseconds, parallel_replicas_connect_timeout_ms, 300, R"(
The timeout in milliseconds for connecting to a remote replica during query execution with parallel replicas. If the timeout is expired, the corresponding replicas is not used for query execution
)", BETA) \
    DECLARE(Bool, parallel_replicas_for_cluster_engines, true, R"(
Replace table function engines with their -Cluster alternatives
)", 0) \
    DECLARE_WITH_ALIAS(Bool, allow_experimental_analyzer, true, R"(
Allow new query analyzer.
)", IMPORTANT, enable_analyzer) \
    DECLARE(Bool, analyzer_compatibility_join_using_top_level_identifier, false, R"(
Force to resolve identifier in JOIN USING from projection (for example, in `SELECT a + 1 AS b FROM t1 JOIN t2 USING (b)` join will be performed by `t1.a + 1 = t2.b`, rather then `t1.b = t2.b`).
)", 0) \
    \
    DECLARE(Timezone, session_timezone, "", R"(
Sets the implicit time zone of the current session or query.
The implicit time zone is the time zone applied to values of type DateTime/DateTime64 which have no explicitly specified time zone.
The setting takes precedence over the globally configured (server-level) implicit time zone.
A value of '' (empty string) means that the implicit time zone of the current session or query is equal to the [server time zone](../server-configuration-parameters/settings.md/#timezone).

You can use functions `timeZone()` and `serverTimeZone()` to get the session time zone and server time zone.

Possible values:

-    Any time zone name from `system.time_zones`, e.g. `Europe/Berlin`, `UTC` or `Zulu`

Examples:

```sql
SELECT timeZone(), serverTimeZone() FORMAT CSV

"Europe/Berlin","Europe/Berlin"
```

```sql
SELECT timeZone(), serverTimeZone() SETTINGS session_timezone = 'Asia/Novosibirsk' FORMAT CSV

"Asia/Novosibirsk","Europe/Berlin"
```

Assign session time zone 'America/Denver' to the inner DateTime without explicitly specified time zone:

```sql
SELECT toDateTime64(toDateTime64('1999-12-12 23:23:23.123', 3), 3, 'Europe/Zurich') SETTINGS session_timezone = 'America/Denver' FORMAT TSV

1999-12-13 07:23:23.123
```

:::warning
Not all functions that parse DateTime/DateTime64 respect `session_timezone`. This can lead to subtle errors.
See the following example and explanation.
:::

```sql
CREATE TABLE test_tz (`d` DateTime('UTC')) ENGINE = Memory AS SELECT toDateTime('2000-01-01 00:00:00', 'UTC');

SELECT *, timeZone() FROM test_tz WHERE d = toDateTime('2000-01-01 00:00:00') SETTINGS session_timezone = 'Asia/Novosibirsk'
0 rows in set.

SELECT *, timeZone() FROM test_tz WHERE d = '2000-01-01 00:00:00' SETTINGS session_timezone = 'Asia/Novosibirsk'
┌───────────────────d─┬─timeZone()───────┐
│ 2000-01-01 00:00:00 │ Asia/Novosibirsk │
└─────────────────────┴──────────────────┘
```

This happens due to different parsing pipelines:

- `toDateTime()` without explicitly given time zone used in the first `SELECT` query honors setting `session_timezone` and the global time zone.
- In the second query, a DateTime is parsed from a String, and inherits the type and time zone of the existing column`d`. Thus, setting `session_timezone` and the global time zone are not honored.

**See also**

- [timezone](../server-configuration-parameters/settings.md/#timezone)
)", BETA) \
DECLARE(Bool, create_if_not_exists, false, R"(
Enable `IF NOT EXISTS` for `CREATE` statement by default. If either this setting or `IF NOT EXISTS` is specified and a table with the provided name already exists, no exception will be thrown.
)", 0) \
    DECLARE(Bool, enforce_strict_identifier_format, false, R"(
If enabled, only allow identifiers containing alphanumeric characters and underscores.
)", 0) \
    DECLARE(Bool, mongodb_throw_on_unsupported_query, true, R"(
If enabled, MongoDB tables will return an error when a MongoDB query cannot be built. Otherwise, ClickHouse reads the full table and processes it locally. This option does not apply when 'allow_experimental_analyzer=0'.
)", 0) \
    DECLARE(Bool, implicit_select, false, R"(
Allow writing simple SELECT queries without the leading SELECT keyword, which makes it simple for calculator-style usage, e.g. `1 + 2` becomes a valid query.

In `clickhouse-local` it is enabled by default and can be explicitly disabled.
)", 0) \
    DECLARE(Bool, optimize_extract_common_expressions, true, R"(
Allow extracting common expressions from disjunctions in WHERE, PREWHERE, ON, HAVING and QUALIFY expressions. A logical expression like `(A AND B) OR (A AND C)` can be rewritten to `A AND (B OR C)`, which might help to utilize:
- indices in simple filtering expressions
- cross to inner join optimization
)", 0) \
    DECLARE(Bool, optimize_and_compare_chain, true, R"(
Populate constant comparison in AND chains to enhance filtering ability. Support operators `<`, `<=`, `>`, `>=`, `=` and mix of them. For example, `(a < b) AND (b < c) AND (c < 5)` would be `(a < b) AND (b < c) AND (c < 5) AND (b < 5) AND (a < 5)`.
)", 0) \
    DECLARE(Bool, push_external_roles_in_interserver_queries, true, R"(
Enable pushing user roles from originator to other nodes while performing a query.
)", 0) \
    DECLARE(Bool, shared_merge_tree_sync_parts_on_partition_operations, true, R"(
Automatically synchronize set of data parts after MOVE|REPLACE|ATTACH partition operations in SMT tables. Cloud only
)", 0) \
    DECLARE(String, implicit_table_at_top_level, "", R"(
If not empty, queries without FROM at the top level will read from this table instead of system.one.

This is used in clickhouse-local for input data processing.
The setting could be set explicitly by a user but is not intended for this type of usage.

Subqueries are not affected by this setting (neither scalar, FROM, or IN subqueries).
SELECTs at the top level of UNION, INTERSECT, EXCEPT chains are treated uniformly and affected by this setting, regardless of their grouping in parentheses.
It is unspecified how this setting affects views and distributed queries.

The setting accepts a table name (then the table is resolved from the current database) or a qualified name in the form of 'database.table'.
Both database and table names have to be unquoted - only simple identifiers are allowed.
)", 0) \
    \
    DECLARE_WITH_ALIAS(Bool, allow_experimental_variant_type, true, R"(
Allows creation of [Variant](../../sql-reference/data-types/variant.md) data type.
)", 0, enable_variant_type) \
    DECLARE_WITH_ALIAS(Bool, allow_experimental_dynamic_type, true, R"(
Allows creation of [Dynamic](../../sql-reference/data-types/dynamic.md) data type.
)", 0, enable_dynamic_type) \
    DECLARE_WITH_ALIAS(Bool, allow_experimental_json_type, true, R"(
Allows creation of [JSON](../../sql-reference/data-types/newjson.md) data type.
)", 0, enable_json_type) \
    DECLARE(Bool, allow_general_join_planning, true, R"(
Allows a more general join planning algorithm that can handle more complex conditions, but only works with hash join. If hash join is not enabled, then the usual join planning algorithm is used regardless of the value of this setting.
)", 0) \
    DECLARE(UInt64, merge_table_max_tables_to_look_for_schema_inference, 1000, R"(
When creating a `Merge` table without an explicit schema or when using the `merge` table function, infer schema as a union of not more than the specified number of matching tables.
If there is a larger number of tables, the schema will be inferred from the first specified number of tables.
)", 0) \
    DECLARE(Bool, validate_enum_literals_in_operators, false, R"(
If enabled, validate enum literals in operators like `IN`, `NOT IN`, `==`, `!=` against the enum type and throw an exception if the literal is not a valid enum value.
)", 0) \
    \
    DECLARE(UInt64, max_autoincrement_series, 1000, R"(
The limit on the number of series created by the `generateSeriesID` function.

As each series represents a node in Keeper, it is recommended to have no more than a couple of millions of them.
)", 0) \
    DECLARE(Bool, use_hive_partitioning, true, R"(
When enabled, ClickHouse will detect Hive-style partitioning in path (`/name=value/`) in file-like table engines [File](/sql-reference/table-functions/file#hive-style-partitioning)/[S3](/sql-reference/table-functions/s3#hive-style-partitioning)/[URL](/sql-reference/table-functions/url#hive-style-partitioning)/[HDFS](/sql-reference/table-functions/hdfs#hive-style-partitioning)/[AzureBlobStorage](/sql-reference/table-functions/azureBlobStorage#hive-style-partitioning) and will allow to use partition columns as virtual columns in the query. These virtual columns will have the same names as in the partitioned path, but starting with `_`.
)", 0) \
    DECLARE(UInt64, parallel_hash_join_threshold, 100'000, R"(
When hash-based join algorithm is applied, this threshold helps to decide between using `hash` and `parallel_hash` (only if estimation of the right table size is available).
The former is used when we know that the right table size is below the threshold.
)", 0) \
    DECLARE(Bool, apply_settings_from_server, true, R"(
Whether the client should accept settings from server.

This only affects operations performed on the client side, in particular parsing the INSERT input data and formatting the query result. Most of query execution happens on the server and is not affected by this setting.

Normally this setting should be set in user profile (users.xml or queries like `ALTER USER`), not through the client (client command line arguments, `SET` query, or `SETTINGS` section of `SELECT` query). Through the client it can be changed to false, but can't be changed to true (because the server won't send the settings if user profile has `apply_settings_from_server = false`).

Note that initially (24.12) there was a server setting (`send_settings_to_client`), but latter it got replaced with this client setting, for better usability.
)", 0) \
    DECLARE(Bool, allow_archive_path_syntax, true, R"(
File/S3 engines/table function will parse paths with '::' as `<archive> :: <file>` if the archive has correct extension.
)", 0) \
    DECLARE(Milliseconds, low_priority_query_wait_time_ms, 1000, R"(
When the query prioritization mechanism is employed (see setting `priority`), low-priority queries wait for higher-priority queries to finish. This setting specifies the duration of waiting.
)", BETA) \
    DECLARE(Float, min_os_cpu_wait_time_ratio_to_throw, 0.0, "Min ratio between OS CPU wait (OSCPUWaitMicroseconds metric) and busy (OSCPUVirtualTimeMicroseconds metric) times to consider rejecting queries. Linear interpolation between min and max ratio is used to calculate the probability, the probability is 0 at this point.", 0) \
    DECLARE(Float, max_os_cpu_wait_time_ratio_to_throw, 0.0, "Max ratio between OS CPU wait (OSCPUWaitMicroseconds metric) and busy (OSCPUVirtualTimeMicroseconds metric) times to consider rejecting queries. Linear interpolation between min and max ratio is used to calculate the probability, the probability is 1 at this point.", 0) \
    \
    /* ####################################################### */ \
    /* ########### START OF EXPERIMENTAL FEATURES ############ */ \
    /* ## ADD PRODUCTION / BETA FEATURES BEFORE THIS BLOCK  ## */ \
    /* ####################################################### */ \
    \
    DECLARE(Bool, allow_experimental_materialized_postgresql_table, false, R"(
Allows to use the MaterializedPostgreSQL table engine. Disabled by default, because this feature is experimental
)", EXPERIMENTAL) \
    DECLARE(Bool, allow_experimental_funnel_functions, false, R"(
Enable experimental functions for funnel analysis.
)", EXPERIMENTAL) \
    DECLARE(Bool, allow_experimental_nlp_functions, false, R"(
Enable experimental functions for natural language processing.
)", EXPERIMENTAL) \
    DECLARE(Bool, allow_experimental_hash_functions, false, R"(
Enable experimental hash functions
)", EXPERIMENTAL) \
    DECLARE(Bool, allow_experimental_object_type, false, R"(
Allow the obsolete Object data type
)", EXPERIMENTAL) \
    DECLARE(Bool, allow_experimental_time_series_table, false, R"(
Allows creation of tables with the [TimeSeries](../../engines/table-engines/integrations/time-series.md) table engine. Possible values:
- 0 — the [TimeSeries](../../engines/table-engines/integrations/time-series.md) table engine is disabled.
- 1 — the [TimeSeries](../../engines/table-engines/integrations/time-series.md) table engine is enabled.
)", EXPERIMENTAL) \
    DECLARE(Bool, allow_experimental_vector_similarity_index, false, R"(
Allow experimental vector similarity index
)", EXPERIMENTAL) \
    DECLARE(Bool, allow_experimental_codecs, false, R"(
If it is set to true, allow to specify experimental compression codecs (but we don't have those yet and this option does nothing).
)", EXPERIMENTAL) \
    DECLARE(UInt64, max_limit_for_vector_search_queries, 1'000, R"(
SELECT queries with LIMIT bigger than this setting cannot use vector similarity indices. Helps to prevent memory overflows in vector similarity indices.
)", BETA) \
    DECLARE(UInt64, hnsw_candidate_list_size_for_search, 256, R"(
The size of the dynamic candidate list when searching the vector similarity index, also known as 'ef_search'.
<<<<<<< HEAD
)", EXPERIMENTAL) \
    DECLARE(Bool, vector_search_with_rescoring, false, R"(
If vector similarity indexes return row-level (false, faster) or granule-level (true, slower) results. In the latter case, ClickHouse performs rescoring using all other vectors in the returned granules.
)", 0) \
=======
)", BETA) \
>>>>>>> 002ef207
    DECLARE(VectorSearchFilterStrategy, vector_search_filter_strategy, VectorSearchFilterStrategy::AUTO, R"(
If a vector search query has a WHERE clause, this setting determines if it is evaluated first (pre-filtering) OR if the vector similarity index is checked first (post-filtering). Possible values:
- 'auto' - Postfiltering (the exact semantics may change in future).
- 'postfilter' - Use vector similarity index to identify the nearest neighbours, then apply other filters
- 'prefilter' - Evaluate other filters first, then perform brute-force search to identify neighbours.
)", BETA) \
    DECLARE(Float, vector_search_postfilter_multiplier, 1.0, R"(
Multiply the fetched nearest neighbors from the vector similarity index by this number before performing post-filtering on other predicates.
)", BETA) \
    DECLARE(Bool, throw_on_unsupported_query_inside_transaction, true, R"(
Throw exception if unsupported query is used inside transaction
)", EXPERIMENTAL) \
    DECLARE(TransactionsWaitCSNMode, wait_changes_become_visible_after_commit_mode, TransactionsWaitCSNMode::WAIT_UNKNOWN, R"(
Wait for committed changes to become actually visible in the latest snapshot
)", EXPERIMENTAL) \
    DECLARE(Bool, implicit_transaction, false, R"(
If enabled and not already inside a transaction, wraps the query inside a full transaction (begin + commit or rollback)
)", EXPERIMENTAL) \
    DECLARE(NonZeroUInt64, grace_hash_join_initial_buckets, 1, R"(
Initial number of grace hash join buckets
)", EXPERIMENTAL) \
    DECLARE(NonZeroUInt64, grace_hash_join_max_buckets, 1024, R"(
Limit on the number of grace hash join buckets
)", EXPERIMENTAL) \
    DECLARE(UInt64, join_to_sort_minimum_perkey_rows, 40, R"(
The lower limit of per-key average rows in the right table to determine whether to rerange the right table by key in left or inner join. This setting ensures that the optimization is not applied for sparse table keys
)", EXPERIMENTAL) \
    DECLARE(UInt64, join_to_sort_maximum_table_rows, 10000, R"(
The maximum number of rows in the right table to determine whether to rerange the right table by key in left or inner join.
)", EXPERIMENTAL) \
    DECLARE(Bool, allow_experimental_join_right_table_sorting, false, R"(
If it is set to true, and the conditions of `join_to_sort_minimum_perkey_rows` and `join_to_sort_maximum_table_rows` are met, rerange the right table by key to improve the performance in left or inner hash join.
)", EXPERIMENTAL) \
    \
    DECLARE_WITH_ALIAS(Bool, allow_statistics_optimize, false, R"(
Allows using statistics to optimize queries
)", EXPERIMENTAL, allow_statistic_optimize) \
    DECLARE_WITH_ALIAS(Bool, allow_experimental_statistics, false, R"(
Allows defining columns with [statistics](../../engines/table-engines/mergetree-family/mergetree.md/#table_engine-mergetree-creating-a-table) and [manipulate statistics](../../engines/table-engines/mergetree-family/mergetree.md/#column-statistics).
)", EXPERIMENTAL, allow_experimental_statistic) \
    \
    DECLARE(Bool, allow_experimental_inverted_index, false, R"(
If it is set to true, allow to use experimental inverted index.
)", EXPERIMENTAL) \
    DECLARE(Bool, allow_experimental_full_text_index, false, R"(
If it is set to true, allow to use experimental full-text index.
)", EXPERIMENTAL) \
    DECLARE(Bool, allow_experimental_lightweight_update, false, R"(
Allow to use lightweight updates.
)", EXPERIMENTAL) \
    \
    DECLARE(Bool, allow_experimental_join_condition, false, R"(
Support join with inequal conditions which involve columns from both left and right table. e.g. `t1.y < t2.y`.
)", EXPERIMENTAL) \
    \
    DECLARE(Bool, allow_experimental_live_view, false, R"(
Allows creation of a deprecated LIVE VIEW.

Possible values:

- 0 — Working with live views is disabled.
- 1 — Working with live views is enabled.
)", EXPERIMENTAL) \
    DECLARE(Seconds, live_view_heartbeat_interval, 15, R"(
The heartbeat interval in seconds to indicate live query is alive.
)", EXPERIMENTAL) \
    DECLARE(UInt64, max_live_view_insert_blocks_before_refresh, 64, R"(
Limit maximum number of inserted blocks after which mergeable blocks are dropped and query is re-executed.
)", EXPERIMENTAL) \
    \
    DECLARE(Bool, allow_experimental_window_view, false, R"(
Enable WINDOW VIEW. Not mature enough.
)", EXPERIMENTAL) \
    DECLARE(Seconds, window_view_clean_interval, 60, R"(
The clean interval of window view in seconds to free outdated data.
)", EXPERIMENTAL) \
    DECLARE(Seconds, window_view_heartbeat_interval, 15, R"(
The heartbeat interval in seconds to indicate watch query is alive.
)", EXPERIMENTAL) \
    DECLARE(Seconds, wait_for_window_view_fire_signal_timeout, 10, R"(
Timeout for waiting for window view fire signal in event time processing
)", EXPERIMENTAL) \
    \
    DECLARE(Bool, stop_refreshable_materialized_views_on_startup, false, R"(
On server startup, prevent scheduling of refreshable materialized views, as if with SYSTEM STOP VIEWS. You can manually start them with `SYSTEM START VIEWS` or `SYSTEM START VIEW <name>` afterwards. Also applies to newly created views. Has no effect on non-refreshable materialized views.
)", EXPERIMENTAL) \
    \
    DECLARE(Bool, allow_experimental_database_materialized_postgresql, false, R"(
Allow to create database with Engine=MaterializedPostgreSQL(...).
)", EXPERIMENTAL) \
    \
    /** Experimental feature for moving data between shards. */ \
    DECLARE(Bool, allow_experimental_query_deduplication, false, R"(
Experimental data deduplication for SELECT queries based on part UUIDs
)", EXPERIMENTAL) \
    DECLARE(Bool, allow_experimental_database_iceberg, false, R"(
Allow experimental database engine DataLakeCatalog with catalog_type = 'iceberg'
)", EXPERIMENTAL) \
    DECLARE(Bool, allow_experimental_database_unity_catalog, false, R"(
Allow experimental database engine DataLakeCatalog with catalog_type = 'unity'
)", EXPERIMENTAL) \
    DECLARE(Bool, allow_experimental_database_glue_catalog, false, R"(
Allow experimental database engine DataLakeCatalog with catalog_type = 'glue'
)", EXPERIMENTAL) \
    DECLARE(Bool, allow_experimental_database_hms_catalog, false, R"(
Allow experimental database engine DataLakeCatalog with catalog_type = 'hms'
)", EXPERIMENTAL) \
    DECLARE(Bool, allow_experimental_kusto_dialect, false, R"(
Enable Kusto Query Language (KQL) - an alternative to SQL.
)", EXPERIMENTAL) \
    DECLARE(Bool, allow_experimental_prql_dialect, false, R"(
Enable PRQL - an alternative to SQL.
)", EXPERIMENTAL) \
    DECLARE(Bool, enable_adaptive_memory_spill_scheduler, false, R"(
Trigger processor to spill data into external storage adpatively. grace join is supported at present.
)", EXPERIMENTAL) \
    DECLARE(Bool, allow_experimental_delta_kernel_rs, true, R"(
Allow experimental delta-kernel-rs implementation.
)", BETA) \
    DECLARE(Bool, make_distributed_plan, false, R"(
Make distributed query plan.
)", EXPERIMENTAL) \
    DECLARE(Bool, distributed_plan_execute_locally, false, R"(
Run all tasks of a distributed query plan locally. Useful for testing and debugging.
)", EXPERIMENTAL) \
    DECLARE(UInt64, distributed_plan_default_shuffle_join_bucket_count, 8, R"(
Default number of buckets for distributed shuffle-hash-join.
)", EXPERIMENTAL) \
    DECLARE(UInt64, distributed_plan_default_reader_bucket_count, 8, R"(
Default number of tasks for parallel reading in distributed query. Tasks are spread across between replicas.
)", EXPERIMENTAL) \
    DECLARE(Bool, distributed_plan_optimize_exchanges, true, R"(
Removes unnecessary exchanges in distributed query plan. Disable it for debugging.
)", 0) \
    DECLARE(String, distributed_plan_force_exchange_kind, "", R"(
Force specified kind of Exchange operators between distributed query stages.

Possible values:

 - '' - do not force any kind of Exchange operators, let the optimizer choose,
 - 'Persisted' - use temporary files in object storage,
 - 'Streaming' - stream exchange data over network.
)", EXPERIMENTAL) \
    \
    /** Experimental tsToGrid aggregate function. */ \
    DECLARE(Bool, allow_experimental_ts_to_grid_aggregate_function, false, R"(
Experimental tsToGrid aggregate function for Prometheus-like timeseries resampling. Cloud only
)", EXPERIMENTAL) \
    \
    /* ####################################################### */ \
    /* ############ END OF EXPERIMENTAL FEATURES ############# */ \
    /* ####################################################### */ \

// End of COMMON_SETTINGS
// Please add settings related to formats in Core/FormatFactorySettings.h, move obsolete settings to OBSOLETE_SETTINGS and obsolete format settings to OBSOLETE_FORMAT_SETTINGS.

#define OBSOLETE_SETTINGS(M, ALIAS) \
    /** Obsolete settings which are kept around for compatibility reasons. They have no effect anymore. */ \
    MAKE_OBSOLETE(M, Bool, update_insert_deduplication_token_in_dependent_materialized_views, 0) \
    MAKE_OBSOLETE(M, UInt64, max_memory_usage_for_all_queries, 0) \
    MAKE_OBSOLETE(M, UInt64, multiple_joins_rewriter_version, 0) \
    MAKE_OBSOLETE(M, Bool, enable_debug_queries, false) \
    MAKE_OBSOLETE(M, Bool, allow_experimental_database_atomic, true) \
    MAKE_OBSOLETE(M, Bool, allow_experimental_bigint_types, true) \
    MAKE_OBSOLETE(M, Bool, allow_experimental_window_functions, true) \
    MAKE_OBSOLETE(M, Bool, allow_experimental_geo_types, true) \
    MAKE_OBSOLETE(M, Bool, allow_experimental_query_cache, true) \
    MAKE_OBSOLETE(M, Bool, allow_experimental_alter_materialized_view_structure, true) \
    MAKE_OBSOLETE(M, Bool, allow_experimental_shared_merge_tree, true) \
    MAKE_OBSOLETE(M, Bool, allow_experimental_database_replicated, true) \
    MAKE_OBSOLETE(M, Bool, allow_experimental_refreshable_materialized_view, true) \
    MAKE_OBSOLETE(M, Bool, allow_experimental_bfloat16_type, true) \
    \
    MAKE_OBSOLETE(M, Milliseconds, async_insert_stale_timeout_ms, 0) \
    MAKE_OBSOLETE(M, StreamingHandleErrorMode, handle_kafka_error_mode, StreamingHandleErrorMode::DEFAULT) \
    MAKE_OBSOLETE(M, Bool, database_replicated_ddl_output, true) \
    MAKE_OBSOLETE(M, UInt64, replication_alter_columns_timeout, 60) \
    MAKE_OBSOLETE(M, UInt64, odbc_max_field_size, 0) \
    MAKE_OBSOLETE(M, Bool, allow_experimental_map_type, true) \
    MAKE_OBSOLETE(M, UInt64, merge_tree_clear_old_temporary_directories_interval_seconds, 60) \
    MAKE_OBSOLETE(M, UInt64, merge_tree_clear_old_parts_interval_seconds, 1) \
    MAKE_OBSOLETE(M, UInt64, partial_merge_join_optimizations, 0) \
    MAKE_OBSOLETE(M, MaxThreads, max_alter_threads, 0) \
    MAKE_OBSOLETE(M, Bool, use_mysql_types_in_show_columns, false) \
    MAKE_OBSOLETE(M, Bool, s3queue_allow_experimental_sharded_mode, false) \
    MAKE_OBSOLETE(M, LightweightMutationProjectionMode, lightweight_mutation_projection_mode, LightweightMutationProjectionMode::THROW) \
    MAKE_OBSOLETE(M, Bool, use_local_cache_for_remote_storage, false) \
    \
    /* moved to config.xml: see also src/Core/ServerSettings.h */ \
    MAKE_DEPRECATED_BY_SERVER_CONFIG(M, UInt64, background_buffer_flush_schedule_pool_size, 16) \
    MAKE_DEPRECATED_BY_SERVER_CONFIG(M, UInt64, background_pool_size, 16) \
    MAKE_DEPRECATED_BY_SERVER_CONFIG(M, Float, background_merges_mutations_concurrency_ratio, 2) \
    MAKE_DEPRECATED_BY_SERVER_CONFIG(M, UInt64, background_move_pool_size, 8) \
    MAKE_DEPRECATED_BY_SERVER_CONFIG(M, UInt64, background_fetches_pool_size, 8) \
    MAKE_DEPRECATED_BY_SERVER_CONFIG(M, UInt64, background_common_pool_size, 8) \
    MAKE_DEPRECATED_BY_SERVER_CONFIG(M, UInt64, background_schedule_pool_size, 128) \
    MAKE_DEPRECATED_BY_SERVER_CONFIG(M, UInt64, background_message_broker_schedule_pool_size, 16) \
    MAKE_DEPRECATED_BY_SERVER_CONFIG(M, UInt64, background_distributed_schedule_pool_size, 16) \
    MAKE_DEPRECATED_BY_SERVER_CONFIG(M, UInt64, max_remote_read_network_bandwidth_for_server, 0) \
    MAKE_DEPRECATED_BY_SERVER_CONFIG(M, UInt64, max_remote_write_network_bandwidth_for_server, 0) \
    MAKE_DEPRECATED_BY_SERVER_CONFIG(M, UInt64, async_insert_threads, 16) \
    MAKE_DEPRECATED_BY_SERVER_CONFIG(M, UInt64, max_replicated_fetches_network_bandwidth_for_server, 0) \
    MAKE_DEPRECATED_BY_SERVER_CONFIG(M, UInt64, max_replicated_sends_network_bandwidth_for_server, 0) \
    MAKE_DEPRECATED_BY_SERVER_CONFIG(M, UInt64, max_entries_for_hash_table_stats, 10'000) \
    /* ---- */ \
    MAKE_OBSOLETE(M, DefaultDatabaseEngine, default_database_engine, DefaultDatabaseEngine::Atomic) \
    MAKE_OBSOLETE(M, UInt64, max_pipeline_depth, 0) \
    MAKE_OBSOLETE(M, Seconds, temporary_live_view_timeout, 1) \
    MAKE_OBSOLETE(M, Milliseconds, async_insert_cleanup_timeout_ms, 1000) \
    MAKE_OBSOLETE(M, Bool, optimize_fuse_sum_count_avg, 0) \
    MAKE_OBSOLETE(M, Seconds, drain_timeout, 3) \
    MAKE_OBSOLETE(M, UInt64, backup_threads, 16) \
    MAKE_OBSOLETE(M, UInt64, restore_threads, 16) \
    MAKE_OBSOLETE(M, Bool, optimize_duplicate_order_by_and_distinct, false) \
    MAKE_OBSOLETE(M, UInt64, parallel_replicas_min_number_of_granules_to_enable, 0) \
    MAKE_OBSOLETE(M, ParallelReplicasCustomKeyFilterType, parallel_replicas_custom_key_filter_type, ParallelReplicasCustomKeyFilterType::DEFAULT) \
    MAKE_OBSOLETE(M, Bool, query_plan_optimize_projection, true) \
    MAKE_OBSOLETE(M, Bool, query_cache_store_results_of_queries_with_nondeterministic_functions, false) \
    MAKE_OBSOLETE(M, Bool, allow_experimental_annoy_index, false) \
    MAKE_OBSOLETE(M, UInt64, max_threads_for_annoy_index_creation, 4) \
    MAKE_OBSOLETE(M, Int64, annoy_index_search_k_nodes, -1) \
    MAKE_OBSOLETE(M, Int64, max_limit_for_ann_queries, -1) \
    MAKE_OBSOLETE(M, Bool, allow_experimental_usearch_index, false) \
    MAKE_OBSOLETE(M, Bool, optimize_move_functions_out_of_any, false) \
    MAKE_OBSOLETE(M, Bool, allow_experimental_undrop_table_query, true) \
    MAKE_OBSOLETE(M, Bool, allow_experimental_s3queue, true) \
    MAKE_OBSOLETE(M, Bool, query_plan_optimize_primary_key, true) \
    MAKE_OBSOLETE(M, Bool, optimize_monotonous_functions_in_order_by, false) \
    MAKE_OBSOLETE(M, UInt64, http_max_chunk_size, 100_GiB) \
    MAKE_OBSOLETE(M, Bool, iceberg_engine_ignore_schema_evolution, false) \
    MAKE_OBSOLETE(M, Float, parallel_replicas_single_task_marks_count_multiplier, 2) \
    MAKE_OBSOLETE(M, Bool, allow_experimental_database_materialized_mysql, false) \
    MAKE_OBSOLETE(M, Bool, allow_experimental_shared_set_join, true) \
    MAKE_OBSOLETE(M, UInt64, min_external_sort_block_bytes, 100_MiB) \
    /** The section above is for obsolete settings. Do not add anything there. */
#endif /// __CLION_IDE__

#define LIST_OF_SETTINGS(M, ALIAS)     \
    COMMON_SETTINGS(M, ALIAS)          \
    OBSOLETE_SETTINGS(M, ALIAS)        \
    FORMAT_FACTORY_SETTINGS(M, ALIAS)  \
    OBSOLETE_FORMAT_SETTINGS(M, ALIAS) \

// clang-format on

DECLARE_SETTINGS_TRAITS_ALLOW_CUSTOM_SETTINGS(SettingsTraits, LIST_OF_SETTINGS)
IMPLEMENT_SETTINGS_TRAITS(SettingsTraits, LIST_OF_SETTINGS)

/** Settings of query execution.
  * These settings go to users.xml.
  */
struct SettingsImpl : public BaseSettings<SettingsTraits>, public IHints<2>
{
    SettingsImpl() = default;

    /** Set multiple settings from "profile" (in server configuration file (users.xml), profiles contain groups of multiple settings).
        * The profile can also be set using the `set` functions, like the profile setting.
        */
    void setProfile(const String & profile_name, const Poco::Util::AbstractConfiguration & config);

    /// Load settings from configuration file, at "path" prefix in configuration.
    void loadSettingsFromConfig(const String & path, const Poco::Util::AbstractConfiguration & config);

    /// Dumps profile events to column of type Map(String, String)
    void dumpToMapColumn(IColumn * column, bool changed_only = true);

    /// Check that there is no user-level settings at the top level in config.
    /// This is a common source of mistake (user don't know where to write user-level setting).
    static void checkNoSettingNamesAtTopLevel(const Poco::Util::AbstractConfiguration & config, const String & config_path);

    std::vector<String> getAllRegisteredNames() const override;

    void set(std::string_view name, const Field & value) override;

private:
    void applyCompatibilitySetting(const String & compatibility);

    std::unordered_set<std::string_view> settings_changed_by_compatibility_setting;
};

/** Set the settings from the profile (in the server configuration, many settings can be listed in one profile).
    * The profile can also be set using the `set` functions, like the `profile` setting.
    */
void SettingsImpl::setProfile(const String & profile_name, const Poco::Util::AbstractConfiguration & config)
{
    String elem = "profiles." + profile_name;

    if (!config.has(elem))
        throw Exception(ErrorCodes::THERE_IS_NO_PROFILE, "There is no profile '{}' in configuration file.", profile_name);

    Poco::Util::AbstractConfiguration::Keys config_keys;
    config.keys(elem, config_keys);

    for (const std::string & key : config_keys)
    {
        if (key == "constraints")
            continue;
        if (key == "profile" || key.starts_with("profile["))   /// Inheritance of profiles from the current one.
            setProfile(config.getString(elem + "." + key), config);
        else
            set(key, config.getString(elem + "." + key));
    }
}

void SettingsImpl::loadSettingsFromConfig(const String & path, const Poco::Util::AbstractConfiguration & config)
{
    if (!config.has(path))
        throw Exception(ErrorCodes::NO_ELEMENTS_IN_CONFIG, "There is no path '{}' in configuration file.", path);

    Poco::Util::AbstractConfiguration::Keys config_keys;
    config.keys(path, config_keys);

    for (const std::string & key : config_keys)
    {
        set(key, config.getString(path + "." + key));
    }
}

void SettingsImpl::dumpToMapColumn(IColumn * column, bool changed_only)
{
    /// Convert ptr and make simple check
    auto * column_map = column ? &typeid_cast<ColumnMap &>(*column) : nullptr;
    if (!column_map)
        return;

    auto & offsets = column_map->getNestedColumn().getOffsets();
    auto & tuple_column = column_map->getNestedData();
    auto & key_column = tuple_column.getColumn(0);
    auto & value_column = tuple_column.getColumn(1);

    size_t size = 0;
    for (const auto & setting : all(changed_only ? SKIP_UNCHANGED : SKIP_NONE))
    {
        auto name = setting.getName();
        key_column.insertData(name.data(), name.size());
        value_column.insert(setting.getValueString());
        size++;
    }

    offsets.push_back(offsets.back() + size);
}

void SettingsImpl::checkNoSettingNamesAtTopLevel(const Poco::Util::AbstractConfiguration & config, const String & config_path)
{
    if (config.getBool("skip_check_for_incorrect_settings", false))
        return;

    SettingsImpl settings;
    for (const auto & setting : settings.all())
    {
        const auto & name = setting.getName();
        bool should_skip_check = name == "max_table_size_to_drop" || name == "max_partition_size_to_drop";
        if (config.has(name) && (setting.getTier() != SettingsTierType::OBSOLETE) && !should_skip_check)
        {
            throw Exception(ErrorCodes::UNKNOWN_ELEMENT_IN_CONFIG, "A setting '{}' appeared at top level in config {}."
                " But it is user-level setting that should be located in users.xml inside <profiles> section for specific profile."
                " You can add it to <profiles><default> if you want to change default value of this setting."
                " You can also disable the check - specify <skip_check_for_incorrect_settings>1</skip_check_for_incorrect_settings>"
                " in the main configuration file.",
                name, config_path);
        }
    }
}

std::vector<String> SettingsImpl::getAllRegisteredNames() const
{
    std::vector<String> all_settings;
    for (const auto & setting_field : all())
        all_settings.push_back(setting_field.getName());
    return all_settings;
}

void SettingsImpl::set(std::string_view name, const Field & value)
{
    if (name == "compatibility")
    {
        if (value.getType() != Field::Types::Which::String)
            throw Exception(ErrorCodes::BAD_ARGUMENTS, "Unexpected type of value for setting 'compatibility'. Expected String, got {}", value.getTypeName());
        applyCompatibilitySetting(value.safeGet<String>());
    }
    /// If we change setting that was changed by compatibility setting before
    /// we should remove it from settings_changed_by_compatibility_setting,
    /// otherwise the next time we will change compatibility setting
    /// this setting will be changed too (and we don't want it).
    else if (settings_changed_by_compatibility_setting.contains(name))
        settings_changed_by_compatibility_setting.erase(name);

    BaseSettings::set(name, value);
}

void SettingsImpl::applyCompatibilitySetting(const String & compatibility_value)
{
    /// First, revert all changes applied by previous compatibility setting
    for (const auto & setting_name : settings_changed_by_compatibility_setting)
        resetToDefault(setting_name);

    settings_changed_by_compatibility_setting.clear();
    /// If setting value is empty, we don't need to change settings
    if (compatibility_value.empty())
        return;

    ClickHouseVersion version(compatibility_value);
    const auto & settings_changes_history = getSettingsChangesHistory();
    /// Iterate through ClickHouse version in descending order and apply reversed
    /// changes for each version that is higher that version from compatibility setting
    for (auto it = settings_changes_history.rbegin(); it != settings_changes_history.rend(); ++it)
    {
        if (version >= it->first)
            break;

        /// Apply reversed changes from this version.
        for (const auto & change : it->second)
        {
            /// In case the alias is being used (e.g. use enable_analyzer) we must change the original setting
            auto final_name = SettingsTraits::resolveName(change.name);

            /// If this setting was changed manually, we don't change it
            if (isChanged(final_name) && !settings_changed_by_compatibility_setting.contains(final_name))
                continue;

            /// Don't mark as changed if the value isn't really changed
            if (get(final_name) == change.previous_value)
                continue;

            BaseSettings::set(final_name, change.previous_value);
            settings_changed_by_compatibility_setting.insert(final_name);
        }
    }
}

#define INITIALIZE_SETTING_EXTERN(TYPE, NAME, DEFAULT, DESCRIPTION, FLAGS, ...) \
    Settings ## TYPE NAME = & SettingsImpl :: NAME;

namespace Setting
{
    LIST_OF_SETTINGS(INITIALIZE_SETTING_EXTERN, INITIALIZE_SETTING_EXTERN)  /// NOLINT (misc-use-internal-linkage)
}

#undef INITIALIZE_SETTING_EXTERN

Settings::Settings()
    : impl(std::make_unique<SettingsImpl>())
{}

Settings::Settings(const Settings & settings)
    : impl(std::make_unique<SettingsImpl>(*settings.impl))
{}

Settings::Settings(Settings && settings) noexcept
    : impl(std::make_unique<SettingsImpl>(std::move(*settings.impl)))
{}

Settings::~Settings() = default;

Settings & Settings::operator=(const Settings & other)
{
    if (&other == this)
        return *this;
    *impl = *other.impl;
    return *this;
}

bool Settings::operator==(const Settings & other) const
{
    return *impl == *other.impl;
}

COMMON_SETTINGS_SUPPORTED_TYPES(Settings, IMPLEMENT_SETTING_SUBSCRIPT_OPERATOR)

bool Settings::has(std::string_view name) const
{
    return impl->has(name);
}

bool Settings::isChanged(std::string_view name) const
{
    return impl->isChanged(name);
}

SettingsTierType Settings::getTier(std::string_view name) const
{
    return impl->getTier(name);
}

bool Settings::tryGet(std::string_view name, Field & value) const
{
    return impl->tryGet(name, value);
}

Field Settings::get(std::string_view name) const
{
    return impl->get(name);
}

void Settings::set(std::string_view name, const Field & value)
{
    impl->set(name, value);
}

void Settings::setDefaultValue(std::string_view name)
{
    impl->resetToDefault(name);
}

std::vector<String> Settings::getHints(const String & name) const
{
    return impl->getHints(name);
}

String Settings::toString() const
{
    return impl->toString();
}

SettingsChanges Settings::changes() const
{
    return impl->changes();
}

void Settings::applyChanges(const SettingsChanges & changes)
{
    impl->applyChanges(changes);
}

std::vector<std::string_view> Settings::getAllRegisteredNames() const
{
    std::vector<std::string_view> setting_names;
    for (const auto & setting : impl->all())
    {
        setting_names.emplace_back(setting.getName());
    }
    return setting_names;
}

std::vector<std::string_view> Settings::getChangedAndObsoleteNames() const
{
    std::vector<std::string_view> setting_names;
    for (const auto & setting : impl->allChanged())
    {
        if (setting.getTier() == SettingsTierType::OBSOLETE)
            setting_names.emplace_back(setting.getName());
    }
    return setting_names;
}

std::vector<std::string_view> Settings::getUnchangedNames() const
{
    std::vector<std::string_view> setting_names;
    for (const auto & setting : impl->allUnchanged())
    {
        setting_names.emplace_back(setting.getName());
    }
    return setting_names;
}

void Settings::dumpToSystemSettingsColumns(MutableColumnsAndConstraints & params) const
{
    MutableColumns & res_columns = params.res_columns;

    const auto fill_data_for_setting = [&](std::string_view setting_name, const auto & setting)
    {
        res_columns[1]->insert(setting.getValueString());
        res_columns[2]->insert(setting.isValueChanged());

        /// Trim starting/ending newline.
        std::string_view doc = setting.getDescription();
        if (!doc.empty() && doc[0] == '\n')
            doc = doc.substr(1);
        if (!doc.empty() && doc[doc.length() - 1] == '\n')
            doc = doc.substr(0, doc.length() - 1);

        res_columns[3]->insert(doc);

        Field min;
        Field max;
        std::vector<Field> disallowed_values;
        SettingConstraintWritability writability = SettingConstraintWritability::WRITABLE;
        params.constraints.get(*this, setting_name, min, max, disallowed_values, writability);

        /// These two columns can accept strings only.
        if (!min.isNull())
            min = Settings::valueToStringUtil(setting_name, min);
        if (!max.isNull())
            max = Settings::valueToStringUtil(setting_name, max);

        Array disallowed_array;
        for (const auto & value : disallowed_values)
            disallowed_array.emplace_back(Settings::valueToStringUtil(setting_name, value));

        res_columns[4]->insert(min);
        res_columns[5]->insert(max);
        res_columns[6]->insert(disallowed_array);
        res_columns[7]->insert(writability == SettingConstraintWritability::CONST);
        res_columns[8]->insert(setting.getTypeName());
        res_columns[9]->insert(setting.getDefaultValueString());
        res_columns[11]->insert(setting.getTier() == SettingsTierType::OBSOLETE);
        res_columns[12]->insert(setting.getTier());
    };

    const auto & settings_to_aliases = SettingsImpl::Traits::settingsToAliases();
    for (const auto & setting : impl->all())
    {
        const auto & setting_name = setting.getName();
        res_columns[0]->insert(setting_name);

        fill_data_for_setting(setting_name, setting);
        res_columns[10]->insert("");

        if (auto it = settings_to_aliases.find(setting_name); it != settings_to_aliases.end())
        {
            for (const auto alias : it->second)
            {
                res_columns[0]->insert(alias);
                fill_data_for_setting(alias, setting);
                res_columns[10]->insert(setting_name);
            }
        }
    }
}

void Settings::dumpToMapColumn(IColumn * column, bool changed_only) const
{
    impl->dumpToMapColumn(column, changed_only);
}

NameToNameMap Settings::toNameToNameMap() const
{
    NameToNameMap query_parameters;
    for (const auto & param : *impl)
    {
        std::string value;
        ReadBufferFromOwnString buf(param.getValueString());
        readQuoted(value, buf);
        query_parameters.emplace(param.getName(), value);
    }
    return query_parameters;
}

void Settings::write(WriteBuffer & out, SettingsWriteFormat format) const
{
    impl->write(out, format);
}

void Settings::read(ReadBuffer & in, SettingsWriteFormat format)
{
    impl->read(in, format);
}

void Settings::writeEmpty(WriteBuffer & out)
{
    BaseSettingsHelpers::writeString("", out);
}

void Settings::addToProgramOptions(boost::program_options::options_description & options)
{
    addProgramOptions(*impl, options);
}

void Settings::addToProgramOptions(std::string_view setting_name, boost::program_options::options_description & options)
{
    const auto & accessor = SettingsImpl::Traits::Accessor::instance();
    size_t index = accessor.find(setting_name);
    chassert(index != static_cast<size_t>(-1));
    auto on_program_option = boost::function1<void, const std::string &>(
            [this, setting_name](const std::string & value)
            {
                this->set(setting_name, value);
            });
    options.add(boost::shared_ptr<boost::program_options::option_description>(new boost::program_options::option_description(
            setting_name.data(), boost::program_options::value<std::string>()->composing()->notifier(on_program_option), accessor.getDescription(index)))); // NOLINT
}

void Settings::addToProgramOptionsAsMultitokens(boost::program_options::options_description & options) const
{
    addProgramOptionsAsMultitokens(*impl, options);
}

void Settings::addToClientOptions(Poco::Util::LayeredConfiguration &config, const boost::program_options::variables_map &options, bool repeated_settings) const
{
    for (const auto & setting : impl->all())
    {
        const auto & name = setting.getName();
        if (options.count(name))
        {
            if (repeated_settings)
                config.setString(name, options[name].as<Strings>().back());
            else
                config.setString(name, options[name].as<String>());
        }
    }
}

Field Settings::castValueUtil(std::string_view name, const Field & value)
{
    return SettingsImpl::castValueUtil(name, value);
}

String Settings::valueToStringUtil(std::string_view name, const Field & value)
{
    return SettingsImpl::valueToStringUtil(name, value);
}

Field Settings::stringToValueUtil(std::string_view name, const String & str)
{
    return SettingsImpl::stringToValueUtil(name, str);
}

bool Settings::hasBuiltin(std::string_view name)
{
    return SettingsImpl::hasBuiltin(name);
}

std::string_view Settings::resolveName(std::string_view name)
{
    return SettingsImpl::Traits::resolveName(name);
}

void Settings::checkNoSettingNamesAtTopLevel(const Poco::Util::AbstractConfiguration & config, const String & config_path)
{
    SettingsImpl::checkNoSettingNamesAtTopLevel(config, config_path);
}

}<|MERGE_RESOLUTION|>--- conflicted
+++ resolved
@@ -6607,14 +6607,10 @@
 )", BETA) \
     DECLARE(UInt64, hnsw_candidate_list_size_for_search, 256, R"(
 The size of the dynamic candidate list when searching the vector similarity index, also known as 'ef_search'.
-<<<<<<< HEAD
-)", EXPERIMENTAL) \
+)", BETA) \
     DECLARE(Bool, vector_search_with_rescoring, false, R"(
 If vector similarity indexes return row-level (false, faster) or granule-level (true, slower) results. In the latter case, ClickHouse performs rescoring using all other vectors in the returned granules.
-)", 0) \
-=======
 )", BETA) \
->>>>>>> 002ef207
     DECLARE(VectorSearchFilterStrategy, vector_search_filter_strategy, VectorSearchFilterStrategy::AUTO, R"(
 If a vector search query has a WHERE clause, this setting determines if it is evaluated first (pre-filtering) OR if the vector similarity index is checked first (post-filtering). Possible values:
 - 'auto' - Postfiltering (the exact semantics may change in future).
