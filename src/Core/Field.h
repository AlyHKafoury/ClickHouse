#pragma once

#include <cassert>
#include <vector>
#include <algorithm>
#include <map>
#include <type_traits>
#include <functional>

#include <Common/Exception.h>
#include <Common/AllocatorWithMemoryTracking.h>
#include <Core/Types.h>
#include <Core/Defines.h>
#include <Core/DecimalFunctions.h>
#include <Core/UUID.h>
#include <base/DayNum.h>
#include <base/strong_typedef.h>
#include <base/EnumReflection.h>

namespace DB
{

namespace ErrorCodes
{
    extern const int BAD_TYPE_OF_FIELD;
    extern const int BAD_GET;
    extern const int NOT_IMPLEMENTED;
    extern const int LOGICAL_ERROR;
    extern const int ILLEGAL_TYPE_OF_ARGUMENT;
}

constexpr Null NEGATIVE_INFINITY{Null::Value::NegativeInfinity};
constexpr Null POSITIVE_INFINITY{Null::Value::PositiveInfinity};

class Field;
using FieldVector = std::vector<Field, AllocatorWithMemoryTracking<Field>>;

/// Array and Tuple use the same storage type -- FieldVector, but we declare
/// distinct types for them, so that the caller can choose whether it wants to
/// construct a Field of Array or a Tuple type. An alternative approach would be
/// to construct both of these types from FieldVector, and have the caller
/// specify the desired Field type explicitly.
#define DEFINE_FIELD_VECTOR(X) \
struct X : public FieldVector \
{ \
    using FieldVector::FieldVector; \
}

DEFINE_FIELD_VECTOR(Array);
DEFINE_FIELD_VECTOR(Tuple);

/// An array with the following structure: [(key1, value1), (key2, value2), ...]
DEFINE_FIELD_VECTOR(Map); /// TODO: use map instead of vector.

#undef DEFINE_FIELD_VECTOR

using FieldMap = std::map<String, Field, std::less<String>, AllocatorWithMemoryTracking<std::pair<const String, Field>>>;

#define DEFINE_FIELD_MAP(X) \
struct X : public FieldMap \
{ \
    using FieldMap::FieldMap; \
}

DEFINE_FIELD_MAP(Object);

#undef DEFINE_FIELD_MAP

struct AggregateFunctionStateData
{
    String name; /// Name with arguments.
    String data;

    bool operator < (const AggregateFunctionStateData &) const
    {
        throw Exception("Operator < is not implemented for AggregateFunctionStateData.", ErrorCodes::ILLEGAL_TYPE_OF_ARGUMENT);
    }

    bool operator <= (const AggregateFunctionStateData &) const
    {
        throw Exception("Operator <= is not implemented for AggregateFunctionStateData.", ErrorCodes::ILLEGAL_TYPE_OF_ARGUMENT);
    }

    bool operator > (const AggregateFunctionStateData &) const
    {
        throw Exception("Operator > is not implemented for AggregateFunctionStateData.", ErrorCodes::ILLEGAL_TYPE_OF_ARGUMENT);
    }

    bool operator >= (const AggregateFunctionStateData &) const
    {
        throw Exception("Operator >= is not implemented for AggregateFunctionStateData.", ErrorCodes::ILLEGAL_TYPE_OF_ARGUMENT);
    }

    bool operator == (const AggregateFunctionStateData & rhs) const
    {
        if (name != rhs.name)
            throw Exception("Comparing aggregate functions with different types: " + name + " and " + rhs.name,
                    ErrorCodes::ILLEGAL_TYPE_OF_ARGUMENT);

        return data == rhs.data;
    }
};

template <typename T> bool decimalEqual(T x, T y, UInt32 x_scale, UInt32 y_scale);
template <typename T> bool decimalLess(T x, T y, UInt32 x_scale, UInt32 y_scale);
template <typename T> bool decimalLessOrEqual(T x, T y, UInt32 x_scale, UInt32 y_scale);

#if !defined(__clang__)
#pragma GCC diagnostic push
#pragma GCC diagnostic ignored "-Wmaybe-uninitialized"
#endif
template <typename T>
class DecimalField
{
public:
    DecimalField(T value = {}, UInt32 scale_ = 0)
    :   dec(value),
        scale(scale_)
    {}

    operator T() const { return dec; }
    T getValue() const { return dec; }
    T getScaleMultiplier() const { return DecimalUtils::scaleMultiplier<T>(scale); }
    UInt32 getScale() const { return scale; }

    template <typename U>
    bool operator < (const DecimalField<U> & r) const
    {
        using MaxType = std::conditional_t<(sizeof(T) > sizeof(U)), T, U>;
        return decimalLess<MaxType>(dec, r.getValue(), scale, r.getScale());
    }

    template <typename U>
    bool operator <= (const DecimalField<U> & r) const
    {
        using MaxType = std::conditional_t<(sizeof(T) > sizeof(U)), T, U>;
        return decimalLessOrEqual<MaxType>(dec, r.getValue(), scale, r.getScale());
    }

    template <typename U>
    bool operator == (const DecimalField<U> & r) const
    {
        using MaxType = std::conditional_t<(sizeof(T) > sizeof(U)), T, U>;
        return decimalEqual<MaxType>(dec, r.getValue(), scale, r.getScale());
    }

    template <typename U> bool operator > (const DecimalField<U> & r) const { return r < *this; }
    template <typename U> bool operator >= (const DecimalField<U> & r) const { return r <= * this; }
    template <typename U> bool operator != (const DecimalField<U> & r) const { return !(*this == r); }

    const DecimalField<T> & operator += (const DecimalField<T> & r)
    {
        if (scale != r.getScale())
            throw Exception("Add different decimal fields", ErrorCodes::LOGICAL_ERROR);
        dec += r.getValue();
        return *this;
    }

    const DecimalField<T> & operator -= (const DecimalField<T> & r)
    {
        if (scale != r.getScale())
            throw Exception("Sub different decimal fields", ErrorCodes::LOGICAL_ERROR);
        dec -= r.getValue();
        return *this;
    }

private:
    T dec;
    UInt32 scale;
};
#if !defined(__clang__)
#pragma GCC diagnostic pop
#endif

template <typename T> constexpr bool is_decimal_field = false;
template <> constexpr inline bool is_decimal_field<DecimalField<Decimal32>> = true;
template <> constexpr inline bool is_decimal_field<DecimalField<Decimal64>> = true;
template <> constexpr inline bool is_decimal_field<DecimalField<Decimal128>> = true;
template <> constexpr inline bool is_decimal_field<DecimalField<Decimal256>> = true;

template <typename T, typename SFINAE = void>
struct NearestFieldTypeImpl;

template <typename T>
using NearestFieldType = typename NearestFieldTypeImpl<T>::Type;

/// char may be signed or unsigned, and behave identically to signed char or unsigned char,
///  but they are always three different types.
/// signedness of char is different in Linux on x86 and Linux on ARM.
template <> struct NearestFieldTypeImpl<char> { using Type = std::conditional_t<is_signed_v<char>, Int64, UInt64>; };
template <> struct NearestFieldTypeImpl<signed char> { using Type = Int64; };
template <> struct NearestFieldTypeImpl<unsigned char> { using Type = UInt64; };
#ifdef __cpp_char8_t
template <> struct NearestFieldTypeImpl<char8_t> { using Type = UInt64; };
#endif

template <> struct NearestFieldTypeImpl<UInt16> { using Type = UInt64; };
template <> struct NearestFieldTypeImpl<UInt32> { using Type = UInt64; };

template <> struct NearestFieldTypeImpl<DayNum> { using Type = UInt64; };
template <> struct NearestFieldTypeImpl<UUID> { using Type = UUID; };
template <> struct NearestFieldTypeImpl<Int16> { using Type = Int64; };
template <> struct NearestFieldTypeImpl<Int32> { using Type = Int64; };

/// long and long long are always different types that may behave identically or not.
/// This is different on Linux and Mac.
template <> struct NearestFieldTypeImpl<long> { using Type = Int64; };
template <> struct NearestFieldTypeImpl<long long> { using Type = Int64; };
template <> struct NearestFieldTypeImpl<unsigned long> { using Type = UInt64; };
template <> struct NearestFieldTypeImpl<unsigned long long> { using Type = UInt64; };

template <> struct NearestFieldTypeImpl<UInt256> { using Type = UInt256; };
template <> struct NearestFieldTypeImpl<Int256> { using Type = Int256; };
template <> struct NearestFieldTypeImpl<UInt128> { using Type = UInt128; };
template <> struct NearestFieldTypeImpl<Int128> { using Type = Int128; };

template <> struct NearestFieldTypeImpl<Decimal32> { using Type = DecimalField<Decimal32>; };
template <> struct NearestFieldTypeImpl<Decimal64> { using Type = DecimalField<Decimal64>; };
template <> struct NearestFieldTypeImpl<Decimal128> { using Type = DecimalField<Decimal128>; };
template <> struct NearestFieldTypeImpl<Decimal256> { using Type = DecimalField<Decimal256>; };
template <> struct NearestFieldTypeImpl<DateTime64> { using Type = DecimalField<DateTime64>; };
template <> struct NearestFieldTypeImpl<DecimalField<Decimal32>> { using Type = DecimalField<Decimal32>; };
template <> struct NearestFieldTypeImpl<DecimalField<Decimal64>> { using Type = DecimalField<Decimal64>; };
template <> struct NearestFieldTypeImpl<DecimalField<Decimal128>> { using Type = DecimalField<Decimal128>; };
template <> struct NearestFieldTypeImpl<DecimalField<Decimal256>> { using Type = DecimalField<Decimal256>; };
template <> struct NearestFieldTypeImpl<DecimalField<DateTime64>> { using Type = DecimalField<DateTime64>; };
template <> struct NearestFieldTypeImpl<Float32> { using Type = Float64; };
template <> struct NearestFieldTypeImpl<Float64> { using Type = Float64; };
template <> struct NearestFieldTypeImpl<const char *> { using Type = String; };
template <> struct NearestFieldTypeImpl<std::string_view> { using Type = String; };
template <> struct NearestFieldTypeImpl<String> { using Type = String; };
template <> struct NearestFieldTypeImpl<Array> { using Type = Array; };
template <> struct NearestFieldTypeImpl<Tuple> { using Type = Tuple; };
template <> struct NearestFieldTypeImpl<Map> { using Type = Map; };
template <> struct NearestFieldTypeImpl<Object> { using Type = Object; };
template <> struct NearestFieldTypeImpl<bool> { using Type = UInt64; };
template <> struct NearestFieldTypeImpl<Null> { using Type = Null; };

template <> struct NearestFieldTypeImpl<AggregateFunctionStateData> { using Type = AggregateFunctionStateData; };

// For enum types, use the field type that corresponds to their underlying type.
template <typename T>
struct NearestFieldTypeImpl<T, std::enable_if_t<std::is_enum_v<T>>>
{
    using Type = NearestFieldType<std::underlying_type_t<T>>;
};

template <typename T>
decltype(auto) castToNearestFieldType(T && x)
{
    using U = NearestFieldType<std::decay_t<T>>;
    if constexpr (std::is_same_v<std::decay_t<T>, U>)
        return std::forward<T>(x);
    else
        return U(x);
}

/** 32 is enough. Round number is used for alignment and for better arithmetic inside std::vector.
  * NOTE: Actually, sizeof(std::string) is 32 when using libc++, so Field is 40 bytes.
  */
#define DBMS_MIN_FIELD_SIZE 32


/** Discriminated union of several types.
  * Made for replacement of `boost::variant`
  *  is not generalized,
  *  but somewhat more efficient, and simpler.
  *
  * Used to represent a single value of one of several types in memory.
  * Warning! Prefer to use chunks of columns instead of single values. See IColumn.h
  */
class Field
{
public:
    struct Types
    {
        /// Type tag.
        enum Which
        {
            Null    = 0,
            UInt64  = 1,
            Int64   = 2,
            Float64 = 3,
            UInt128 = 4,
            Int128  = 5,

            String  = 16,
            Array   = 17,
            Tuple   = 18,
            Decimal32  = 19,
            Decimal64  = 20,
            Decimal128 = 21,
            AggregateFunctionState = 22,
            Decimal256 = 23,
            UInt256 = 24,
            Int256  = 25,
            Map = 26,
            UUID = 27,
            Object = 28,
        };
<<<<<<< HEAD

        static const char * toString(Which which)
        {
            switch (which)
            {
                case Null:    return "Null";
                case UInt64:  return "UInt64";
                case UInt128: return "UInt128";
                case UInt256: return "UInt256";
                case Int64:   return "Int64";
                case Int128:  return "Int128";
                case Int256:  return "Int256";
                case UUID:    return "UUID";
                case Float64: return "Float64";
                case String:  return "String";
                case Array:   return "Array";
                case Tuple:   return "Tuple";
                case Map:     return "Map";
                case Object:  return "Object";
                case Decimal32:  return "Decimal32";
                case Decimal64:  return "Decimal64";
                case Decimal128: return "Decimal128";
                case Decimal256: return "Decimal256";
                case AggregateFunctionState: return "AggregateFunctionState";
            }

            throw Exception("Bad type of Field", ErrorCodes::BAD_TYPE_OF_FIELD);
        }
=======
>>>>>>> 13b35a68
    };


    /// Returns an identifier for the type or vice versa.
    template <typename T> struct TypeToEnum;
    template <Types::Which which> struct EnumToType;

    static bool IsDecimal(Types::Which which)
    {
        return which == Types::Decimal32
            || which == Types::Decimal64
            || which == Types::Decimal128
            || which == Types::Decimal256;
    }

    /// Templates to avoid ambiguity.
    template <typename T, typename Z = void *>
    using enable_if_not_field_or_bool_or_stringlike_t = std::enable_if_t<
        !std::is_same_v<std::decay_t<T>, Field> &&
        !std::is_same_v<std::decay_t<T>, bool> &&
        !std::is_same_v<NearestFieldType<std::decay_t<T>>, String>, Z>;

    Field() : Field(Null{}) {}

    /** Despite the presence of a template constructor, this constructor is still needed,
      *  since, in its absence, the compiler will still generate the default constructor.
      */
    Field(const Field & rhs)
    {
        create(rhs);
    }

    Field(Field && rhs)
    {
        create(std::move(rhs));
    }

    template <typename T>
    Field(T && rhs, enable_if_not_field_or_bool_or_stringlike_t<T> = nullptr);

    Field(bool rhs) : Field(castToNearestFieldType(rhs)) {}

    /// Create a string inplace.
    Field(const std::string_view & str) { create(str.data(), str.size()); }
    Field(const String & str) { create(std::string_view{str}); }
    Field(String && str) { create(std::move(str)); }
    Field(const char * str) { create(std::string_view{str}); }

    template <typename CharT>
    Field(const CharT * data, size_t size)
    {
        create(data, size);
    }

    Field & operator= (const Field & rhs)
    {
        if (this != &rhs)
        {
            if (which != rhs.which)
            {
                destroy();
                create(rhs);
            }
            else
                assign(rhs);    /// This assigns string or vector without deallocation of existing buffer.
        }
        return *this;
    }

    Field & operator= (Field && rhs)
    {
        if (this != &rhs)
        {
            if (which != rhs.which)
            {
                destroy();
                create(std::move(rhs));
            }
            else
                assign(std::move(rhs));
        }
        return *this;
    }

    /// Allows expressions like
    /// Field f = 1;
    /// Things to note:
    /// 1. float <--> int needs explicit cast
    /// 2. customized types needs explicit cast
    template <typename T>
    enable_if_not_field_or_bool_or_stringlike_t<T, Field> &
    operator=(T && rhs);

    Field & operator= (bool rhs) { return *this = castToNearestFieldType(rhs); }

    Field & operator= (const std::string_view & str);
    Field & operator= (const String & str) { return *this = std::string_view{str}; }
    Field & operator= (String && str);
    Field & operator= (const char * str) { return *this = std::string_view{str}; }

    ~Field()
    {
        destroy();
    }


    Types::Which getType() const { return which; }

    constexpr std::string_view getTypeName() const { return magic_enum::enum_name(which); }

    bool isNull() const { return which == Types::Null; }
    template <typename T>
    NearestFieldType<std::decay_t<T>> & get();

    template <typename T>
    const auto & get() const
    {
        auto mutable_this = const_cast<std::decay_t<decltype(*this)> *>(this);
        return mutable_this->get<T>();
    }

    bool isNegativeInfinity() const { return which == Types::Null && get<Null>().isNegativeInfinity(); }
    bool isPositiveInfinity() const { return which == Types::Null && get<Null>().isPositiveInfinity(); }

    template <typename T>
    T & reinterpret();

    template <typename T>
    const T & reinterpret() const
    {
        auto mutable_this = const_cast<std::decay_t<decltype(*this)> *>(this);
        return mutable_this->reinterpret<T>();
    }

    template <typename T> bool tryGet(T & result)
    {
        const Types::Which requested = TypeToEnum<std::decay_t<T>>::value;
        if (which != requested)
            return false;
        result = get<T>();
        return true;
    }

    template <typename T> bool tryGet(T & result) const
    {
        const Types::Which requested = TypeToEnum<std::decay_t<T>>::value;
        if (which != requested)
            return false;
        result = get<T>();
        return true;
    }

    template <typename T> auto & safeGet() const
    { return const_cast<Field *>(this)->safeGet<T>(); }

    template <typename T> auto & safeGet();

    bool operator< (const Field & rhs) const
    {
        if (which < rhs.which)
            return true;
        if (which > rhs.which)
            return false;

        switch (which)
        {
            case Types::Null:    return false;
            case Types::UInt64:  return get<UInt64>()  < rhs.get<UInt64>();
            case Types::UInt128: return get<UInt128>() < rhs.get<UInt128>();
            case Types::UInt256: return get<UInt256>() < rhs.get<UInt256>();
            case Types::Int64:   return get<Int64>()   < rhs.get<Int64>();
            case Types::Int128:  return get<Int128>()  < rhs.get<Int128>();
            case Types::Int256:  return get<Int256>()  < rhs.get<Int256>();
            case Types::UUID:    return get<UUID>()    < rhs.get<UUID>();
            case Types::Float64: return get<Float64>() < rhs.get<Float64>();
            case Types::String:  return get<String>()  < rhs.get<String>();
            case Types::Array:   return get<Array>()   < rhs.get<Array>();
            case Types::Tuple:   return get<Tuple>()   < rhs.get<Tuple>();
            case Types::Map:     return get<Map>()     < rhs.get<Map>();
            case Types::Object:  return get<Object>()  < rhs.get<Object>();
            case Types::Decimal32:  return get<DecimalField<Decimal32>>()  < rhs.get<DecimalField<Decimal32>>();
            case Types::Decimal64:  return get<DecimalField<Decimal64>>()  < rhs.get<DecimalField<Decimal64>>();
            case Types::Decimal128: return get<DecimalField<Decimal128>>() < rhs.get<DecimalField<Decimal128>>();
            case Types::Decimal256: return get<DecimalField<Decimal256>>() < rhs.get<DecimalField<Decimal256>>();
            case Types::AggregateFunctionState:  return get<AggregateFunctionStateData>() < rhs.get<AggregateFunctionStateData>();
        }

        throw Exception("Bad type of Field", ErrorCodes::BAD_TYPE_OF_FIELD);
    }

    bool operator> (const Field & rhs) const
    {
        return rhs < *this;
    }

    bool operator<= (const Field & rhs) const
    {
        if (which < rhs.which)
            return true;
        if (which > rhs.which)
            return false;

        switch (which)
        {
            case Types::Null:    return true;
            case Types::UInt64:  return get<UInt64>()  <= rhs.get<UInt64>();
            case Types::UInt128: return get<UInt128>() <= rhs.get<UInt128>();
            case Types::UInt256: return get<UInt256>() <= rhs.get<UInt256>();
            case Types::Int64:   return get<Int64>()   <= rhs.get<Int64>();
            case Types::Int128:  return get<Int128>()  <= rhs.get<Int128>();
            case Types::Int256:  return get<Int256>()  <= rhs.get<Int256>();
            case Types::UUID:    return get<UUID>().toUnderType() <= rhs.get<UUID>().toUnderType();
            case Types::Float64: return get<Float64>() <= rhs.get<Float64>();
            case Types::String:  return get<String>()  <= rhs.get<String>();
            case Types::Array:   return get<Array>()   <= rhs.get<Array>();
            case Types::Tuple:   return get<Tuple>()   <= rhs.get<Tuple>();
            case Types::Map:     return get<Map>()     <= rhs.get<Map>();
            case Types::Object:  return get<Object>()  <= rhs.get<Object>();
            case Types::Decimal32:  return get<DecimalField<Decimal32>>()  <= rhs.get<DecimalField<Decimal32>>();
            case Types::Decimal64:  return get<DecimalField<Decimal64>>()  <= rhs.get<DecimalField<Decimal64>>();
            case Types::Decimal128: return get<DecimalField<Decimal128>>() <= rhs.get<DecimalField<Decimal128>>();
            case Types::Decimal256: return get<DecimalField<Decimal256>>() <= rhs.get<DecimalField<Decimal256>>();
            case Types::AggregateFunctionState:  return get<AggregateFunctionStateData>() <= rhs.get<AggregateFunctionStateData>();
        }

        throw Exception("Bad type of Field", ErrorCodes::BAD_TYPE_OF_FIELD);
    }

    bool operator>= (const Field & rhs) const
    {
        return rhs <= *this;
    }

    // More like bitwise equality as opposed to semantic equality:
    // Null equals Null and NaN equals NaN.
    bool operator== (const Field & rhs) const
    {
        if (which != rhs.which)
            return false;

        switch (which)
        {
            case Types::Null: return true;
            case Types::UInt64: return get<UInt64>() == rhs.get<UInt64>();
            case Types::Int64:   return get<Int64>() == rhs.get<Int64>();
            case Types::Float64:
            {
                // Compare as UInt64 so that NaNs compare as equal.
                return reinterpret<UInt64>() == rhs.reinterpret<UInt64>();
            }
            case Types::UUID:    return get<UUID>()    == rhs.get<UUID>();
            case Types::String:  return get<String>()  == rhs.get<String>();
            case Types::Array:   return get<Array>()   == rhs.get<Array>();
            case Types::Tuple:   return get<Tuple>()   == rhs.get<Tuple>();
            case Types::Map:     return get<Map>()     == rhs.get<Map>();
            case Types::Object:  return get<Object>()  == rhs.get<Object>();
            case Types::UInt128: return get<UInt128>() == rhs.get<UInt128>();
            case Types::UInt256: return get<UInt256>() == rhs.get<UInt256>();
            case Types::Int128:  return get<Int128>()  == rhs.get<Int128>();
            case Types::Int256:  return get<Int256>()  == rhs.get<Int256>();
            case Types::Decimal32:  return get<DecimalField<Decimal32>>()  == rhs.get<DecimalField<Decimal32>>();
            case Types::Decimal64:  return get<DecimalField<Decimal64>>()  == rhs.get<DecimalField<Decimal64>>();
            case Types::Decimal128: return get<DecimalField<Decimal128>>() == rhs.get<DecimalField<Decimal128>>();
            case Types::Decimal256: return get<DecimalField<Decimal256>>() == rhs.get<DecimalField<Decimal256>>();
            case Types::AggregateFunctionState:  return get<AggregateFunctionStateData>() == rhs.get<AggregateFunctionStateData>();
        }

        throw Exception("Bad type of Field", ErrorCodes::BAD_TYPE_OF_FIELD);
    }

    bool operator!= (const Field & rhs) const
    {
        return !(*this == rhs);
    }

    /// Field is template parameter, to allow universal reference for field,
    /// that is useful for const and non-const .
    template <typename F, typename FieldRef>
    static auto dispatch(F && f, FieldRef && field)
    {
        switch (field.which)
        {
            case Types::Null:    return f(field.template get<Null>());
// gcc 8.2.1
#if !defined(__clang__)
#pragma GCC diagnostic push
#pragma GCC diagnostic ignored "-Wmaybe-uninitialized"
#endif
            case Types::UInt64:  return f(field.template get<UInt64>());
            case Types::UInt128: return f(field.template get<UInt128>());
            case Types::UInt256: return f(field.template get<UInt256>());
            case Types::Int64:   return f(field.template get<Int64>());
            case Types::Int128:  return f(field.template get<Int128>());
            case Types::Int256:  return f(field.template get<Int256>());
            case Types::UUID:    return f(field.template get<UUID>());
            case Types::Float64: return f(field.template get<Float64>());
            case Types::String:  return f(field.template get<String>());
            case Types::Array:   return f(field.template get<Array>());
            case Types::Tuple:   return f(field.template get<Tuple>());
            case Types::Map:     return f(field.template get<Map>());
            case Types::Object:     return f(field.template get<Object>());
            case Types::Decimal32:  return f(field.template get<DecimalField<Decimal32>>());
            case Types::Decimal64:  return f(field.template get<DecimalField<Decimal64>>());
            case Types::Decimal128: return f(field.template get<DecimalField<Decimal128>>());
            case Types::Decimal256: return f(field.template get<DecimalField<Decimal256>>());
            case Types::AggregateFunctionState: return f(field.template get<AggregateFunctionStateData>());
#if !defined(__clang__)
#pragma GCC diagnostic pop
#endif
        }

        __builtin_unreachable();
    }

    String dump() const;
    static Field restoreFromDump(const std::string_view & dump_);

private:
    std::aligned_union_t<DBMS_MIN_FIELD_SIZE - sizeof(Types::Which),
        Null, UInt64, UInt128, UInt256, Int64, Int128, Int256, UUID, Float64, String, Array, Tuple, Map,
        DecimalField<Decimal32>, DecimalField<Decimal64>, DecimalField<Decimal128>, DecimalField<Decimal256>,
        AggregateFunctionStateData
        > storage;

    Types::Which which;


    /// Assuming there was no allocated state or it was deallocated (see destroy).
    template <typename T>
    void createConcrete(T && x)
    {
        using UnqualifiedType = std::decay_t<T>;

        // In both Field and PODArray, small types may be stored as wider types,
        // e.g. char is stored as UInt64. Field can return this extended value
        // with get<StorageType>(). To avoid uninitialized results from get(),
        // we must initialize the entire wide stored type, and not just the
        // nominal type.
        using StorageType = NearestFieldType<UnqualifiedType>;
        new (&storage) StorageType(std::forward<T>(x));
        which = TypeToEnum<UnqualifiedType>::value;
    }

    /// Assuming same types.
    template <typename T>
    void assignConcrete(T && x)
    {
        using JustT = std::decay_t<T>;
        assert(which == TypeToEnum<JustT>::value);
        JustT * MAY_ALIAS ptr = reinterpret_cast<JustT *>(&storage);
        *ptr = std::forward<T>(x);
    }

    template <typename CharT>
    std::enable_if_t<sizeof(CharT) == 1> assignString(const CharT * data, size_t size)
    {
        assert(which == Types::String);
        String * ptr = reinterpret_cast<String *>(&storage);
        ptr->assign(reinterpret_cast<const char *>(data), size);
    }

    void assignString(String && str)
    {
        assert(which == Types::String);
        String * ptr = reinterpret_cast<String *>(&storage);
        ptr->assign(std::move(str));
    }

    void create(const Field & x)
    {
        dispatch([this] (auto & value) { createConcrete(value); }, x);
    }

    void create(Field && x)
    {
        dispatch([this] (auto & value) { createConcrete(std::move(value)); }, x);
    }

    void assign(const Field & x)
    {
        dispatch([this] (auto & value) { assignConcrete(value); }, x);
    }

    void assign(Field && x)
    {
        dispatch([this] (auto & value) { assignConcrete(std::move(value)); }, x);
    }

    template <typename CharT>
    std::enable_if_t<sizeof(CharT) == 1> create(const CharT * data, size_t size)
    {
        new (&storage) String(reinterpret_cast<const char *>(data), size);
        which = Types::String;
    }

    void create(String && str)
    {
        new (&storage) String(std::move(str));
        which = Types::String;
    }

    ALWAYS_INLINE void destroy()
    {
        switch (which)
        {
            case Types::String:
                destroy<String>();
                break;
            case Types::Array:
                destroy<Array>();
                break;
            case Types::Tuple:
                destroy<Tuple>();
                break;
            case Types::Map:
                destroy<Map>();
                break;
            case Types::Object:
                destroy<Object>();
                break;
            case Types::AggregateFunctionState:
                destroy<AggregateFunctionStateData>();
                break;
            default:
                 break;
        }

        which = Types::Null;    /// for exception safety in subsequent calls to destroy and create, when create fails.
    }

    template <typename T>
    void destroy()
    {
        T * MAY_ALIAS ptr = reinterpret_cast<T*>(&storage);
        ptr->~T();
    }
};

#undef DBMS_MIN_FIELD_SIZE


using Row = std::vector<Field>;


template <> struct Field::TypeToEnum<Null> { static const Types::Which value = Types::Null; };
template <> struct Field::TypeToEnum<UInt64>  { static const Types::Which value = Types::UInt64; };
template <> struct Field::TypeToEnum<UInt128> { static const Types::Which value = Types::UInt128; };
template <> struct Field::TypeToEnum<UInt256> { static const Types::Which value = Types::UInt256; };
template <> struct Field::TypeToEnum<Int64>   { static const Types::Which value = Types::Int64; };
template <> struct Field::TypeToEnum<Int128>  { static const Types::Which value = Types::Int128; };
template <> struct Field::TypeToEnum<Int256>  { static const Types::Which value = Types::Int256; };
template <> struct Field::TypeToEnum<UUID>    { static const Types::Which value = Types::UUID; };
template <> struct Field::TypeToEnum<Float64> { static const Types::Which value = Types::Float64; };
template <> struct Field::TypeToEnum<String>  { static const Types::Which value = Types::String; };
template <> struct Field::TypeToEnum<Array>   { static const Types::Which value = Types::Array; };
template <> struct Field::TypeToEnum<Tuple>   { static const Types::Which value = Types::Tuple; };
template <> struct Field::TypeToEnum<Map>     { static const Types::Which value = Types::Map; };
template <> struct Field::TypeToEnum<Object>  { static const Types::Which value = Types::Object; };
template <> struct Field::TypeToEnum<DecimalField<Decimal32>>{ static const Types::Which value = Types::Decimal32; };
template <> struct Field::TypeToEnum<DecimalField<Decimal64>>{ static const Types::Which value = Types::Decimal64; };
template <> struct Field::TypeToEnum<DecimalField<Decimal128>>{ static const Types::Which value = Types::Decimal128; };
template <> struct Field::TypeToEnum<DecimalField<Decimal256>>{ static const Types::Which value = Types::Decimal256; };
template <> struct Field::TypeToEnum<DecimalField<DateTime64>>{ static const Types::Which value = Types::Decimal64; };
template <> struct Field::TypeToEnum<AggregateFunctionStateData>{ static const Types::Which value = Types::AggregateFunctionState; };

template <> struct Field::EnumToType<Field::Types::Null>    { using Type = Null; };
template <> struct Field::EnumToType<Field::Types::UInt64>  { using Type = UInt64; };
template <> struct Field::EnumToType<Field::Types::UInt128> { using Type = UInt128; };
template <> struct Field::EnumToType<Field::Types::UInt256> { using Type = UInt256; };
template <> struct Field::EnumToType<Field::Types::Int64>   { using Type = Int64; };
template <> struct Field::EnumToType<Field::Types::Int128>  { using Type = Int128; };
template <> struct Field::EnumToType<Field::Types::Int256>  { using Type = Int256; };
template <> struct Field::EnumToType<Field::Types::UUID>    { using Type = UUID; };
template <> struct Field::EnumToType<Field::Types::Float64> { using Type = Float64; };
template <> struct Field::EnumToType<Field::Types::String>  { using Type = String; };
template <> struct Field::EnumToType<Field::Types::Array>   { using Type = Array; };
template <> struct Field::EnumToType<Field::Types::Tuple>   { using Type = Tuple; };
template <> struct Field::EnumToType<Field::Types::Map>     { using Type = Map; };
template <> struct Field::EnumToType<Field::Types::Object>  { using Type = Object; };
template <> struct Field::EnumToType<Field::Types::Decimal32> { using Type = DecimalField<Decimal32>; };
template <> struct Field::EnumToType<Field::Types::Decimal64> { using Type = DecimalField<Decimal64>; };
template <> struct Field::EnumToType<Field::Types::Decimal128> { using Type = DecimalField<Decimal128>; };
template <> struct Field::EnumToType<Field::Types::Decimal256> { using Type = DecimalField<Decimal256>; };
template <> struct Field::EnumToType<Field::Types::AggregateFunctionState> { using Type = DecimalField<AggregateFunctionStateData>; };

inline constexpr bool isInt64OrUInt64FieldType(Field::Types::Which t)
{
    return t == Field::Types::Int64
        || t == Field::Types::UInt64;
}

// Field value getter with type checking in debug builds.
template <typename T>
NearestFieldType<std::decay_t<T>> & Field::get()
{
    // Before storing the value in the Field, we static_cast it to the field
    // storage type, so here we return the value of storage type as well.
    // Otherwise, it is easy to make a mistake of reinterpret_casting the stored
    // value to a different and incompatible type.
    // For example, a Float32 value is stored as Float64, and it is incorrect to
    // return a reference to this value as Float32.
    using StoredType = NearestFieldType<std::decay_t<T>>;

#ifndef NDEBUG
    // Disregard signedness when converting between int64 types.
    constexpr Field::Types::Which target = TypeToEnum<StoredType>::value;
    if (target != which
           && (!isInt64OrUInt64FieldType(target) || !isInt64OrUInt64FieldType(which)))
        throw Exception(ErrorCodes::LOGICAL_ERROR,
            "Invalid Field get from type {} to type {}", which, target);
#endif

    StoredType * MAY_ALIAS ptr = reinterpret_cast<StoredType *>(&storage);

    return *ptr;
}


template <typename T>
auto & Field::safeGet()
{
    const Types::Which requested = TypeToEnum<NearestFieldType<std::decay_t<T>>>::value;

    if (which != requested)
        throw Exception(ErrorCodes::BAD_GET,
            "Bad get: has {}, requested {}", getTypeName(), requested);

    return get<T>();
}


template <typename T>
T & Field::reinterpret()
{
    using ValueType = std::decay_t<T>;
    ValueType * MAY_ALIAS ptr = reinterpret_cast<ValueType *>(&storage);
    return *ptr;
}

template <typename T>
T get(const Field & field)
{
    return field.template get<T>();
}

template <typename T>
T get(Field & field)
{
    return field.template get<T>();
}

template <typename T>
T safeGet(const Field & field)
{
    return field.template safeGet<T>();
}

template <typename T>
T safeGet(Field & field)
{
    return field.template safeGet<T>();
}

<<<<<<< HEAD
template <> inline constexpr const char * TypeName<Array> = "Array";
template <> inline constexpr const char * TypeName<Tuple> = "Tuple";
template <> inline constexpr const char * TypeName<Map> = "Map";
template <> inline constexpr const char * TypeName<Object> = "Object";
template <> inline constexpr const char * TypeName<AggregateFunctionStateData> = "AggregateFunctionState";


=======
>>>>>>> 13b35a68
template <typename T>
Field::Field(T && rhs, enable_if_not_field_or_bool_or_stringlike_t<T>) //-V730
{
    auto && val = castToNearestFieldType(std::forward<T>(rhs));
    createConcrete(std::forward<decltype(val)>(val));
}

template <typename T>
Field::enable_if_not_field_or_bool_or_stringlike_t<T, Field> &
Field::operator=(T && rhs)
{
    auto && val = castToNearestFieldType(std::forward<T>(rhs));
    using U = decltype(val);
    if (which != TypeToEnum<std::decay_t<U>>::value)
    {
        destroy();
        createConcrete(std::forward<U>(val));
    }
    else
        assignConcrete(std::forward<U>(val));
    return *this;
}

inline Field & Field::operator=(const std::string_view & str)
{
    if (which != Types::String)
    {
        destroy();
        create(str.data(), str.size());
    }
    else
        assignString(str.data(), str.size());
    return *this;
}

inline Field & Field::operator=(String && str)
{
    if (which != Types::String)
    {
        destroy();
        create(std::move(str));
    }
    else
        assignString(std::move(str));
    return *this;
}

class ReadBuffer;
class WriteBuffer;

/// It is assumed that all elements of the array have the same type.
void readBinary(Array & x, ReadBuffer & buf);
[[noreturn]] inline void readText(Array &, ReadBuffer &) { throw Exception("Cannot read Array.", ErrorCodes::NOT_IMPLEMENTED); }
[[noreturn]] inline void readQuoted(Array &, ReadBuffer &) { throw Exception("Cannot read Array.", ErrorCodes::NOT_IMPLEMENTED); }

/// It is assumed that all elements of the array have the same type.
/// Also write size and type into buf. UInt64 and Int64 is written in variadic size form
void writeBinary(const Array & x, WriteBuffer & buf);
void writeText(const Array & x, WriteBuffer & buf);
[[noreturn]] inline void writeQuoted(const Array &, WriteBuffer &) { throw Exception("Cannot write Array quoted.", ErrorCodes::NOT_IMPLEMENTED); }

void readBinary(Tuple & x, ReadBuffer & buf);
[[noreturn]] inline void readText(Tuple &, ReadBuffer &) { throw Exception("Cannot read Tuple.", ErrorCodes::NOT_IMPLEMENTED); }
[[noreturn]] inline void readQuoted(Tuple &, ReadBuffer &) { throw Exception("Cannot read Tuple.", ErrorCodes::NOT_IMPLEMENTED); }

void writeBinary(const Tuple & x, WriteBuffer & buf);
void writeText(const Tuple & x, WriteBuffer & buf);
[[noreturn]] inline void writeQuoted(const Tuple &, WriteBuffer &) { throw Exception("Cannot write Tuple quoted.", ErrorCodes::NOT_IMPLEMENTED); }

void readBinary(Map & x, ReadBuffer & buf);
[[noreturn]] inline void readText(Map &, ReadBuffer &) { throw Exception("Cannot read Map.", ErrorCodes::NOT_IMPLEMENTED); }
[[noreturn]] inline void readQuoted(Map &, ReadBuffer &) { throw Exception("Cannot read Map.", ErrorCodes::NOT_IMPLEMENTED); }

void writeBinary(const Map & x, WriteBuffer & buf);
void writeText(const Map & x, WriteBuffer & buf);
[[noreturn]] inline void writeQuoted(const Map &, WriteBuffer &) { throw Exception("Cannot write Map quoted.", ErrorCodes::NOT_IMPLEMENTED); }

void readBinary(Object & x, ReadBuffer & buf);
[[noreturn]] inline void readText(Object &, ReadBuffer &) { throw Exception("Cannot read Object.", ErrorCodes::NOT_IMPLEMENTED); }
[[noreturn]] inline void readQuoted(Object &, ReadBuffer &) { throw Exception("Cannot read Object.", ErrorCodes::NOT_IMPLEMENTED); }

void writeBinary(const Object & x, WriteBuffer & buf);
void writeText(const Object & x, WriteBuffer & buf);
[[noreturn]] inline void writeQuoted(const Object &, WriteBuffer &) { throw Exception("Cannot write Object quoted.", ErrorCodes::NOT_IMPLEMENTED); }

__attribute__ ((noreturn)) inline void writeText(const AggregateFunctionStateData &, WriteBuffer &)
{
    // This probably doesn't make any sense, but we have to have it for
    // completeness, so that we can use toString(field_value) in field visitors.
    throw Exception(ErrorCodes::LOGICAL_ERROR, "Cannot convert a Field of type AggregateFunctionStateData to human-readable text");
}

template <typename T>
inline void writeText(const DecimalField<T> & value, WriteBuffer & buf, bool trailing_zeros = false)
{
    writeText(value.getValue(), value.getScale(), buf, trailing_zeros);
}

template <typename T>
void readQuoted(DecimalField<T> & x, ReadBuffer & buf);

void writeFieldText(const Field & x, WriteBuffer & buf);

String toString(const Field & x);

}

template <>
struct fmt::formatter<DB::Field>
{
    constexpr auto parse(format_parse_context & ctx)
    {
        auto it = ctx.begin();
        auto end = ctx.end();

        /// Only support {}.
        if (it != end && *it != '}')
            throw format_error("Invalid format");

        return it;
    }

    template <typename FormatContext>
    auto format(const DB::Field & x, FormatContext & ctx)
    {
        return format_to(ctx.out(), "{}", toString(x));
    }
};
<|MERGE_RESOLUTION|>--- conflicted
+++ resolved
@@ -298,37 +298,6 @@
             UUID = 27,
             Object = 28,
         };
-<<<<<<< HEAD
-
-        static const char * toString(Which which)
-        {
-            switch (which)
-            {
-                case Null:    return "Null";
-                case UInt64:  return "UInt64";
-                case UInt128: return "UInt128";
-                case UInt256: return "UInt256";
-                case Int64:   return "Int64";
-                case Int128:  return "Int128";
-                case Int256:  return "Int256";
-                case UUID:    return "UUID";
-                case Float64: return "Float64";
-                case String:  return "String";
-                case Array:   return "Array";
-                case Tuple:   return "Tuple";
-                case Map:     return "Map";
-                case Object:  return "Object";
-                case Decimal32:  return "Decimal32";
-                case Decimal64:  return "Decimal64";
-                case Decimal128: return "Decimal128";
-                case Decimal256: return "Decimal256";
-                case AggregateFunctionState: return "AggregateFunctionState";
-            }
-
-            throw Exception("Bad type of Field", ErrorCodes::BAD_TYPE_OF_FIELD);
-        }
-=======
->>>>>>> 13b35a68
     };
 
 
@@ -892,16 +861,6 @@
     return field.template safeGet<T>();
 }
 
-<<<<<<< HEAD
-template <> inline constexpr const char * TypeName<Array> = "Array";
-template <> inline constexpr const char * TypeName<Tuple> = "Tuple";
-template <> inline constexpr const char * TypeName<Map> = "Map";
-template <> inline constexpr const char * TypeName<Object> = "Object";
-template <> inline constexpr const char * TypeName<AggregateFunctionStateData> = "AggregateFunctionState";
-
-
-=======
->>>>>>> 13b35a68
 template <typename T>
 Field::Field(T && rhs, enable_if_not_field_or_bool_or_stringlike_t<T>) //-V730
 {
