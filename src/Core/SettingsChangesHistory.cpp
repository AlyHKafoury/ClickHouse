--- conflicted
+++ resolved
@@ -73,12 +73,9 @@
             {"parallel_replicas_connect_timeout_ms", 1000, 300, "Separate connection timeout for parallel replicas queries"},
             {"use_iceberg_partition_pruning", false, true, "Enable Iceberg partition pruning by default."},
             {"enable_job_stack_trace", false, false, "The setting was disabled by default to avoid performance overhead."},
-<<<<<<< HEAD
             {"optimize_use_projection_filtering", true, true, "New setting"},
-=======
             {"input_format_parquet_enable_json_parsing", true, true, "When reading Parquet files, parse JSON columns as ClickHouse JSON Column."},
 
->>>>>>> cf881984
         });
         addSettingsChanges(settings_changes_history, "25.5",
         {
