#include <Core/Defines.h>
#include <Core/SettingsChangesHistory.h>
#include <IO/ReadBufferFromString.h>
#include <IO/ReadHelpers.h>
#include <boost/algorithm/string.hpp>

#include <fmt/ranges.h>


namespace DB
{

namespace ErrorCodes
{
    extern const int BAD_ARGUMENTS;
    extern const int LOGICAL_ERROR;
}

ClickHouseVersion::ClickHouseVersion(std::string_view version)
{
    Strings split;
    boost::split(split, version, [](char c){ return c == '.'; });
    components.reserve(split.size());
    if (split.empty())
        throw Exception{ErrorCodes::BAD_ARGUMENTS, "Cannot parse ClickHouse version here: {}", version};

    for (const auto & split_element : split)
    {
        size_t component;
        ReadBufferFromString buf(split_element);
        if (!tryReadIntText(component, buf) || !buf.eof())
            throw Exception{ErrorCodes::BAD_ARGUMENTS, "Cannot parse ClickHouse version here: {}", version};
        components.push_back(component);
    }
}

String ClickHouseVersion::toString() const
{
    return fmt::format("{}", fmt::join(components, "."));
}

static void addSettingsChanges(
    VersionToSettingsChangesMap & settings_changes_history,
    std::string_view version,
    SettingsChangesHistory::SettingsChanges && changes)
{
    /// Forbid duplicate versions
    auto [_, inserted] = settings_changes_history.emplace(ClickHouseVersion(version), std::move(changes));
    if (!inserted)
        throw Exception{ErrorCodes::LOGICAL_ERROR, "Detected duplicate version '{}'", ClickHouseVersion(version).toString()};
}

const VersionToSettingsChangesMap & getSettingsChangesHistory()
{
    static VersionToSettingsChangesMap settings_changes_history;
    static std::once_flag initialized_flag;
    std::call_once(initialized_flag, [&]
    {
        // clang-format off
        /// History of settings changes that controls some backward incompatible changes
        /// across all ClickHouse versions. It maps ClickHouse version to settings changes that were done
        /// in this version. This history contains both changes to existing settings and newly added settings.
        /// Settings changes is a vector of structs
        ///     {setting_name, previous_value, new_value, reason}.
        /// For newly added setting choose the most appropriate previous_value (for example, if new setting
        /// controls new feature and it's 'true' by default, use 'false' as previous_value).
        /// It's used to implement `compatibility` setting (see https://github.com/ClickHouse/ClickHouse/issues/35972)
        /// Note: please check if the key already exists to prevent duplicate entries.
        addSettingsChanges(settings_changes_history, "25.5",
        {
<<<<<<< HEAD
            {"output_format_json_quote_64bit_integers", true, false, "Disable quoting of the 64 bit integers in JSON by default"},
=======
            {"secondary_indices_enable_bulk_filtering", false, true, "A new algorithm for filtering by data skipping indices"},
>>>>>>> cb050202
        });
        addSettingsChanges(settings_changes_history, "25.4",
        {
            /// Release closed. Please use 25.5
            {"allow_materialized_view_with_bad_select", true, false, "Don't allow creating MVs referencing nonexistent columns or tables"},
            {"query_plan_optimize_lazy_materialization", false, true, "Added new setting to use query plan for lazy materialization optimisation"},
            {"query_plan_max_limit_for_lazy_materialization", 10, 10, "Added new setting to control maximum limit value that allows to use query plan for lazy materialization optimisation. If zero, there is no limit"},
            {"query_plan_convert_join_to_in", false, false, "New setting"},
            {"enable_hdfs_pread", true, true, "New setting."},
            {"low_priority_query_wait_time_ms", 1000, 1000, "New setting."},
            {"serialize_query_plan", false, false, "NewSetting"},
            {"allow_experimental_shared_set_join", 0, 1, "A setting for ClickHouse Cloud to enable SharedSet and SharedJoin"},
            {"allow_special_bool_values_inside_variant", true, false, "Don't allow special bool values during Variant type parsing"},
            {"cast_string_to_variant_use_inference", true, true, "New setting to enable/disable types inference during CAST from String to Variant"},
            {"distributed_cache_read_request_max_tries", 20, 20, "New setting"},
            {"query_condition_cache_store_conditions_as_plaintext", false, false, "New setting"},
            {"min_os_cpu_wait_time_ratio_to_throw", 0, 2, "New setting"},
            {"max_os_cpu_wait_time_ratio_to_throw", 0, 6, "New setting"},
            /// Release closed. Please use 25.5
        });
        addSettingsChanges(settings_changes_history, "25.3",
        {
            /// Release closed. Please use 25.4
            {"enable_json_type", false, true, "JSON data type is production-ready"},
            {"enable_dynamic_type", false, true, "Dynamic data type is production-ready"},
            {"enable_variant_type", false, true, "Variant data type is production-ready"},
            {"allow_experimental_json_type", false, true, "JSON data type is production-ready"},
            {"allow_experimental_dynamic_type", false, true, "Dynamic data type is production-ready"},
            {"allow_experimental_variant_type", false, true, "Variant data type is production-ready"},
            {"allow_experimental_database_unity_catalog", false, false, "Allow experimental database engine DataLakeCatalog with catalog_type = 'unity'"},
            {"allow_experimental_database_glue_catalog", false, false, "Allow experimental database engine DataLakeCatalog with catalog_type = 'glue'"},
            {"use_page_cache_with_distributed_cache", false, false, "New setting"},
            {"use_iceberg_metadata_files_cache", true, true, "New setting"},
            {"use_query_condition_cache", false, false, "New setting."},
            {"query_plan_join_shard_by_pk_ranges", false, false, "New setting"},
            {"iceberg_timestamp_ms", 0, 0, "New setting."},
            {"iceberg_snapshot_id", 0, 0, "New setting."},
            {"parallel_replicas_for_cluster_engines", false, true, "New setting."},
            /// Release closed. Please use 25.4
            {"use_local_cache_for_remote_storage", true, false, "Obsolete setting."},
        });
        addSettingsChanges(settings_changes_history, "25.2",
        {
            /// Release closed. Please use 25.3
            {"schema_inference_make_json_columns_nullable", false, false, "Allow to infer Nullable(JSON) during schema inference"},
            {"query_plan_use_new_logical_join_step", false, true, "Enable new step"},
            {"postgresql_fault_injection_probability", 0., 0., "New setting"},
            {"apply_settings_from_server", false, true, "Client-side code (e.g. INSERT input parsing and query output formatting) will use the same settings as the server, including settings from server config."},
            {"merge_tree_use_deserialization_prefixes_cache", true, true, "A new setting to control the usage of deserialization prefixes cache in MergeTree"},
            {"merge_tree_use_prefixes_deserialization_thread_pool", true, true, "A new setting controlling the usage of the thread pool for parallel prefixes deserialization in MergeTree"},
            {"optimize_and_compare_chain", false, true, "A new setting"},
            {"enable_adaptive_memory_spill_scheduler", false, false, "New setting. Enable spill memory data into external storage adaptively."},
            {"output_format_parquet_write_bloom_filter", false, true, "Added support for writing Parquet bloom filters."},
            {"output_format_parquet_bloom_filter_bits_per_value", 10.5, 10.5, "New setting."},
            {"output_format_parquet_bloom_filter_flush_threshold_bytes", 128 * 1024 * 1024, 128 * 1024 * 1024, "New setting."},
            {"output_format_pretty_max_rows", 10000, 1000, "It is better for usability - less amount to scroll."},
            {"restore_replicated_merge_tree_to_shared_merge_tree", false, false, "New setting."},
            {"parallel_replicas_only_with_analyzer", true, true, "Parallel replicas is supported only with analyzer enabled"},
            {"s3_allow_multipart_copy", true, true, "New setting."},
            /// Release closed. Please use 25.3
        });
        addSettingsChanges(settings_changes_history, "25.1",
        {
            /// Release closed. Please use 25.2
            {"allow_not_comparable_types_in_order_by", true, false, "Don't allow not comparable types in order by by default"},
            {"allow_not_comparable_types_in_comparison_functions", true, false, "Don't allow not comparable types in comparison functions by default"},
            {"output_format_json_pretty_print", false, true, "Print values in a pretty format in JSON output format by default"},
            {"allow_experimental_ts_to_grid_aggregate_function", false, false, "Cloud only"},
            {"formatdatetime_f_prints_scale_number_of_digits", true, false, "New setting."},
            {"distributed_cache_connect_max_tries", 20, 20, "Cloud only"},
            {"query_plan_use_new_logical_join_step", false, false, "New join step, internal change"},
            {"distributed_cache_min_bytes_for_seek", 0, 0, "New private setting."},
            {"use_iceberg_partition_pruning", false, false, "New setting"},
            {"max_bytes_ratio_before_external_group_by", 0.0, 0.5, "Enable automatic spilling to disk by default."},
            {"max_bytes_ratio_before_external_sort", 0.0, 0.5, "Enable automatic spilling to disk by default."},
            {"min_external_sort_block_bytes", 0., 100_MiB, "New setting."},
            {"s3queue_migrate_old_metadata_to_buckets", false, false, "New setting."},
            {"distributed_cache_pool_behaviour_on_limit", "allocate_bypassing_pool", "wait", "Cloud only"},
            {"use_hive_partitioning", false, true, "Enabled the setting by default."},
            {"query_plan_try_use_vector_search", false, true, "New setting."},
            {"short_circuit_function_evaluation_for_nulls", false, true, "Allow to execute functions with Nullable arguments only on rows with non-NULL values in all arguments"},
            {"short_circuit_function_evaluation_for_nulls_threshold", 1.0, 1.0, "Ratio threshold of NULL values to execute functions with Nullable arguments only on rows with non-NULL values in all arguments. Applies when setting short_circuit_function_evaluation_for_nulls is enabled."},
            {"output_format_orc_writer_time_zone_name", "GMT", "GMT", "The time zone name for ORC writer, the default ORC writer's time zone is GMT."},
            {"output_format_pretty_highlight_trailing_spaces", false, true, "A new setting."},
            {"allow_experimental_bfloat16_type", false, true, "Add new BFloat16 type"},
            {"allow_push_predicate_ast_for_distributed_subqueries", false, true, "A new setting"},
            {"output_format_pretty_squash_consecutive_ms", 0, 50, "Add new setting"},
            {"output_format_pretty_squash_max_wait_ms", 0, 1000, "Add new setting"},
            {"output_format_pretty_max_column_name_width_cut_to", 0, 24, "A new setting"},
            {"output_format_pretty_max_column_name_width_min_chars_to_cut", 0, 4, "A new setting"},
            {"output_format_pretty_multiline_fields", false, true, "A new setting"},
            {"output_format_pretty_fallback_to_vertical", false, true, "A new setting"},
            {"output_format_pretty_fallback_to_vertical_max_rows_per_chunk", 0, 100, "A new setting"},
            {"output_format_pretty_fallback_to_vertical_min_columns", 0, 5, "A new setting"},
            {"output_format_pretty_fallback_to_vertical_min_table_width", 0, 250, "A new setting"},
            {"merge_table_max_tables_to_look_for_schema_inference", 1, 1000, "A new setting"},
            {"max_autoincrement_series", 1000, 1000, "A new setting"},
            {"validate_enum_literals_in_operators", false, false, "A new setting"},
            {"allow_experimental_kusto_dialect", true, false, "A new setting"},
            {"allow_experimental_prql_dialect", true, false, "A new setting"},
            {"h3togeo_lon_lat_result_order", true, false, "A new setting"},
            {"max_parallel_replicas", 1, 1000, "Use up to 1000 parallel replicas by default."},
            {"allow_general_join_planning", false, true, "Allow more general join planning algorithm when hash join algorithm is enabled."},
            {"optimize_extract_common_expressions", false, true, "Optimize WHERE, PREWHERE, ON, HAVING and QUALIFY expressions by extracting common expressions out from disjunction of conjunctions."},
            /// Release closed. Please use 25.2
        });
        addSettingsChanges(settings_changes_history, "24.12",
        {
            /// Release closed. Please use 25.1
            {"allow_experimental_database_iceberg", false, false, "New setting."},
            {"shared_merge_tree_sync_parts_on_partition_operations", 1, 1, "New setting. By default parts are always synchronized"},
            {"query_plan_join_swap_table", "false", "auto", "New setting. Right table was always chosen before."},
            {"max_size_to_preallocate_for_aggregation", 100'000'000, 1'000'000'000'000, "Enable optimisation for bigger tables."},
            {"max_size_to_preallocate_for_joins", 100'000'000, 1'000'000'000'000, "Enable optimisation for bigger tables."},
            {"max_bytes_ratio_before_external_group_by", 0., 0., "New setting."},
            {"optimize_extract_common_expressions", false, false, "Introduce setting to optimize WHERE, PREWHERE, ON, HAVING and QUALIFY expressions by extracting common expressions out from disjunction of conjunctions."},
            {"max_bytes_ratio_before_external_sort", 0., 0., "New setting."},
            {"use_async_executor_for_materialized_views", false, false, "New setting."},
            {"http_response_headers", "", "", "New setting."},
            {"output_format_parquet_datetime_as_uint32", true, false, "Write DateTime as DateTime64(3) instead of UInt32 (these are the two Parquet types closest to DateTime)."},
            {"skip_redundant_aliases_in_udf", false, false, "When enabled, this allows you to use the same user defined function several times for several materialized columns in the same table."},
            {"parallel_replicas_index_analysis_only_on_coordinator", true, true, "Index analysis done only on replica-coordinator and skipped on other replicas. Effective only with enabled parallel_replicas_local_plan"}, // enabling it was moved to 24.10
            {"least_greatest_legacy_null_behavior", true, false, "New setting"},
            {"use_concurrency_control", false, true, "Enable concurrency control by default"},
            {"join_algorithm", "default", "direct,parallel_hash,hash", "'default' was deprecated in favor of explicitly specified join algorithms, also parallel_hash is now preferred over hash"},
            /// Release closed. Please use 25.1
        });
        addSettingsChanges(settings_changes_history, "24.11",
        {
            {"validate_mutation_query", false, true, "New setting to validate mutation queries by default."},
            {"enable_job_stack_trace", false, true, "Enable by default collecting stack traces from job's scheduling."},
            {"allow_suspicious_types_in_group_by", true, false, "Don't allow Variant/Dynamic types in GROUP BY by default"},
            {"allow_suspicious_types_in_order_by", true, false, "Don't allow Variant/Dynamic types in ORDER BY by default"},
            {"distributed_cache_discard_connection_if_unread_data", true, true, "New setting"},
            {"filesystem_cache_enable_background_download_for_metadata_files_in_packed_storage", true, true, "New setting"},
            {"filesystem_cache_enable_background_download_during_fetch", true, true, "New setting"},
            {"azure_check_objects_after_upload", false, false, "Check each uploaded object in azure blob storage to be sure that upload was successful"},
            {"backup_restore_keeper_max_retries", 20, 1000, "Should be big enough so the whole operation BACKUP or RESTORE operation won't fail because of a temporary [Zoo]Keeper failure in the middle of it."},
            {"backup_restore_failure_after_host_disconnected_for_seconds", 0, 3600, "New setting."},
            {"backup_restore_keeper_max_retries_while_initializing", 0, 20, "New setting."},
            {"backup_restore_keeper_max_retries_while_handling_error", 0, 20, "New setting."},
            {"backup_restore_finish_timeout_after_error_sec", 0, 180, "New setting."},
            {"query_plan_merge_filters", false, true, "Allow to merge filters in the query plan. This is required to properly support filter-push-down with a new analyzer."},
            {"parallel_replicas_local_plan", false, true, "Use local plan for local replica in a query with parallel replicas"},
            {"merge_tree_use_v1_object_and_dynamic_serialization", true, false, "Add new serialization V2 version for JSON and Dynamic types"},
            {"min_joined_block_size_bytes", 524288, 524288, "New setting."},
            {"allow_experimental_bfloat16_type", false, false, "Add new experimental BFloat16 type"},
            {"filesystem_cache_skip_download_if_exceeds_per_query_cache_write_limit", 1, 1, "Rename of setting skip_download_if_exceeds_query_cache_limit"},
            {"filesystem_cache_prefer_bigger_buffer_size", true, true, "New setting"},
            {"read_in_order_use_virtual_row", false, false, "Use virtual row while reading in order of primary key or its monotonic function fashion. It is useful when searching over multiple parts as only relevant ones are touched."},
            {"s3_skip_empty_files", false, true, "We hope it will provide better UX"},
            {"filesystem_cache_boundary_alignment", 0, 0, "New setting"},
            {"push_external_roles_in_interserver_queries", false, true, "New setting."},
            {"enable_variant_type", false, false, "Add alias to allow_experimental_variant_type"},
            {"enable_dynamic_type", false, false, "Add alias to allow_experimental_dynamic_type"},
            {"enable_json_type", false, false, "Add alias to allow_experimental_json_type"},
        });
        addSettingsChanges(settings_changes_history, "24.10",
        {
            {"query_metric_log_interval", 0, -1, "New setting."},
            {"enforce_strict_identifier_format", false, false, "New setting."},
            {"enable_parsing_to_custom_serialization", false, true, "New setting"},
            {"mongodb_throw_on_unsupported_query", false, true, "New setting."},
            {"enable_parallel_replicas", false, false, "Parallel replicas with read tasks became the Beta tier feature."},
            {"parallel_replicas_mode", "read_tasks", "read_tasks", "This setting was introduced as a part of making parallel replicas feature Beta"},
            {"filesystem_cache_name", "", "", "Filesystem cache name to use for stateless table engines or data lakes"},
            {"restore_replace_external_dictionary_source_to_null", false, false, "New setting."},
            {"show_create_query_identifier_quoting_rule", "when_necessary", "when_necessary", "New setting."},
            {"show_create_query_identifier_quoting_style", "Backticks", "Backticks", "New setting."},
            {"merge_tree_min_read_task_size", 8, 8, "New setting"},
            {"merge_tree_min_rows_for_concurrent_read_for_remote_filesystem", (20 * 8192), 0, "Setting is deprecated"},
            {"merge_tree_min_bytes_for_concurrent_read_for_remote_filesystem", (24 * 10 * 1024 * 1024), 0, "Setting is deprecated"},
            {"implicit_select", false, false, "A new setting."},
            {"output_format_native_write_json_as_string", false, false, "Add new setting to allow write JSON column as single String column in Native format"},
            {"output_format_binary_write_json_as_string", false, false, "Add new setting to write values of JSON type as JSON string in RowBinary output format"},
            {"input_format_binary_read_json_as_string", false, false, "Add new setting to read values of JSON type as JSON string in RowBinary input format"},
            {"min_free_disk_bytes_to_perform_insert", 0, 0, "New setting."},
            {"min_free_disk_ratio_to_perform_insert", 0.0, 0.0, "New setting."},
            {"parallel_replicas_local_plan", false, true, "Use local plan for local replica in a query with parallel replicas"},
            {"enable_named_columns_in_function_tuple", false, false, "Disabled pending usability improvements"},
            {"cloud_mode_database_engine", 1, 1, "A setting for ClickHouse Cloud"},
            {"allow_experimental_shared_set_join", 0, 0, "A setting for ClickHouse Cloud"},
            {"read_through_distributed_cache", 0, 0, "A setting for ClickHouse Cloud"},
            {"write_through_distributed_cache", 0, 0, "A setting for ClickHouse Cloud"},
            {"distributed_cache_throw_on_error", 0, 0, "A setting for ClickHouse Cloud"},
            {"distributed_cache_log_mode", "on_error", "on_error", "A setting for ClickHouse Cloud"},
            {"distributed_cache_fetch_metrics_only_from_current_az", 1, 1, "A setting for ClickHouse Cloud"},
            {"distributed_cache_connect_max_tries", 20, 20, "A setting for ClickHouse Cloud"},
            {"distributed_cache_receive_response_wait_milliseconds", 60000, 60000, "A setting for ClickHouse Cloud"},
            {"distributed_cache_receive_timeout_milliseconds", 10000, 10000, "A setting for ClickHouse Cloud"},
            {"distributed_cache_wait_connection_from_pool_milliseconds", 100, 100, "A setting for ClickHouse Cloud"},
            {"distributed_cache_bypass_connection_pool", 0, 0, "A setting for ClickHouse Cloud"},
            {"distributed_cache_pool_behaviour_on_limit", "allocate_bypassing_pool", "allocate_bypassing_pool", "A setting for ClickHouse Cloud"},
            {"distributed_cache_read_alignment", 0, 0, "A setting for ClickHouse Cloud"},
            {"distributed_cache_max_unacked_inflight_packets", 10, 10, "A setting for ClickHouse Cloud"},
            {"distributed_cache_data_packet_ack_window", 5, 5, "A setting for ClickHouse Cloud"},
            {"input_format_parquet_enable_row_group_prefetch", false, true, "Enable row group prefetching during parquet parsing. Currently, only single-threaded parsing can prefetch."},
            {"input_format_orc_dictionary_as_low_cardinality", false, true, "Treat ORC dictionary encoded columns as LowCardinality columns while reading ORC files"},
            {"allow_experimental_refreshable_materialized_view", false, true, "Not experimental anymore"},
            {"max_parts_to_move", 0, 1000, "New setting"},
            {"hnsw_candidate_list_size_for_search", 64, 256, "New setting. Previously, the value was optionally specified in CREATE INDEX and 64 by default."},
            {"allow_reorder_prewhere_conditions", true, true, "New setting"},
            {"input_format_parquet_bloom_filter_push_down", false, true, "When reading Parquet files, skip whole row groups based on the WHERE/PREWHERE expressions and bloom filter in the Parquet metadata."},
            {"date_time_64_output_format_cut_trailing_zeros_align_to_groups_of_thousands", false, false, "Dynamically trim the trailing zeros of datetime64 values to adjust the output scale to (0, 3, 6), corresponding to 'seconds', 'milliseconds', and 'microseconds'."},
            {"parallel_replicas_index_analysis_only_on_coordinator", false, true, "Index analysis done only on replica-coordinator and skipped on other replicas. Effective only with enabled parallel_replicas_local_plan"},
            {"distributed_cache_discard_connection_if_unread_data", true, true, "New setting"},
            {"azure_check_objects_after_upload", false, false, "Check each uploaded object in azure blob storage to be sure that upload was successful"},
            {"backup_restore_keeper_max_retries", 20, 1000, "Should be big enough so the whole operation BACKUP or RESTORE operation won't fail because of a temporary [Zoo]Keeper failure in the middle of it."},
            {"backup_restore_failure_after_host_disconnected_for_seconds", 0, 3600, "New setting."},
            {"backup_restore_keeper_max_retries_while_initializing", 0, 20, "New setting."},
            {"backup_restore_keeper_max_retries_while_handling_error", 0, 20, "New setting."},
            {"backup_restore_finish_timeout_after_error_sec", 0, 180, "New setting."},
        });
        addSettingsChanges(settings_changes_history, "24.9",
        {
            {"output_format_orc_dictionary_key_size_threshold", 0.0, 0.0, "For a string column in ORC output format, if the number of distinct values is greater than this fraction of the total number of non-null rows, turn off dictionary encoding. Otherwise dictionary encoding is enabled"},
            {"input_format_json_empty_as_default", false, false, "Added new setting to allow to treat empty fields in JSON input as default values."},
            {"input_format_try_infer_variants", false, false, "Try to infer Variant type in text formats when there is more than one possible type for column/array elements"},
            {"join_output_by_rowlist_perkey_rows_threshold", 0, 5, "The lower limit of per-key average rows in the right table to determine whether to output by row list in hash join."},
            {"create_if_not_exists", false, false, "New setting."},
            {"allow_materialized_view_with_bad_select", true, true, "Support (but not enable yet) stricter validation in CREATE MATERIALIZED VIEW"},
            {"parallel_replicas_mark_segment_size", 128, 0, "Value for this setting now determined automatically"},
            {"database_replicated_allow_replicated_engine_arguments", 1, 0, "Don't allow explicit arguments by default"},
            {"database_replicated_allow_explicit_uuid", 1, 0, "Added a new setting to disallow explicitly specifying table UUID"},
            {"parallel_replicas_local_plan", false, false, "Use local plan for local replica in a query with parallel replicas"},
            {"join_to_sort_minimum_perkey_rows", 0, 40, "The lower limit of per-key average rows in the right table to determine whether to rerange the right table by key in left or inner join. This setting ensures that the optimization is not applied for sparse table keys"},
            {"join_to_sort_maximum_table_rows", 0, 10000, "The maximum number of rows in the right table to determine whether to rerange the right table by key in left or inner join"},
            {"allow_experimental_join_right_table_sorting", false, false, "If it is set to true, and the conditions of `join_to_sort_minimum_perkey_rows` and `join_to_sort_maximum_table_rows` are met, rerange the right table by key to improve the performance in left or inner hash join"},
            {"mongodb_throw_on_unsupported_query", false, true, "New setting."},
            {"min_free_disk_bytes_to_perform_insert", 0, 0, "Maintain some free disk space bytes from inserts while still allowing for temporary writing."},
            {"min_free_disk_ratio_to_perform_insert", 0.0, 0.0, "Maintain some free disk space bytes expressed as ratio to total disk space from inserts while still allowing for temporary writing."},
        });
        addSettingsChanges(settings_changes_history, "24.8",
        {
            {"rows_before_aggregation", false, false, "Provide exact value for rows_before_aggregation statistic, represents the number of rows read before aggregation"},
            {"restore_replace_external_table_functions_to_null", false, false, "New setting."},
            {"restore_replace_external_engines_to_null", false, false, "New setting."},
            {"input_format_json_max_depth", 1000000, 1000, "It was unlimited in previous versions, but that was unsafe."},
            {"merge_tree_min_bytes_per_task_for_remote_reading", 4194304, 2097152, "Value is unified with `filesystem_prefetch_min_bytes_for_single_read_task`"},
            {"use_hive_partitioning", false, false, "Allows to use hive partitioning for File, URL, S3, AzureBlobStorage and HDFS engines."},
            {"allow_experimental_kafka_offsets_storage_in_keeper", false, false, "Allow the usage of experimental Kafka storage engine that stores the committed offsets in ClickHouse Keeper"},
            {"allow_archive_path_syntax", true, true, "Added new setting to allow disabling archive path syntax."},
            {"query_cache_tag", "", "", "New setting for labeling query cache settings."},
            {"allow_experimental_time_series_table", false, false, "Added new setting to allow the TimeSeries table engine"},
            {"enable_analyzer", 1, 1, "Added an alias to a setting `allow_experimental_analyzer`."},
            {"optimize_functions_to_subcolumns", false, true, "Enabled settings by default"},
            {"allow_experimental_json_type", false, false, "Add new experimental JSON type"},
            {"use_json_alias_for_old_object_type", true, false, "Use JSON type alias to create new JSON type"},
            {"type_json_skip_duplicated_paths", false, false, "Allow to skip duplicated paths during JSON parsing"},
            {"allow_experimental_vector_similarity_index", false, false, "Added new setting to allow experimental vector similarity indexes"},
            {"input_format_try_infer_datetimes_only_datetime64", true, false, "Allow to infer DateTime instead of DateTime64 in data formats"},
        });
        addSettingsChanges(settings_changes_history, "24.7",
        {
            {"output_format_parquet_write_page_index", false, true, "Add a possibility to write page index into parquet files."},
            {"output_format_binary_encode_types_in_binary_format", false, false, "Added new setting to allow to write type names in binary format in RowBinaryWithNamesAndTypes output format"},
            {"input_format_binary_decode_types_in_binary_format", false, false, "Added new setting to allow to read type names in binary format in RowBinaryWithNamesAndTypes input format"},
            {"output_format_native_encode_types_in_binary_format", false, false, "Added new setting to allow to write type names in binary format in Native output format"},
            {"input_format_native_decode_types_in_binary_format", false, false, "Added new setting to allow to read type names in binary format in Native output format"},
            {"read_in_order_use_buffering", false, true, "Use buffering before merging while reading in order of primary key"},
            {"enable_named_columns_in_function_tuple", false, false, "Generate named tuples in function tuple() when all names are unique and can be treated as unquoted identifiers."},
            {"optimize_trivial_insert_select", true, false, "The optimization does not make sense in many cases."},
            {"dictionary_validate_primary_key_type", false, false, "Validate primary key type for dictionaries. By default id type for simple layouts will be implicitly converted to UInt64."},
            {"collect_hash_table_stats_during_joins", false, true, "New setting."},
            {"max_size_to_preallocate_for_joins", 0, 100'000'000, "New setting."},
            {"input_format_orc_reader_time_zone_name", "GMT", "GMT", "The time zone name for ORC row reader, the default ORC row reader's time zone is GMT."},
            {"database_replicated_allow_heavy_create", true, false, "Long-running DDL queries (CREATE AS SELECT and POPULATE) for Replicated database engine was forbidden"},
            {"query_plan_merge_filters", false, false, "Allow to merge filters in the query plan"},
            {"azure_sdk_max_retries", 10, 10, "Maximum number of retries in azure sdk"},
            {"azure_sdk_retry_initial_backoff_ms", 10, 10, "Minimal backoff between retries in azure sdk"},
            {"azure_sdk_retry_max_backoff_ms", 1000, 1000, "Maximal backoff between retries in azure sdk"},
            {"ignore_on_cluster_for_replicated_named_collections_queries", false, false, "Ignore ON CLUSTER clause for replicated named collections management queries."},
            {"backup_restore_s3_retry_attempts", 1000,1000, "Setting for Aws::Client::RetryStrategy, Aws::Client does retries itself, 0 means no retries. It takes place only for backup/restore."},
            {"postgresql_connection_attempt_timeout", 2, 2, "Allow to control 'connect_timeout' parameter of PostgreSQL connection."},
            {"postgresql_connection_pool_retries", 2, 2, "Allow to control the number of retries in PostgreSQL connection pool."}
        });
        addSettingsChanges(settings_changes_history, "24.6",
        {
            {"materialize_skip_indexes_on_insert", true, true, "Added new setting to allow to disable materialization of skip indexes on insert"},
            {"materialize_statistics_on_insert", true, true, "Added new setting to allow to disable materialization of statistics on insert"},
            {"input_format_parquet_use_native_reader", false, false, "When reading Parquet files, to use native reader instead of arrow reader."},
            {"hdfs_throw_on_zero_files_match", false, false, "Allow to throw an error when ListObjects request cannot match any files in HDFS engine instead of empty query result"},
            {"azure_throw_on_zero_files_match", false, false, "Allow to throw an error when ListObjects request cannot match any files in AzureBlobStorage engine instead of empty query result"},
            {"s3_validate_request_settings", true, true, "Allow to disable S3 request settings validation"},
            {"allow_experimental_full_text_index", false, false, "Enable experimental full-text index"},
            {"azure_skip_empty_files", false, false, "Allow to skip empty files in azure table engine"},
            {"hdfs_ignore_file_doesnt_exist", false, false, "Allow to return 0 rows when the requested files don't exist instead of throwing an exception in HDFS table engine"},
            {"azure_ignore_file_doesnt_exist", false, false, "Allow to return 0 rows when the requested files don't exist instead of throwing an exception in AzureBlobStorage table engine"},
            {"s3_ignore_file_doesnt_exist", false, false, "Allow to return 0 rows when the requested files don't exist instead of throwing an exception in S3 table engine"},
            {"s3_max_part_number", 10000, 10000, "Maximum part number number for s3 upload part"},
            {"s3_max_single_operation_copy_size", 32 * 1024 * 1024, 32 * 1024 * 1024, "Maximum size for a single copy operation in s3"},
            {"input_format_parquet_max_block_size", 8192, DEFAULT_BLOCK_SIZE, "Increase block size for parquet reader."},
            {"input_format_parquet_prefer_block_bytes", 0, DEFAULT_BLOCK_SIZE * 256, "Average block bytes output by parquet reader."},
            {"enable_blob_storage_log", true, true, "Write information about blob storage operations to system.blob_storage_log table"},
            {"allow_deprecated_snowflake_conversion_functions", true, false, "Disabled deprecated functions snowflakeToDateTime[64] and dateTime[64]ToSnowflake."},
            {"allow_statistic_optimize", false, false, "Old setting which popped up here being renamed."},
            {"allow_experimental_statistic", false, false, "Old setting which popped up here being renamed."},
            {"allow_statistics_optimize", false, false, "The setting was renamed. The previous name is `allow_statistic_optimize`."},
            {"allow_experimental_statistics", false, false, "The setting was renamed. The previous name is `allow_experimental_statistic`."},
            {"enable_vertical_final", false, true, "Enable vertical final by default again after fixing bug"},
            {"parallel_replicas_custom_key_range_lower", 0, 0, "Add settings to control the range filter when using parallel replicas with dynamic shards"},
            {"parallel_replicas_custom_key_range_upper", 0, 0, "Add settings to control the range filter when using parallel replicas with dynamic shards. A value of 0 disables the upper limit"},
            {"output_format_pretty_display_footer_column_names", 0, 1, "Add a setting to display column names in the footer if there are many rows. Threshold value is controlled by output_format_pretty_display_footer_column_names_min_rows."},
            {"output_format_pretty_display_footer_column_names_min_rows", 0, 50, "Add a setting to control the threshold value for setting output_format_pretty_display_footer_column_names_min_rows. Default 50."},
            {"output_format_csv_serialize_tuple_into_separate_columns", true, true, "A new way of how interpret tuples in CSV format was added."},
            {"input_format_csv_deserialize_separate_columns_into_tuple", true, true, "A new way of how interpret tuples in CSV format was added."},
            {"input_format_csv_try_infer_strings_from_quoted_tuples", true, true, "A new way of how interpret tuples in CSV format was added."},
        });
        addSettingsChanges(settings_changes_history, "24.5",
        {
            {"allow_deprecated_error_prone_window_functions", true, false, "Allow usage of deprecated error prone window functions (neighbor, runningAccumulate, runningDifferenceStartingWithFirstValue, runningDifference)"},
            {"allow_experimental_join_condition", false, false, "Support join with inequal conditions which involve columns from both left and right table. e.g. t1.y < t2.y."},
            {"input_format_tsv_crlf_end_of_line", false, false, "Enables reading of CRLF line endings with TSV formats"},
            {"output_format_parquet_use_custom_encoder", false, true, "Enable custom Parquet encoder."},
            {"cross_join_min_rows_to_compress", 0, 10000000, "Minimal count of rows to compress block in CROSS JOIN. Zero value means - disable this threshold. This block is compressed when any of the two thresholds (by rows or by bytes) are reached."},
            {"cross_join_min_bytes_to_compress", 0, 1_GiB, "Minimal size of block to compress in CROSS JOIN. Zero value means - disable this threshold. This block is compressed when any of the two thresholds (by rows or by bytes) are reached."},
            {"http_max_chunk_size", 0, 0, "Internal limitation"},
            {"prefer_external_sort_block_bytes", 0, DEFAULT_BLOCK_SIZE * 256, "Prefer maximum block bytes for external sort, reduce the memory usage during merging."},
            {"input_format_force_null_for_omitted_fields", false, false, "Disable type-defaults for omitted fields when needed"},
            {"cast_string_to_dynamic_use_inference", false, false, "Add setting to allow converting String to Dynamic through parsing"},
            {"allow_experimental_dynamic_type", false, false, "Add new experimental Dynamic type"},
            {"azure_max_blocks_in_multipart_upload", 50000, 50000, "Maximum number of blocks in multipart upload for Azure."},
            {"allow_archive_path_syntax", false, true, "Added new setting to allow disabling archive path syntax."},
        });
        addSettingsChanges(settings_changes_history, "24.4",
        {
            {"input_format_json_throw_on_bad_escape_sequence", true, true, "Allow to save JSON strings with bad escape sequences"},
            {"max_parsing_threads", 0, 0, "Add a separate setting to control number of threads in parallel parsing from files"},
            {"ignore_drop_queries_probability", 0, 0, "Allow to ignore drop queries in server with specified probability for testing purposes"},
            {"lightweight_deletes_sync", 2, 2, "The same as 'mutation_sync', but controls only execution of lightweight deletes"},
            {"query_cache_system_table_handling", "save", "throw", "The query cache no longer caches results of queries against system tables"},
            {"input_format_json_ignore_unnecessary_fields", false, true, "Ignore unnecessary fields and not parse them. Enabling this may not throw exceptions on json strings of invalid format or with duplicated fields"},
            {"input_format_hive_text_allow_variable_number_of_columns", false, true, "Ignore extra columns in Hive Text input (if file has more columns than expected) and treat missing fields in Hive Text input as default values."},
            {"allow_experimental_database_replicated", false, true, "Database engine Replicated is now in Beta stage"},
            {"temporary_data_in_cache_reserve_space_wait_lock_timeout_milliseconds", (10 * 60 * 1000), (10 * 60 * 1000), "Wait time to lock cache for sapce reservation in temporary data in filesystem cache"},
            {"optimize_rewrite_sum_if_to_count_if", false, true, "Only available for the analyzer, where it works correctly"},
            {"azure_allow_parallel_part_upload", "true", "true", "Use multiple threads for azure multipart upload."},
            {"max_recursive_cte_evaluation_depth", DBMS_RECURSIVE_CTE_MAX_EVALUATION_DEPTH, DBMS_RECURSIVE_CTE_MAX_EVALUATION_DEPTH, "Maximum limit on recursive CTE evaluation depth"},
            {"query_plan_convert_outer_join_to_inner_join", false, true, "Allow to convert OUTER JOIN to INNER JOIN if filter after JOIN always filters default values"},
        });
        addSettingsChanges(settings_changes_history, "24.3",
        {
            {"s3_connect_timeout_ms", 1000, 1000, "Introduce new dedicated setting for s3 connection timeout"},
            {"allow_experimental_shared_merge_tree", false, true, "The setting is obsolete"},
            {"use_page_cache_for_disks_without_file_cache", false, false, "Added userspace page cache"},
            {"read_from_page_cache_if_exists_otherwise_bypass_cache", false, false, "Added userspace page cache"},
            {"page_cache_inject_eviction", false, false, "Added userspace page cache"},
            {"default_table_engine", "None", "MergeTree", "Set default table engine to MergeTree for better usability"},
            {"input_format_json_use_string_type_for_ambiguous_paths_in_named_tuples_inference_from_objects", false, false, "Allow to use String type for ambiguous paths during named tuple inference from JSON objects"},
            {"traverse_shadow_remote_data_paths", false, false, "Traverse shadow directory when query system.remote_data_paths."},
            {"throw_if_deduplication_in_dependent_materialized_views_enabled_with_async_insert", false, true, "Deduplication in dependent materialized view cannot work together with async inserts."},
            {"parallel_replicas_allow_in_with_subquery", false, true, "If true, subquery for IN will be executed on every follower replica"},
            {"log_processors_profiles", false, true, "Enable by default"},
            {"function_locate_has_mysql_compatible_argument_order", false, true, "Increase compatibility with MySQL's locate function."},
            {"allow_suspicious_primary_key", true, false, "Forbid suspicious PRIMARY KEY/ORDER BY for MergeTree (i.e. SimpleAggregateFunction)"},
            {"filesystem_cache_reserve_space_wait_lock_timeout_milliseconds", 1000, 1000, "Wait time to lock cache for sapce reservation in filesystem cache"},
            {"max_parser_backtracks", 0, 1000000, "Limiting the complexity of parsing"},
            {"analyzer_compatibility_join_using_top_level_identifier", false, false, "Force to resolve identifier in JOIN USING from projection"},
            {"distributed_insert_skip_read_only_replicas", false, false, "If true, INSERT into Distributed will skip read-only replicas"},
            {"keeper_max_retries", 10, 10, "Max retries for general keeper operations"},
            {"keeper_retry_initial_backoff_ms", 100, 100, "Initial backoff timeout for general keeper operations"},
            {"keeper_retry_max_backoff_ms", 5000, 5000, "Max backoff timeout for general keeper operations"},
            {"s3queue_allow_experimental_sharded_mode", false, false, "Enable experimental sharded mode of S3Queue table engine. It is experimental because it will be rewritten"},
            {"allow_experimental_analyzer", false, true, "Enable analyzer and planner by default."},
            {"merge_tree_read_split_ranges_into_intersecting_and_non_intersecting_injection_probability", 0.0, 0.0, "For testing of `PartsSplitter` - split read ranges into intersecting and non intersecting every time you read from MergeTree with the specified probability."},
            {"allow_get_client_http_header", false, false, "Introduced a new function."},
            {"output_format_pretty_row_numbers", false, true, "It is better for usability."},
            {"output_format_pretty_max_value_width_apply_for_single_value", true, false, "Single values in Pretty formats won't be cut."},
            {"output_format_parquet_string_as_string", false, true, "ClickHouse allows arbitrary binary data in the String data type, which is typically UTF-8. Parquet/ORC/Arrow Strings only support UTF-8. That's why you can choose which Arrow's data type to use for the ClickHouse String data type - String or Binary. While Binary would be more correct and compatible, using String by default will correspond to user expectations in most cases."},
            {"output_format_orc_string_as_string", false, true, "ClickHouse allows arbitrary binary data in the String data type, which is typically UTF-8. Parquet/ORC/Arrow Strings only support UTF-8. That's why you can choose which Arrow's data type to use for the ClickHouse String data type - String or Binary. While Binary would be more correct and compatible, using String by default will correspond to user expectations in most cases."},
            {"output_format_arrow_string_as_string", false, true, "ClickHouse allows arbitrary binary data in the String data type, which is typically UTF-8. Parquet/ORC/Arrow Strings only support UTF-8. That's why you can choose which Arrow's data type to use for the ClickHouse String data type - String or Binary. While Binary would be more correct and compatible, using String by default will correspond to user expectations in most cases."},
            {"output_format_parquet_compression_method", "lz4", "zstd", "Parquet/ORC/Arrow support many compression methods, including lz4 and zstd. ClickHouse supports each and every compression method. Some inferior tools, such as 'duckdb', lack support for the faster `lz4` compression method, that's why we set zstd by default."},
            {"output_format_orc_compression_method", "lz4", "zstd", "Parquet/ORC/Arrow support many compression methods, including lz4 and zstd. ClickHouse supports each and every compression method. Some inferior tools, such as 'duckdb', lack support for the faster `lz4` compression method, that's why we set zstd by default."},
            {"output_format_pretty_highlight_digit_groups", false, true, "If enabled and if output is a terminal, highlight every digit corresponding to the number of thousands, millions, etc. with underline."},
            {"geo_distance_returns_float64_on_float64_arguments", false, true, "Increase the default precision."},
            {"azure_max_inflight_parts_for_one_file", 20, 20, "The maximum number of a concurrent loaded parts in multipart upload request. 0 means unlimited."},
            {"azure_strict_upload_part_size", 0, 0, "The exact size of part to upload during multipart upload to Azure blob storage."},
            {"azure_min_upload_part_size", 16*1024*1024, 16*1024*1024, "The minimum size of part to upload during multipart upload to Azure blob storage."},
            {"azure_max_upload_part_size", 5ull*1024*1024*1024, 5ull*1024*1024*1024, "The maximum size of part to upload during multipart upload to Azure blob storage."},
            {"azure_upload_part_size_multiply_factor", 2, 2, "Multiply azure_min_upload_part_size by this factor each time azure_multiply_parts_count_threshold parts were uploaded from a single write to Azure blob storage."},
            {"azure_upload_part_size_multiply_parts_count_threshold", 500, 500, "Each time this number of parts was uploaded to Azure blob storage, azure_min_upload_part_size is multiplied by azure_upload_part_size_multiply_factor."},
            {"output_format_csv_serialize_tuple_into_separate_columns", true, true, "A new way of how interpret tuples in CSV format was added."},
            {"input_format_csv_deserialize_separate_columns_into_tuple", true, true, "A new way of how interpret tuples in CSV format was added."},
            {"input_format_csv_try_infer_strings_from_quoted_tuples", true, true, "A new way of how interpret tuples in CSV format was added."},
        });
        addSettingsChanges(settings_changes_history, "24.2",
        {
            {"allow_suspicious_variant_types", true, false, "Don't allow creating Variant type with suspicious variants by default"},
            {"validate_experimental_and_suspicious_types_inside_nested_types", false, true, "Validate usage of experimental and suspicious types inside nested types"},
            {"output_format_values_escape_quote_with_quote", false, false, "If true escape ' with '', otherwise quoted with \\'"},
            {"output_format_pretty_single_large_number_tip_threshold", 0, 1'000'000, "Print a readable number tip on the right side of the table if the block consists of a single number which exceeds this value (except 0)"},
            {"input_format_try_infer_exponent_floats", true, false, "Don't infer floats in exponential notation by default"},
            {"query_plan_optimize_prewhere", true, true, "Allow to push down filter to PREWHERE expression for supported storages"},
            {"async_insert_max_data_size", 1000000, 10485760, "The previous value appeared to be too small."},
            {"async_insert_poll_timeout_ms", 10, 10, "Timeout in milliseconds for polling data from asynchronous insert queue"},
            {"async_insert_use_adaptive_busy_timeout", false, true, "Use adaptive asynchronous insert timeout"},
            {"async_insert_busy_timeout_min_ms", 50, 50, "The minimum value of the asynchronous insert timeout in milliseconds; it also serves as the initial value, which may be increased later by the adaptive algorithm"},
            {"async_insert_busy_timeout_max_ms", 200, 200, "The minimum value of the asynchronous insert timeout in milliseconds; async_insert_busy_timeout_ms is aliased to async_insert_busy_timeout_max_ms"},
            {"async_insert_busy_timeout_increase_rate", 0.2, 0.2, "The exponential growth rate at which the adaptive asynchronous insert timeout increases"},
            {"async_insert_busy_timeout_decrease_rate", 0.2, 0.2, "The exponential growth rate at which the adaptive asynchronous insert timeout decreases"},
            {"format_template_row_format", "", "", "Template row format string can be set directly in query"},
            {"format_template_resultset_format", "", "", "Template result set format string can be set in query"},
            {"split_parts_ranges_into_intersecting_and_non_intersecting_final", true, true, "Allow to split parts ranges into intersecting and non intersecting during FINAL optimization"},
            {"split_intersecting_parts_ranges_into_layers_final", true, true, "Allow to split intersecting parts ranges into layers during FINAL optimization"},
            {"azure_max_single_part_copy_size", 256*1024*1024, 256*1024*1024, "The maximum size of object to copy using single part copy to Azure blob storage."},
            {"min_external_table_block_size_rows", DEFAULT_INSERT_BLOCK_SIZE, DEFAULT_INSERT_BLOCK_SIZE, "Squash blocks passed to external table to specified size in rows, if blocks are not big enough"},
            {"min_external_table_block_size_bytes", DEFAULT_INSERT_BLOCK_SIZE * 256, DEFAULT_INSERT_BLOCK_SIZE * 256, "Squash blocks passed to external table to specified size in bytes, if blocks are not big enough."},
            {"parallel_replicas_prefer_local_join", true, true, "If true, and JOIN can be executed with parallel replicas algorithm, and all storages of right JOIN part are *MergeTree, local JOIN will be used instead of GLOBAL JOIN."},
            {"optimize_time_filter_with_preimage", true, true, "Optimize Date and DateTime predicates by converting functions into equivalent comparisons without conversions (e.g. toYear(col) = 2023 -> col >= '2023-01-01' AND col <= '2023-12-31')"},
            {"extract_key_value_pairs_max_pairs_per_row", 0, 0, "Max number of pairs that can be produced by the `extractKeyValuePairs` function. Used as a safeguard against consuming too much memory."},
            {"default_view_definer", "CURRENT_USER", "CURRENT_USER", "Allows to set default `DEFINER` option while creating a view"},
            {"default_materialized_view_sql_security", "DEFINER", "DEFINER", "Allows to set a default value for SQL SECURITY option when creating a materialized view"},
            {"default_normal_view_sql_security", "INVOKER", "INVOKER", "Allows to set default `SQL SECURITY` option while creating a normal view"},
            {"mysql_map_string_to_text_in_show_columns", false, true, "Reduce the configuration effort to connect ClickHouse with BI tools."},
            {"mysql_map_fixed_string_to_text_in_show_columns", false, true, "Reduce the configuration effort to connect ClickHouse with BI tools."},
        });
        addSettingsChanges(settings_changes_history, "24.1",
        {
            {"print_pretty_type_names", false, true, "Better user experience."},
            {"input_format_json_read_bools_as_strings", false, true, "Allow to read bools as strings in JSON formats by default"},
            {"output_format_arrow_use_signed_indexes_for_dictionary", false, true, "Use signed indexes type for Arrow dictionaries by default as it's recommended"},
            {"allow_experimental_variant_type", false, false, "Add new experimental Variant type"},
            {"use_variant_as_common_type", false, false, "Allow to use Variant in if/multiIf if there is no common type"},
            {"output_format_arrow_use_64_bit_indexes_for_dictionary", false, false, "Allow to use 64 bit indexes type in Arrow dictionaries"},
            {"parallel_replicas_mark_segment_size", 128, 128, "Add new setting to control segment size in new parallel replicas coordinator implementation"},
            {"ignore_materialized_views_with_dropped_target_table", false, false, "Add new setting to allow to ignore materialized views with dropped target table"},
            {"output_format_compression_level", 3, 3, "Allow to change compression level in the query output"},
            {"output_format_compression_zstd_window_log", 0, 0, "Allow to change zstd window log in the query output when zstd compression is used"},
            {"enable_zstd_qat_codec", false, false, "Add new ZSTD_QAT codec"},
            {"enable_vertical_final", false, true, "Use vertical final by default"},
            {"output_format_arrow_use_64_bit_indexes_for_dictionary", false, false, "Allow to use 64 bit indexes type in Arrow dictionaries"},
            {"max_rows_in_set_to_optimize_join", 100000, 0, "Disable join optimization as it prevents from read in order optimization"},
            {"output_format_pretty_color", true, "auto", "Setting is changed to allow also for auto value, disabling ANSI escapes if output is not a tty"},
            {"function_visible_width_behavior", 0, 1, "We changed the default behavior of `visibleWidth` to be more precise"},
            {"max_estimated_execution_time", 0, 0, "Separate max_execution_time and max_estimated_execution_time"},
            {"iceberg_engine_ignore_schema_evolution", false, false, "Allow to ignore schema evolution in Iceberg table engine"},
            {"optimize_injective_functions_in_group_by", false, true, "Replace injective functions by it's arguments in GROUP BY section in analyzer"},
            {"update_insert_deduplication_token_in_dependent_materialized_views", false, false, "Allow to update insert deduplication token with table identifier during insert in dependent materialized views"},
            {"azure_max_unexpected_write_error_retries", 4, 4, "The maximum number of retries in case of unexpected errors during Azure blob storage write"},
            {"split_parts_ranges_into_intersecting_and_non_intersecting_final", false, true, "Allow to split parts ranges into intersecting and non intersecting during FINAL optimization"},
            {"split_intersecting_parts_ranges_into_layers_final", true, true, "Allow to split intersecting parts ranges into layers during FINAL optimization"}
        });
        addSettingsChanges(settings_changes_history, "23.12",
        {
            {"allow_suspicious_ttl_expressions", true, false, "It is a new setting, and in previous versions the behavior was equivalent to allowing."},
            {"input_format_parquet_allow_missing_columns", false, true, "Allow missing columns in Parquet files by default"},
            {"input_format_orc_allow_missing_columns", false, true, "Allow missing columns in ORC files by default"},
            {"input_format_arrow_allow_missing_columns", false, true, "Allow missing columns in Arrow files by default"}
        });
        addSettingsChanges(settings_changes_history, "23.11",
        {
            {"parsedatetime_parse_without_leading_zeros", false, true, "Improved compatibility with MySQL DATE_FORMAT/STR_TO_DATE"}
        });
        addSettingsChanges(settings_changes_history, "23.9",
        {
            {"optimize_group_by_constant_keys", false, true, "Optimize group by constant keys by default"},
            {"input_format_json_try_infer_named_tuples_from_objects", false, true, "Try to infer named Tuples from JSON objects by default"},
            {"input_format_json_read_numbers_as_strings", false, true, "Allow to read numbers as strings in JSON formats by default"},
            {"input_format_json_read_arrays_as_strings", false, true, "Allow to read arrays as strings in JSON formats by default"},
            {"input_format_json_infer_incomplete_types_as_strings", false, true, "Allow to infer incomplete types as Strings in JSON formats by default"},
            {"input_format_json_try_infer_numbers_from_strings", true, false, "Don't infer numbers from strings in JSON formats by default to prevent possible parsing errors"},
            {"http_write_exception_in_output_format", false, true, "Output valid JSON/XML on exception in HTTP streaming."}
        });
        addSettingsChanges(settings_changes_history, "23.8",
        {
            {"rewrite_count_distinct_if_with_count_distinct_implementation", false, true, "Rewrite countDistinctIf with count_distinct_implementation configuration"}
        });
        addSettingsChanges(settings_changes_history, "23.7",
        {
            {"function_sleep_max_microseconds_per_block", 0, 3000000, "In previous versions, the maximum sleep time of 3 seconds was applied only for `sleep`, but not for `sleepEachRow` function. In the new version, we introduce this setting. If you set compatibility with the previous versions, we will disable the limit altogether."}
        });
        addSettingsChanges(settings_changes_history, "23.6",
        {
            {"http_send_timeout", 180, 30, "3 minutes seems crazy long. Note that this is timeout for a single network write call, not for the whole upload operation."},
            {"http_receive_timeout", 180, 30, "See http_send_timeout."}
        });
        addSettingsChanges(settings_changes_history, "23.5",
        {
            {"input_format_parquet_preserve_order", true, false, "Allow Parquet reader to reorder rows for better parallelism."},
            {"parallelize_output_from_storages", false, true, "Allow parallelism when executing queries that read from file/url/s3/etc. This may reorder rows."},
            {"use_with_fill_by_sorting_prefix", false, true, "Columns preceding WITH FILL columns in ORDER BY clause form sorting prefix. Rows with different values in sorting prefix are filled independently"},
            {"output_format_parquet_compliant_nested_types", false, true, "Change an internal field name in output Parquet file schema."}
        });
        addSettingsChanges(settings_changes_history, "23.4",
        {
            {"allow_suspicious_indices", true, false, "If true, index can defined with identical expressions"},
            {"allow_nonconst_timezone_arguments", true, false, "Allow non-const timezone arguments in certain time-related functions like toTimeZone(), fromUnixTimestamp*(), snowflakeToDateTime*()."},
            {"connect_timeout_with_failover_ms", 50, 1000, "Increase default connect timeout because of async connect"},
            {"connect_timeout_with_failover_secure_ms", 100, 1000, "Increase default secure connect timeout because of async connect"},
            {"hedged_connection_timeout_ms", 100, 50, "Start new connection in hedged requests after 50 ms instead of 100 to correspond with previous connect timeout"},
            {"formatdatetime_f_prints_single_zero", true, false, "Improved compatibility with MySQL DATE_FORMAT()/STR_TO_DATE()"},
            {"formatdatetime_parsedatetime_m_is_month_name", false, true, "Improved compatibility with MySQL DATE_FORMAT/STR_TO_DATE"}
        });
        addSettingsChanges(settings_changes_history, "23.3",
        {
            {"output_format_parquet_version", "1.0", "2.latest", "Use latest Parquet format version for output format"},
            {"input_format_json_ignore_unknown_keys_in_named_tuple", false, true, "Improve parsing JSON objects as named tuples"},
            {"input_format_native_allow_types_conversion", false, true, "Allow types conversion in Native input forma"},
            {"output_format_arrow_compression_method", "none", "lz4_frame", "Use lz4 compression in Arrow output format by default"},
            {"output_format_parquet_compression_method", "snappy", "lz4", "Use lz4 compression in Parquet output format by default"},
            {"output_format_orc_compression_method", "none", "lz4_frame", "Use lz4 compression in ORC output format by default"},
            {"async_query_sending_for_remote", false, true, "Create connections and send query async across shards"}
        });
        addSettingsChanges(settings_changes_history, "23.2",
        {
            {"output_format_parquet_fixed_string_as_fixed_byte_array", false, true, "Use Parquet FIXED_LENGTH_BYTE_ARRAY type for FixedString by default"},
            {"output_format_arrow_fixed_string_as_fixed_byte_array", false, true, "Use Arrow FIXED_SIZE_BINARY type for FixedString by default"},
            {"query_plan_remove_redundant_distinct", false, true, "Remove redundant Distinct step in query plan"},
            {"optimize_duplicate_order_by_and_distinct", true, false, "Remove duplicate ORDER BY and DISTINCT if it's possible"},
            {"insert_keeper_max_retries", 0, 20, "Enable reconnections to Keeper on INSERT, improve reliability"}
        });
        addSettingsChanges(settings_changes_history, "23.1",
        {
            {"input_format_json_read_objects_as_strings", 0, 1, "Enable reading nested json objects as strings while object type is experimental"},
            {"input_format_json_defaults_for_missing_elements_in_named_tuple", false, true, "Allow missing elements in JSON objects while reading named tuples by default"},
            {"input_format_csv_detect_header", false, true, "Detect header in CSV format by default"},
            {"input_format_tsv_detect_header", false, true, "Detect header in TSV format by default"},
            {"input_format_custom_detect_header", false, true, "Detect header in CustomSeparated format by default"},
            {"query_plan_remove_redundant_sorting", false, true, "Remove redundant sorting in query plan. For example, sorting steps related to ORDER BY clauses in subqueries"}
        });
        addSettingsChanges(settings_changes_history, "22.12",
        {
            {"max_size_to_preallocate_for_aggregation", 10'000'000, 100'000'000, "This optimizes performance"},
            {"query_plan_aggregation_in_order", 0, 1, "Enable some refactoring around query plan"},
            {"format_binary_max_string_size", 0, 1_GiB, "Prevent allocating large amount of memory"}
        });
        addSettingsChanges(settings_changes_history, "22.11",
        {
            {"use_structure_from_insertion_table_in_table_functions", 0, 2, "Improve using structure from insertion table in table functions"}
        });
        addSettingsChanges(settings_changes_history, "22.9",
        {
            {"force_grouping_standard_compatibility", false, true, "Make GROUPING function output the same as in SQL standard and other DBMS"}
        });
        addSettingsChanges(settings_changes_history, "22.7",
        {
            {"cross_to_inner_join_rewrite", 1, 2, "Force rewrite comma join to inner"},
            {"enable_positional_arguments", false, true, "Enable positional arguments feature by default"},
            {"format_csv_allow_single_quotes", true, false, "Most tools don't treat single quote in CSV specially, don't do it by default too"}
        });
        addSettingsChanges(settings_changes_history, "22.6",
        {
            {"output_format_json_named_tuples_as_objects", false, true, "Allow to serialize named tuples as JSON objects in JSON formats by default"},
            {"input_format_skip_unknown_fields", false, true, "Optimize reading subset of columns for some input formats"}
        });
        addSettingsChanges(settings_changes_history, "22.5",
        {
            {"memory_overcommit_ratio_denominator", 0, 1073741824, "Enable memory overcommit feature by default"},
            {"memory_overcommit_ratio_denominator_for_user", 0, 1073741824, "Enable memory overcommit feature by default"}
        });
        addSettingsChanges(settings_changes_history, "22.4",
        {
            {"allow_settings_after_format_in_insert", true, false, "Do not allow SETTINGS after FORMAT for INSERT queries because ClickHouse interpret SETTINGS as some values, which is misleading"}
        });
        addSettingsChanges(settings_changes_history, "22.3",
        {
            {"cast_ipv4_ipv6_default_on_conversion_error", true, false, "Make functions cast(value, 'IPv4') and cast(value, 'IPv6') behave same as toIPv4 and toIPv6 functions"}
        });
        addSettingsChanges(settings_changes_history, "21.12",
        {
            {"stream_like_engine_allow_direct_select", true, false, "Do not allow direct select for Kafka/RabbitMQ/FileLog by default"}
        });
        addSettingsChanges(settings_changes_history, "21.9",
        {
            {"output_format_decimal_trailing_zeros", true, false, "Do not output trailing zeros in text representation of Decimal types by default for better looking output"},
            {"use_hedged_requests", false, true, "Enable Hedged Requests feature by default"}
        });
        addSettingsChanges(settings_changes_history, "21.7",
        {
            {"legacy_column_name_of_tuple_literal", true, false, "Add this setting only for compatibility reasons. It makes sense to set to 'true', while doing rolling update of cluster from version lower than 21.7 to higher"}
        });
        addSettingsChanges(settings_changes_history, "21.5",
        {
            {"async_socket_for_remote", false, true, "Fix all problems and turn on asynchronous reads from socket for remote queries by default again"}
        });
        addSettingsChanges(settings_changes_history, "21.3",
        {
            {"async_socket_for_remote", true, false, "Turn off asynchronous reads from socket for remote queries because of some problems"},
            {"optimize_normalize_count_variants", false, true, "Rewrite aggregate functions that semantically equals to count() as count() by default"},
            {"normalize_function_names", false, true, "Normalize function names to their canonical names, this was needed for projection query routing"}
        });
        addSettingsChanges(settings_changes_history, "21.2",
        {
            {"enable_global_with_statement", false, true, "Propagate WITH statements to UNION queries and all subqueries by default"}
        });
        addSettingsChanges(settings_changes_history, "21.1",
        {
            {"insert_quorum_parallel", false, true, "Use parallel quorum inserts by default. It is significantly more convenient to use than sequential quorum inserts"},
            {"input_format_null_as_default", false, true, "Allow to insert NULL as default for input formats by default"},
            {"optimize_on_insert", false, true, "Enable data optimization on INSERT by default for better user experience"},
            {"use_compact_format_in_distributed_parts_names", false, true, "Use compact format for async INSERT into Distributed tables by default"}
        });
        addSettingsChanges(settings_changes_history, "20.10",
        {
            {"format_regexp_escaping_rule", "Escaped", "Raw", "Use Raw as default escaping rule for Regexp format to male the behaviour more like to what users expect"}
        });
        addSettingsChanges(settings_changes_history, "20.7",
        {
            {"show_table_uuid_in_table_create_query_if_not_nil", true, false, "Stop showing  UID of the table in its CREATE query for Engine=Atomic"}
        });
        addSettingsChanges(settings_changes_history, "20.5",
        {
            {"input_format_with_names_use_header", false, true, "Enable using header with names for formats with WithNames/WithNamesAndTypes suffixes"},
            {"allow_suspicious_codecs", true, false, "Don't allow to specify meaningless compression codecs"}
        });
        addSettingsChanges(settings_changes_history, "20.4",
        {
            {"validate_polygons", false, true, "Throw exception if polygon is invalid in function pointInPolygon by default instead of returning possibly wrong results"}
        });
        addSettingsChanges(settings_changes_history, "19.18",
        {
            {"enable_scalar_subquery_optimization", false, true, "Prevent scalar subqueries from (de)serializing large scalar values and possibly avoid running the same subquery more than once"}
        });
        addSettingsChanges(settings_changes_history, "19.14",
        {
            {"any_join_distinct_right_table_keys", true, false, "Disable ANY RIGHT and ANY FULL JOINs by default to avoid inconsistency"}
        });
        addSettingsChanges(settings_changes_history, "19.12",
        {
            {"input_format_defaults_for_omitted_fields", false, true, "Enable calculation of complex default expressions for omitted fields for some input formats, because it should be the expected behaviour"}
        });
        addSettingsChanges(settings_changes_history, "19.5",
        {
            {"max_partitions_per_insert_block", 0, 100, "Add a limit for the number of partitions in one block"}
        });
        addSettingsChanges(settings_changes_history, "18.12.17",
        {
            {"enable_optimize_predicate_expression", 0, 1, "Optimize predicates to subqueries by default"}
        });
    });
    return settings_changes_history;
}

const VersionToSettingsChangesMap & getMergeTreeSettingsChangesHistory()
{
    static VersionToSettingsChangesMap merge_tree_settings_changes_history;
    static std::once_flag initialized_flag;
    std::call_once(initialized_flag, [&]
    {
        addSettingsChanges(merge_tree_settings_changes_history, "25.5",
        {
        });
        addSettingsChanges(merge_tree_settings_changes_history, "25.4",
        {
            /// Release closed. Please use 25.5
            {"refresh_parts_interval", 0, 0, "A new setting"},
            {"max_merge_delayed_streams_for_parallel_write", 1000, 40, "New setting"},
            {"max_postpone_time_for_failed_replicated_fetches_ms", 1ULL * 60 * 1000, 1ULL * 60 * 1000, "Added new setting to enable postponing fetch tasks in the replication queue."},
            {"max_postpone_time_for_failed_replicated_merges_ms", 1ULL * 60 * 1000, 1ULL * 60 * 1000, "Added new setting to enable postponing merge tasks in the replication queue."},
            {"max_postpone_time_for_failed_replicated_tasks_ms", 5ULL * 60 * 1000, 5ULL * 60 * 1000, "Added new setting to enable postponing tasks in the replication queue."},
            {"allow_summing_columns_in_partition_or_order_key", true, false, "New setting to allow summing of partition or sorting key columns"},
            /// Release closed. Please use 25.5
        });
        addSettingsChanges(merge_tree_settings_changes_history, "25.3",
        {
            /// Release closed. Please use 25.4
            {"shared_merge_tree_enable_keeper_parts_extra_data", false, false, "New setting"},
            {"zero_copy_merge_mutation_min_parts_size_sleep_no_scale_before_lock", 0, 0, "New setting"},
            {"enable_replacing_merge_with_cleanup_for_min_age_to_force_merge", false, false, "New setting to allow automatic cleanup merges for ReplacingMergeTree"},
            /// Release closed. Please use 25.4
        });
        addSettingsChanges(merge_tree_settings_changes_history, "25.2",
        {
            /// Release closed. Please use 25.3
            {"shared_merge_tree_initial_parts_update_backoff_ms", 50, 50, "New setting"},
            {"shared_merge_tree_max_parts_update_backoff_ms", 5000, 5000, "New setting"},
            {"shared_merge_tree_interserver_http_connection_timeout_ms", 100, 100, "New setting"},
            {"columns_and_secondary_indices_sizes_lazy_calculation", true, true, "New setting to calculate columns and indices sizes lazily"},
            {"table_disk", false, false, "New setting"},
            {"allow_reduce_blocking_parts_task", false, true, "Now SMT will remove stale blocking parts from ZooKeeper by default"},
            {"shared_merge_tree_max_suspicious_broken_parts", 0, 0, "Max broken parts for SMT, if more - deny automatic detach"},
            {"shared_merge_tree_max_suspicious_broken_parts_bytes", 0, 0, "Max size of all broken parts for SMT, if more - deny automatic detach"},
            /// Release closed. Please use 25.3
        });
        addSettingsChanges(merge_tree_settings_changes_history, "25.1",
        {
            /// Release closed. Please use 25.2
            {"shared_merge_tree_try_fetch_part_in_memory_data_from_replicas", false, false, "New setting to fetch parts data from other replicas"},
            {"enable_max_bytes_limit_for_min_age_to_force_merge", false, false, "Added new setting to limit max bytes for min_age_to_force_merge."},
            {"enable_max_bytes_limit_for_min_age_to_force_merge", false, false, "New setting"},
            {"add_minmax_index_for_numeric_columns", false, false, "New setting"},
            {"add_minmax_index_for_string_columns", false, false, "New setting"},
            {"materialize_skip_indexes_on_merge", true, true, "New setting"},
            {"merge_max_bytes_to_prewarm_cache", 1ULL * 1024 * 1024 * 1024, 1ULL * 1024 * 1024 * 1024, "Cloud sync"},
            {"merge_total_max_bytes_to_prewarm_cache", 15ULL * 1024 * 1024 * 1024, 15ULL * 1024 * 1024 * 1024, "Cloud sync"},
            {"reduce_blocking_parts_sleep_ms", 5000, 5000, "Cloud sync"},
            {"number_of_partitions_to_consider_for_merge", 10, 10, "Cloud sync"},
            {"shared_merge_tree_enable_outdated_parts_check", true, true, "Cloud sync"},
            {"shared_merge_tree_max_parts_update_leaders_in_total", 6, 6, "Cloud sync"},
            {"shared_merge_tree_max_parts_update_leaders_per_az", 2, 2, "Cloud sync"},
            {"shared_merge_tree_leader_update_period_seconds", 30, 30, "Cloud sync"},
            {"shared_merge_tree_leader_update_period_random_add_seconds", 10, 10, "Cloud sync"},
            {"shared_merge_tree_read_virtual_parts_from_leader", true, true, "Cloud sync"},
            {"shared_merge_tree_interserver_http_timeout_ms", 10000, 10000, "Cloud sync"},
            {"shared_merge_tree_max_replicas_for_parts_deletion", 10, 10, "Cloud sync"},
            {"shared_merge_tree_max_replicas_to_merge_parts_for_each_parts_range", 5, 5, "Cloud sync"},
            {"shared_merge_tree_use_outdated_parts_compact_format", false, false, "Cloud sync"},
            {"shared_merge_tree_memo_ids_remove_timeout_seconds", 1800, 1800, "Cloud sync"},
            {"shared_merge_tree_idle_parts_update_seconds", 3600, 3600, "Cloud sync"},
            {"shared_merge_tree_max_outdated_parts_to_process_at_once", 1000, 1000, "Cloud sync"},
            {"shared_merge_tree_postpone_next_merge_for_locally_merged_parts_rows_threshold", 1000000, 1000000, "Cloud sync"},
            {"shared_merge_tree_postpone_next_merge_for_locally_merged_parts_ms", 0, 0, "Cloud sync"},
            {"shared_merge_tree_range_for_merge_window_size", 10, 10, "Cloud sync"},
            {"shared_merge_tree_use_too_many_parts_count_from_virtual_parts", 0, 0, "Cloud sync"},
            {"shared_merge_tree_create_per_replica_metadata_nodes", true, true, "Cloud sync"},
            {"shared_merge_tree_use_metadata_hints_cache", true, true, "Cloud sync"},
            {"notify_newest_block_number", false, false, "Cloud sync"},
            {"allow_reduce_blocking_parts_task", false, false, "Cloud sync"},
            /// Release closed. Please use 25.2
        });
        addSettingsChanges(merge_tree_settings_changes_history, "24.12",
        {
            /// Release closed. Please use 25.1
            {"enforce_index_structure_match_on_partition_manipulation", true, false, "New setting"},
            {"use_primary_key_cache", false, false, "New setting"},
            {"prewarm_primary_key_cache", false, false, "New setting"},
            {"min_bytes_to_prewarm_caches", 0, 0, "New setting"},
            {"allow_experimental_reverse_key", false, false, "New setting"},
            /// Release closed. Please use 25.1
        });
        addSettingsChanges(merge_tree_settings_changes_history, "24.11",
        {
        });
        addSettingsChanges(merge_tree_settings_changes_history, "24.10",
        {
        });
        addSettingsChanges(merge_tree_settings_changes_history, "24.9",
        {
        });
        addSettingsChanges(merge_tree_settings_changes_history, "24.8",
        {
            {"deduplicate_merge_projection_mode", "ignore", "throw", "Do not allow to create inconsistent projection"}
        });
    });

    return merge_tree_settings_changes_history;
}

}<|MERGE_RESOLUTION|>--- conflicted
+++ resolved
@@ -68,11 +68,8 @@
         /// Note: please check if the key already exists to prevent duplicate entries.
         addSettingsChanges(settings_changes_history, "25.5",
         {
-<<<<<<< HEAD
             {"output_format_json_quote_64bit_integers", true, false, "Disable quoting of the 64 bit integers in JSON by default"},
-=======
             {"secondary_indices_enable_bulk_filtering", false, true, "A new algorithm for filtering by data skipping indices"},
->>>>>>> cb050202
         });
         addSettingsChanges(settings_changes_history, "25.4",
         {
