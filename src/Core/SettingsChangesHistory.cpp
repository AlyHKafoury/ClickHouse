--- conflicted
+++ resolved
@@ -64,12 +64,9 @@
     },
     {"24.11",
         {
-<<<<<<< HEAD
             {"short_circuit_function_evaluation_for_nulls", false, true, "Allow to execute functions with Nullable arguments only on rows with non-NULL values in all arguments"},
             {"short_circuit_function_evaluation_for_nulls_threshold", 1.0, 1.0, "Ratio threshold of NULL values to execute functions with Nullable arguments only on rows with non-NULL values in all arguments. Applies when setting short_circuit_function_evaluation_for_nulls is enabled."},
-=======
             {"enable_http_compression", false, true, "Improvement for read-only clients since they can't change settings"},
->>>>>>> d7cc5e89
             {"validate_mutation_query", false, true, "New setting to validate mutation queries by default."},
             {"enable_job_stack_trace", false, true, "Enable by default collecting stack traces from job's scheduling."},
             {"allow_suspicious_types_in_group_by", true, false, "Don't allow Variant/Dynamic types in GROUP BY by default"},
