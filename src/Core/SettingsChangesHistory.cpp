#include <Core/Defines.h>
#include <Core/SettingsChangesHistory.h>
#include <IO/ReadBufferFromString.h>
#include <IO/ReadHelpers.h>
#include <boost/algorithm/string.hpp>


namespace DB
{

namespace ErrorCodes
{
    extern const int BAD_ARGUMENTS;
    extern const int LOGICAL_ERROR;
}

ClickHouseVersion::ClickHouseVersion(const String & version)
{
    Strings split;
    boost::split(split, version, [](char c){ return c == '.'; });
    components.reserve(split.size());
    if (split.empty())
        throw Exception{ErrorCodes::BAD_ARGUMENTS, "Cannot parse ClickHouse version here: {}", version};

    for (const auto & split_element : split)
    {
        size_t component;
        ReadBufferFromString buf(split_element);
        if (!tryReadIntText(component, buf) || !buf.eof())
            throw Exception{ErrorCodes::BAD_ARGUMENTS, "Cannot parse ClickHouse version here: {}", version};
        components.push_back(component);
    }
}

ClickHouseVersion::ClickHouseVersion(const char * version)
    : ClickHouseVersion(String(version))
{
}

String ClickHouseVersion::toString() const
{
    String version = std::to_string(components[0]);
    for (size_t i = 1; i < components.size(); ++i)
        version += "." + std::to_string(components[i]);

    return version;
}

// clang-format off
/// History of settings changes that controls some backward incompatible changes
/// across all ClickHouse versions. It maps ClickHouse version to settings changes that were done
/// in this version. This history contains both changes to existing settings and newly added settings.
/// Settings changes is a vector of structs
///     {setting_name, previous_value, new_value, reason}.
/// For newly added setting choose the most appropriate previous_value (for example, if new setting
/// controls new feature and it's 'true' by default, use 'false' as previous_value).
/// It's used to implement `compatibility` setting (see https://github.com/ClickHouse/ClickHouse/issues/35972)
/// Note: please check if the key already exists to prevent duplicate entries.
static std::initializer_list<std::pair<ClickHouseVersion, SettingsChangesHistory::SettingsChanges>> settings_changes_history_initializer =
{
    {"25.1",
        {
            {"allow_experimental_ts_to_grid_aggregate_function", false, false, "Cloud only"},
            {"distributed_cache_connect_max_tries", 20, 20, "Cloud only"},
            {"distributed_cache_min_bytes_for_seek", false, false, "New private setting."},
            {"s3queue_migrate_old_metadata_to_buckets", false, false, "New setting."},
            {"distributed_cache_pool_behaviour_on_limit", "allocate_bypassing_pool", "wait", "Cloud only"},
        }
    },
    {"24.12",
        {
            /// Release closed. Please use 25.1
            {"allow_experimental_database_iceberg", false, false, "New setting."},
            {"shared_merge_tree_sync_parts_on_partition_operations", 1, 1, "New setting. By default parts are always synchronized"},
            {"query_plan_join_swap_table", "false", "auto", "New setting. Right table was always chosen before."},
            {"max_size_to_preallocate_for_aggregation", 100'000'000, 1'000'000'000'000, "Enable optimisation for bigger tables."},
            {"max_size_to_preallocate_for_joins", 100'000'000, 1'000'000'000'000, "Enable optimisation for bigger tables."},
            {"max_bytes_ratio_before_external_group_by", 0., 0., "New setting."},
            {"optimize_extract_common_expressions", false, false, "Introduce setting to optimize WHERE, PREWHERE, ON, HAVING and QUALIFY expressions by extracting common expressions out from disjunction of conjunctions."},
            {"max_bytes_ratio_before_external_sort", 0., 0., "New setting."},
            {"use_async_executor_for_materialized_views", false, false, "New setting."},
            {"composed_data_type_output_format_mode", "default", "default", "New setting"},
            {"http_response_headers", "", "", "New setting."},
<<<<<<< HEAD
            {"output_format_parquet_datetime_as_uint32", true, false, "Write DateTime as DateTime64(3) instead of UInt32 (these are the two Parquet types closest to DateTime)."},
=======
            {"skip_redundant_aliases_in_udf", false, false, "New setting."},
>>>>>>> a7fe6c28
            {"parallel_replicas_index_analysis_only_on_coordinator", true, true, "Index analysis done only on replica-coordinator and skipped on other replicas. Effective only with enabled parallel_replicas_local_plan"}, // enabling it was moved to 24.10
            {"least_greatest_legacy_null_behavior", true, false, "New setting"},
            /// Release closed. Please use 25.1
        }
    },
    {"24.11",
        {
            {"validate_mutation_query", false, true, "New setting to validate mutation queries by default."},
            {"enable_job_stack_trace", false, true, "Enable by default collecting stack traces from job's scheduling."},
            {"allow_suspicious_types_in_group_by", true, false, "Don't allow Variant/Dynamic types in GROUP BY by default"},
            {"allow_suspicious_types_in_order_by", true, false, "Don't allow Variant/Dynamic types in ORDER BY by default"},
            {"distributed_cache_discard_connection_if_unread_data", true, true, "New setting"},
            {"filesystem_cache_enable_background_download_for_metadata_files_in_packed_storage", true, true, "New setting"},
            {"filesystem_cache_enable_background_download_during_fetch", true, true, "New setting"},
            {"azure_check_objects_after_upload", false, false, "Check each uploaded object in azure blob storage to be sure that upload was successful"},
            {"backup_restore_keeper_max_retries", 20, 1000, "Should be big enough so the whole operation BACKUP or RESTORE operation won't fail because of a temporary [Zoo]Keeper failure in the middle of it."},
            {"backup_restore_failure_after_host_disconnected_for_seconds", 0, 3600, "New setting."},
            {"backup_restore_keeper_max_retries_while_initializing", 0, 20, "New setting."},
            {"backup_restore_keeper_max_retries_while_handling_error", 0, 20, "New setting."},
            {"backup_restore_finish_timeout_after_error_sec", 0, 180, "New setting."},
            {"query_plan_merge_filters", false, true, "Allow to merge filters in the query plan. This is required to properly support filter-push-down with a new analyzer."},
            {"parallel_replicas_local_plan", false, true, "Use local plan for local replica in a query with parallel replicas"},
            {"allow_experimental_shared_set_join", 1, 0, "Disable a setting for ClickHouse Cloud"},
            {"merge_tree_use_v1_object_and_dynamic_serialization", true, false, "Add new serialization V2 version for JSON and Dynamic types"},
            {"min_joined_block_size_bytes", 524288, 524288, "New setting."},
            {"allow_experimental_bfloat16_type", false, false, "Add new experimental BFloat16 type"},
            {"filesystem_cache_skip_download_if_exceeds_per_query_cache_write_limit", 1, 1, "Rename of setting skip_download_if_exceeds_query_cache_limit"},
            {"filesystem_cache_prefer_bigger_buffer_size", true, true, "New setting"},
            {"read_in_order_use_virtual_row", false, false, "Use virtual row while reading in order of primary key or its monotonic function fashion. It is useful when searching over multiple parts as only relevant ones are touched."},
            {"s3_skip_empty_files", false, true, "We hope it will provide better UX"},
            {"filesystem_cache_boundary_alignment", 0, 0, "New setting"},
            {"push_external_roles_in_interserver_queries", false, true, "New setting."},
            {"enable_variant_type", false, false, "Add alias to allow_experimental_variant_type"},
            {"enable_dynamic_type", false, false, "Add alias to allow_experimental_dynamic_type"},
            {"enable_json_type", false, false, "Add alias to allow_experimental_json_type"},
        }
    },
    {"24.10",
        {
            {"query_metric_log_interval", 0, -1, "New setting."},
            {"enforce_strict_identifier_format", false, false, "New setting."},
            {"enable_parsing_to_custom_serialization", false, true, "New setting"},
            {"mongodb_throw_on_unsupported_query", false, true, "New setting."},
            {"enable_parallel_replicas", false, false, "Parallel replicas with read tasks became the Beta tier feature."},
            {"parallel_replicas_mode", "read_tasks", "read_tasks", "This setting was introduced as a part of making parallel replicas feature Beta"},
            {"filesystem_cache_name", "", "", "Filesystem cache name to use for stateless table engines or data lakes"},
            {"restore_replace_external_dictionary_source_to_null", false, false, "New setting."},
            {"show_create_query_identifier_quoting_rule", "when_necessary", "when_necessary", "New setting."},
            {"show_create_query_identifier_quoting_style", "Backticks", "Backticks", "New setting."},
            {"merge_tree_min_read_task_size", 8, 8, "New setting"},
            {"merge_tree_min_rows_for_concurrent_read_for_remote_filesystem", (20 * 8192), 0, "Setting is deprecated"},
            {"merge_tree_min_bytes_for_concurrent_read_for_remote_filesystem", (24 * 10 * 1024 * 1024), 0, "Setting is deprecated"},
            {"implicit_select", false, false, "A new setting."},
            {"output_format_native_write_json_as_string", false, false, "Add new setting to allow write JSON column as single String column in Native format"},
            {"output_format_binary_write_json_as_string", false, false, "Add new setting to write values of JSON type as JSON string in RowBinary output format"},
            {"input_format_binary_read_json_as_string", false, false, "Add new setting to read values of JSON type as JSON string in RowBinary input format"},
            {"min_free_disk_bytes_to_perform_insert", 0, 0, "New setting."},
            {"min_free_disk_ratio_to_perform_insert", 0.0, 0.0, "New setting."},
            {"enable_named_columns_in_function_tuple", false, false, "Disabled pending usability improvements"},
            {"cloud_mode_database_engine", 1, 1, "A setting for ClickHouse Cloud"},
            {"allow_experimental_shared_set_join", 0, 0, "A setting for ClickHouse Cloud"},
            {"read_through_distributed_cache", 0, 0, "A setting for ClickHouse Cloud"},
            {"write_through_distributed_cache", 0, 0, "A setting for ClickHouse Cloud"},
            {"distributed_cache_throw_on_error", 0, 0, "A setting for ClickHouse Cloud"},
            {"distributed_cache_log_mode", "on_error", "on_error", "A setting for ClickHouse Cloud"},
            {"distributed_cache_fetch_metrics_only_from_current_az", 1, 1, "A setting for ClickHouse Cloud"},
            {"distributed_cache_connect_max_tries", 20, 20, "A setting for ClickHouse Cloud"},
            {"distributed_cache_receive_response_wait_milliseconds", 60000, 60000, "A setting for ClickHouse Cloud"},
            {"distributed_cache_receive_timeout_milliseconds", 10000, 10000, "A setting for ClickHouse Cloud"},
            {"distributed_cache_wait_connection_from_pool_milliseconds", 100, 100, "A setting for ClickHouse Cloud"},
            {"distributed_cache_bypass_connection_pool", 0, 0, "A setting for ClickHouse Cloud"},
            {"distributed_cache_pool_behaviour_on_limit", "allocate_bypassing_pool", "allocate_bypassing_pool", "A setting for ClickHouse Cloud"},
            {"distributed_cache_read_alignment", 0, 0, "A setting for ClickHouse Cloud"},
            {"distributed_cache_max_unacked_inflight_packets", 10, 10, "A setting for ClickHouse Cloud"},
            {"distributed_cache_data_packet_ack_window", 5, 5, "A setting for ClickHouse Cloud"},
            {"input_format_parquet_enable_row_group_prefetch", false, true, "Enable row group prefetching during parquet parsing. Currently, only single-threaded parsing can prefetch."},
            {"input_format_orc_dictionary_as_low_cardinality", false, true, "Treat ORC dictionary encoded columns as LowCardinality columns while reading ORC files"},
            {"allow_experimental_refreshable_materialized_view", false, true, "Not experimental anymore"},
            {"max_parts_to_move", 0, 1000, "New setting"},
            {"hnsw_candidate_list_size_for_search", 64, 256, "New setting. Previously, the value was optionally specified in CREATE INDEX and 64 by default."},
            {"allow_reorder_prewhere_conditions", true, true, "New setting"},
            {"input_format_parquet_bloom_filter_push_down", false, true, "When reading Parquet files, skip whole row groups based on the WHERE/PREWHERE expressions and bloom filter in the Parquet metadata."},
            {"date_time_64_output_format_cut_trailing_zeros_align_to_groups_of_thousands", false, false, "Dynamically trim the trailing zeros of datetime64 values to adjust the output scale to (0, 3, 6), corresponding to 'seconds', 'milliseconds', and 'microseconds'."},
            {"parallel_replicas_index_analysis_only_on_coordinator", false, true, "Index analysis done only on replica-coordinator and skipped on other replicas. Effective only with enabled parallel_replicas_local_plan"},
        }
    },
    {"24.9",
        {
            {"output_format_orc_dictionary_key_size_threshold", 0.0, 0.0, "For a string column in ORC output format, if the number of distinct values is greater than this fraction of the total number of non-null rows, turn off dictionary encoding. Otherwise dictionary encoding is enabled"},
            {"input_format_json_empty_as_default", false, false, "Added new setting to allow to treat empty fields in JSON input as default values."},
            {"input_format_try_infer_variants", false, false, "Try to infer Variant type in text formats when there is more than one possible type for column/array elements"},
            {"join_output_by_rowlist_perkey_rows_threshold", 0, 5, "The lower limit of per-key average rows in the right table to determine whether to output by row list in hash join."},
            {"create_if_not_exists", false, false, "New setting."},
            {"allow_materialized_view_with_bad_select", true, true, "Support (but not enable yet) stricter validation in CREATE MATERIALIZED VIEW"},
            {"parallel_replicas_mark_segment_size", 128, 0, "Value for this setting now determined automatically"},
            {"database_replicated_allow_replicated_engine_arguments", 1, 0, "Don't allow explicit arguments by default"},
            {"database_replicated_allow_explicit_uuid", 1, 0, "Added a new setting to disallow explicitly specifying table UUID"},
            {"parallel_replicas_local_plan", false, false, "Use local plan for local replica in a query with parallel replicas"},
            {"join_to_sort_minimum_perkey_rows", 0, 40, "The lower limit of per-key average rows in the right table to determine whether to rerange the right table by key in left or inner join. This setting ensures that the optimization is not applied for sparse table keys"},
            {"join_to_sort_maximum_table_rows", 0, 10000, "The maximum number of rows in the right table to determine whether to rerange the right table by key in left or inner join"},
            {"allow_experimental_join_right_table_sorting", false, false, "If it is set to true, and the conditions of `join_to_sort_minimum_perkey_rows` and `join_to_sort_maximum_table_rows` are met, rerange the right table by key to improve the performance in left or inner hash join"},
            {"mongodb_throw_on_unsupported_query", false, true, "New setting."},
            {"min_free_disk_bytes_to_perform_insert", 0, 0, "Maintain some free disk space bytes from inserts while still allowing for temporary writing."},
            {"min_free_disk_ratio_to_perform_insert", 0.0, 0.0, "Maintain some free disk space bytes expressed as ratio to total disk space from inserts while still allowing for temporary writing."},
        }
    },
    {"24.8",
        {
            {"rows_before_aggregation", false, false, "Provide exact value for rows_before_aggregation statistic, represents the number of rows read before aggregation"},
            {"restore_replace_external_table_functions_to_null", false, false, "New setting."},
            {"restore_replace_external_engines_to_null", false, false, "New setting."},
            {"input_format_json_max_depth", 1000000, 1000, "It was unlimited in previous versions, but that was unsafe."},
            {"merge_tree_min_bytes_per_task_for_remote_reading", 4194304, 2097152, "Value is unified with `filesystem_prefetch_min_bytes_for_single_read_task`"},
            {"use_hive_partitioning", false, false, "Allows to use hive partitioning for File, URL, S3, AzureBlobStorage and HDFS engines."},
            {"allow_experimental_kafka_offsets_storage_in_keeper", false, false, "Allow the usage of experimental Kafka storage engine that stores the committed offsets in ClickHouse Keeper"},
            {"allow_archive_path_syntax", true, true, "Added new setting to allow disabling archive path syntax."},
            {"query_cache_tag", "", "", "New setting for labeling query cache settings."},
            {"allow_experimental_time_series_table", false, false, "Added new setting to allow the TimeSeries table engine"},
            {"enable_analyzer", 1, 1, "Added an alias to a setting `allow_experimental_analyzer`."},
            {"optimize_functions_to_subcolumns", false, true, "Enabled settings by default"},
            {"allow_experimental_json_type", false, false, "Add new experimental JSON type"},
            {"use_json_alias_for_old_object_type", true, false, "Use JSON type alias to create new JSON type"},
            {"type_json_skip_duplicated_paths", false, false, "Allow to skip duplicated paths during JSON parsing"},
            {"allow_experimental_vector_similarity_index", false, false, "Added new setting to allow experimental vector similarity indexes"},
            {"input_format_try_infer_datetimes_only_datetime64", true, false, "Allow to infer DateTime instead of DateTime64 in data formats"},
        }
    },
    {"24.7",
        {
            {"output_format_parquet_write_page_index", false, true, "Add a possibility to write page index into parquet files."},
            {"output_format_binary_encode_types_in_binary_format", false, false, "Added new setting to allow to write type names in binary format in RowBinaryWithNamesAndTypes output format"},
            {"input_format_binary_decode_types_in_binary_format", false, false, "Added new setting to allow to read type names in binary format in RowBinaryWithNamesAndTypes input format"},
            {"output_format_native_encode_types_in_binary_format", false, false, "Added new setting to allow to write type names in binary format in Native output format"},
            {"input_format_native_decode_types_in_binary_format", false, false, "Added new setting to allow to read type names in binary format in Native output format"},
            {"read_in_order_use_buffering", false, true, "Use buffering before merging while reading in order of primary key"},
            {"enable_named_columns_in_function_tuple", false, false, "Generate named tuples in function tuple() when all names are unique and can be treated as unquoted identifiers."},
            {"optimize_trivial_insert_select", true, false, "The optimization does not make sense in many cases."},
            {"dictionary_validate_primary_key_type", false, false, "Validate primary key type for dictionaries. By default id type for simple layouts will be implicitly converted to UInt64."},
            {"collect_hash_table_stats_during_joins", false, true, "New setting."},
            {"max_size_to_preallocate_for_joins", 0, 100'000'000, "New setting."},
            {"input_format_orc_reader_time_zone_name", "GMT", "GMT", "The time zone name for ORC row reader, the default ORC row reader's time zone is GMT."},
            {"database_replicated_allow_heavy_create", true, false, "Long-running DDL queries (CREATE AS SELECT and POPULATE) for Replicated database engine was forbidden"},
            {"query_plan_merge_filters", false, false, "Allow to merge filters in the query plan"},
            {"azure_sdk_max_retries", 10, 10, "Maximum number of retries in azure sdk"},
            {"azure_sdk_retry_initial_backoff_ms", 10, 10, "Minimal backoff between retries in azure sdk"},
            {"azure_sdk_retry_max_backoff_ms", 1000, 1000, "Maximal backoff between retries in azure sdk"},
            {"ignore_on_cluster_for_replicated_named_collections_queries", false, false, "Ignore ON CLUSTER clause for replicated named collections management queries."},
            {"backup_restore_s3_retry_attempts", 1000,1000, "Setting for Aws::Client::RetryStrategy, Aws::Client does retries itself, 0 means no retries. It takes place only for backup/restore."},
            {"postgresql_connection_attempt_timeout", 2, 2, "Allow to control 'connect_timeout' parameter of PostgreSQL connection."},
            {"postgresql_connection_pool_retries", 2, 2, "Allow to control the number of retries in PostgreSQL connection pool."}
        }
    },
    {"24.6",
        {
            {"materialize_skip_indexes_on_insert", true, true, "Added new setting to allow to disable materialization of skip indexes on insert"},
            {"materialize_statistics_on_insert", true, true, "Added new setting to allow to disable materialization of statistics on insert"},
            {"input_format_parquet_use_native_reader", false, false, "When reading Parquet files, to use native reader instead of arrow reader."},
            {"hdfs_throw_on_zero_files_match", false, false, "Allow to throw an error when ListObjects request cannot match any files in HDFS engine instead of empty query result"},
            {"azure_throw_on_zero_files_match", false, false, "Allow to throw an error when ListObjects request cannot match any files in AzureBlobStorage engine instead of empty query result"},
            {"s3_validate_request_settings", true, true, "Allow to disable S3 request settings validation"},
            {"allow_experimental_full_text_index", false, false, "Enable experimental full-text index"},
            {"azure_skip_empty_files", false, false, "Allow to skip empty files in azure table engine"},
            {"hdfs_ignore_file_doesnt_exist", false, false, "Allow to return 0 rows when the requested files don't exist instead of throwing an exception in HDFS table engine"},
            {"azure_ignore_file_doesnt_exist", false, false, "Allow to return 0 rows when the requested files don't exist instead of throwing an exception in AzureBlobStorage table engine"},
            {"s3_ignore_file_doesnt_exist", false, false, "Allow to return 0 rows when the requested files don't exist instead of throwing an exception in S3 table engine"},
            {"s3_max_part_number", 10000, 10000, "Maximum part number number for s3 upload part"},
            {"s3_max_single_operation_copy_size", 32 * 1024 * 1024, 32 * 1024 * 1024, "Maximum size for a single copy operation in s3"},
            {"input_format_parquet_max_block_size", 8192, DEFAULT_BLOCK_SIZE, "Increase block size for parquet reader."},
            {"input_format_parquet_prefer_block_bytes", 0, DEFAULT_BLOCK_SIZE * 256, "Average block bytes output by parquet reader."},
            {"enable_blob_storage_log", true, true, "Write information about blob storage operations to system.blob_storage_log table"},
            {"allow_deprecated_snowflake_conversion_functions", true, false, "Disabled deprecated functions snowflakeToDateTime[64] and dateTime[64]ToSnowflake."},
            {"allow_statistic_optimize", false, false, "Old setting which popped up here being renamed."},
            {"allow_experimental_statistic", false, false, "Old setting which popped up here being renamed."},
            {"allow_statistics_optimize", false, false, "The setting was renamed. The previous name is `allow_statistic_optimize`."},
            {"allow_experimental_statistics", false, false, "The setting was renamed. The previous name is `allow_experimental_statistic`."},
            {"enable_vertical_final", false, true, "Enable vertical final by default again after fixing bug"},
            {"parallel_replicas_custom_key_range_lower", 0, 0, "Add settings to control the range filter when using parallel replicas with dynamic shards"},
            {"parallel_replicas_custom_key_range_upper", 0, 0, "Add settings to control the range filter when using parallel replicas with dynamic shards. A value of 0 disables the upper limit"},
            {"output_format_pretty_display_footer_column_names", 0, 1, "Add a setting to display column names in the footer if there are many rows. Threshold value is controlled by output_format_pretty_display_footer_column_names_min_rows."},
            {"output_format_pretty_display_footer_column_names_min_rows", 0, 50, "Add a setting to control the threshold value for setting output_format_pretty_display_footer_column_names_min_rows. Default 50."},
            {"output_format_csv_serialize_tuple_into_separate_columns", true, true, "A new way of how interpret tuples in CSV format was added."},
            {"input_format_csv_deserialize_separate_columns_into_tuple", true, true, "A new way of how interpret tuples in CSV format was added."},
            {"input_format_csv_try_infer_strings_from_quoted_tuples", true, true, "A new way of how interpret tuples in CSV format was added."},
        }
    },
    {"24.5",
        {
            {"allow_deprecated_error_prone_window_functions", true, false, "Allow usage of deprecated error prone window functions (neighbor, runningAccumulate, runningDifferenceStartingWithFirstValue, runningDifference)"},
            {"allow_experimental_join_condition", false, false, "Support join with inequal conditions which involve columns from both left and right table. e.g. t1.y < t2.y."},
            {"input_format_tsv_crlf_end_of_line", false, false, "Enables reading of CRLF line endings with TSV formats"},
            {"output_format_parquet_use_custom_encoder", false, true, "Enable custom Parquet encoder."},
            {"cross_join_min_rows_to_compress", 0, 10000000, "Minimal count of rows to compress block in CROSS JOIN. Zero value means - disable this threshold. This block is compressed when any of the two thresholds (by rows or by bytes) are reached."},
            {"cross_join_min_bytes_to_compress", 0, 1_GiB, "Minimal size of block to compress in CROSS JOIN. Zero value means - disable this threshold. This block is compressed when any of the two thresholds (by rows or by bytes) are reached."},
            {"http_max_chunk_size", 0, 0, "Internal limitation"},
            {"prefer_external_sort_block_bytes", 0, DEFAULT_BLOCK_SIZE * 256, "Prefer maximum block bytes for external sort, reduce the memory usage during merging."},
            {"input_format_force_null_for_omitted_fields", false, false, "Disable type-defaults for omitted fields when needed"},
            {"cast_string_to_dynamic_use_inference", false, false, "Add setting to allow converting String to Dynamic through parsing"},
            {"allow_experimental_dynamic_type", false, false, "Add new experimental Dynamic type"},
            {"azure_max_blocks_in_multipart_upload", 50000, 50000, "Maximum number of blocks in multipart upload for Azure."},
            {"allow_archive_path_syntax", false, true, "Added new setting to allow disabling archive path syntax."},
        }
    },
    {"24.4",
        {
            {"input_format_json_throw_on_bad_escape_sequence", true, true, "Allow to save JSON strings with bad escape sequences"},
            {"max_parsing_threads", 0, 0, "Add a separate setting to control number of threads in parallel parsing from files"},
            {"ignore_drop_queries_probability", 0, 0, "Allow to ignore drop queries in server with specified probability for testing purposes"},
            {"lightweight_deletes_sync", 2, 2, "The same as 'mutation_sync', but controls only execution of lightweight deletes"},
            {"query_cache_system_table_handling", "save", "throw", "The query cache no longer caches results of queries against system tables"},
            {"input_format_json_ignore_unnecessary_fields", false, true, "Ignore unnecessary fields and not parse them. Enabling this may not throw exceptions on json strings of invalid format or with duplicated fields"},
            {"input_format_hive_text_allow_variable_number_of_columns", false, true, "Ignore extra columns in Hive Text input (if file has more columns than expected) and treat missing fields in Hive Text input as default values."},
            {"allow_experimental_database_replicated", false, true, "Database engine Replicated is now in Beta stage"},
            {"temporary_data_in_cache_reserve_space_wait_lock_timeout_milliseconds", (10 * 60 * 1000), (10 * 60 * 1000), "Wait time to lock cache for sapce reservation in temporary data in filesystem cache"},
            {"optimize_rewrite_sum_if_to_count_if", false, true, "Only available for the analyzer, where it works correctly"},
            {"azure_allow_parallel_part_upload", "true", "true", "Use multiple threads for azure multipart upload."},
            {"max_recursive_cte_evaluation_depth", DBMS_RECURSIVE_CTE_MAX_EVALUATION_DEPTH, DBMS_RECURSIVE_CTE_MAX_EVALUATION_DEPTH, "Maximum limit on recursive CTE evaluation depth"},
            {"query_plan_convert_outer_join_to_inner_join", false, true, "Allow to convert OUTER JOIN to INNER JOIN if filter after JOIN always filters default values"},
        }
    },
    {"24.3",
        {
            {"s3_connect_timeout_ms", 1000, 1000, "Introduce new dedicated setting for s3 connection timeout"},
            {"allow_experimental_shared_merge_tree", false, true, "The setting is obsolete"},
            {"use_page_cache_for_disks_without_file_cache", false, false, "Added userspace page cache"},
            {"read_from_page_cache_if_exists_otherwise_bypass_cache", false, false, "Added userspace page cache"},
            {"page_cache_inject_eviction", false, false, "Added userspace page cache"},
            {"default_table_engine", "None", "MergeTree", "Set default table engine to MergeTree for better usability"},
            {"input_format_json_use_string_type_for_ambiguous_paths_in_named_tuples_inference_from_objects", false, false, "Allow to use String type for ambiguous paths during named tuple inference from JSON objects"},
            {"traverse_shadow_remote_data_paths", false, false, "Traverse shadow directory when query system.remote_data_paths."},
            {"throw_if_deduplication_in_dependent_materialized_views_enabled_with_async_insert", false, true, "Deduplication in dependent materialized view cannot work together with async inserts."},
            {"parallel_replicas_allow_in_with_subquery", false, true, "If true, subquery for IN will be executed on every follower replica"},
            {"log_processors_profiles", false, true, "Enable by default"},
            {"function_locate_has_mysql_compatible_argument_order", false, true, "Increase compatibility with MySQL's locate function."},
            {"allow_suspicious_primary_key", true, false, "Forbid suspicious PRIMARY KEY/ORDER BY for MergeTree (i.e. SimpleAggregateFunction)"},
            {"filesystem_cache_reserve_space_wait_lock_timeout_milliseconds", 1000, 1000, "Wait time to lock cache for sapce reservation in filesystem cache"},
            {"max_parser_backtracks", 0, 1000000, "Limiting the complexity of parsing"},
            {"analyzer_compatibility_join_using_top_level_identifier", false, false, "Force to resolve identifier in JOIN USING from projection"},
            {"distributed_insert_skip_read_only_replicas", false, false, "If true, INSERT into Distributed will skip read-only replicas"},
            {"keeper_max_retries", 10, 10, "Max retries for general keeper operations"},
            {"keeper_retry_initial_backoff_ms", 100, 100, "Initial backoff timeout for general keeper operations"},
            {"keeper_retry_max_backoff_ms", 5000, 5000, "Max backoff timeout for general keeper operations"},
            {"s3queue_allow_experimental_sharded_mode", false, false, "Enable experimental sharded mode of S3Queue table engine. It is experimental because it will be rewritten"},
            {"allow_experimental_analyzer", false, true, "Enable analyzer and planner by default."},
            {"merge_tree_read_split_ranges_into_intersecting_and_non_intersecting_injection_probability", 0.0, 0.0, "For testing of `PartsSplitter` - split read ranges into intersecting and non intersecting every time you read from MergeTree with the specified probability."},
            {"allow_get_client_http_header", false, false, "Introduced a new function."},
            {"output_format_pretty_row_numbers", false, true, "It is better for usability."},
            {"output_format_pretty_max_value_width_apply_for_single_value", true, false, "Single values in Pretty formats won't be cut."},
            {"output_format_parquet_string_as_string", false, true, "ClickHouse allows arbitrary binary data in the String data type, which is typically UTF-8. Parquet/ORC/Arrow Strings only support UTF-8. That's why you can choose which Arrow's data type to use for the ClickHouse String data type - String or Binary. While Binary would be more correct and compatible, using String by default will correspond to user expectations in most cases."},
            {"output_format_orc_string_as_string", false, true, "ClickHouse allows arbitrary binary data in the String data type, which is typically UTF-8. Parquet/ORC/Arrow Strings only support UTF-8. That's why you can choose which Arrow's data type to use for the ClickHouse String data type - String or Binary. While Binary would be more correct and compatible, using String by default will correspond to user expectations in most cases."},
            {"output_format_arrow_string_as_string", false, true, "ClickHouse allows arbitrary binary data in the String data type, which is typically UTF-8. Parquet/ORC/Arrow Strings only support UTF-8. That's why you can choose which Arrow's data type to use for the ClickHouse String data type - String or Binary. While Binary would be more correct and compatible, using String by default will correspond to user expectations in most cases."},
            {"output_format_parquet_compression_method", "lz4", "zstd", "Parquet/ORC/Arrow support many compression methods, including lz4 and zstd. ClickHouse supports each and every compression method. Some inferior tools, such as 'duckdb', lack support for the faster `lz4` compression method, that's why we set zstd by default."},
            {"output_format_orc_compression_method", "lz4", "zstd", "Parquet/ORC/Arrow support many compression methods, including lz4 and zstd. ClickHouse supports each and every compression method. Some inferior tools, such as 'duckdb', lack support for the faster `lz4` compression method, that's why we set zstd by default."},
            {"output_format_pretty_highlight_digit_groups", false, true, "If enabled and if output is a terminal, highlight every digit corresponding to the number of thousands, millions, etc. with underline."},
            {"geo_distance_returns_float64_on_float64_arguments", false, true, "Increase the default precision."},
            {"azure_max_inflight_parts_for_one_file", 20, 20, "The maximum number of a concurrent loaded parts in multipart upload request. 0 means unlimited."},
            {"azure_strict_upload_part_size", 0, 0, "The exact size of part to upload during multipart upload to Azure blob storage."},
            {"azure_min_upload_part_size", 16*1024*1024, 16*1024*1024, "The minimum size of part to upload during multipart upload to Azure blob storage."},
            {"azure_max_upload_part_size", 5ull*1024*1024*1024, 5ull*1024*1024*1024, "The maximum size of part to upload during multipart upload to Azure blob storage."},
            {"azure_upload_part_size_multiply_factor", 2, 2, "Multiply azure_min_upload_part_size by this factor each time azure_multiply_parts_count_threshold parts were uploaded from a single write to Azure blob storage."},
            {"azure_upload_part_size_multiply_parts_count_threshold", 500, 500, "Each time this number of parts was uploaded to Azure blob storage, azure_min_upload_part_size is multiplied by azure_upload_part_size_multiply_factor."},
            {"output_format_csv_serialize_tuple_into_separate_columns", true, true, "A new way of how interpret tuples in CSV format was added."},
            {"input_format_csv_deserialize_separate_columns_into_tuple", true, true, "A new way of how interpret tuples in CSV format was added."},
            {"input_format_csv_try_infer_strings_from_quoted_tuples", true, true, "A new way of how interpret tuples in CSV format was added."},
        }
    },
    {"24.2",
        {
            {"allow_suspicious_variant_types", true, false, "Don't allow creating Variant type with suspicious variants by default"},
            {"validate_experimental_and_suspicious_types_inside_nested_types", false, true, "Validate usage of experimental and suspicious types inside nested types"},
            {"output_format_values_escape_quote_with_quote", false, false, "If true escape ' with '', otherwise quoted with \\'"},
            {"output_format_pretty_single_large_number_tip_threshold", 0, 1'000'000, "Print a readable number tip on the right side of the table if the block consists of a single number which exceeds this value (except 0)"},
            {"input_format_try_infer_exponent_floats", true, false, "Don't infer floats in exponential notation by default"},
            {"query_plan_optimize_prewhere", true, true, "Allow to push down filter to PREWHERE expression for supported storages"},
            {"async_insert_max_data_size", 1000000, 10485760, "The previous value appeared to be too small."},
            {"async_insert_poll_timeout_ms", 10, 10, "Timeout in milliseconds for polling data from asynchronous insert queue"},
            {"async_insert_use_adaptive_busy_timeout", false, true, "Use adaptive asynchronous insert timeout"},
            {"async_insert_busy_timeout_min_ms", 50, 50, "The minimum value of the asynchronous insert timeout in milliseconds; it also serves as the initial value, which may be increased later by the adaptive algorithm"},
            {"async_insert_busy_timeout_max_ms", 200, 200, "The minimum value of the asynchronous insert timeout in milliseconds; async_insert_busy_timeout_ms is aliased to async_insert_busy_timeout_max_ms"},
            {"async_insert_busy_timeout_increase_rate", 0.2, 0.2, "The exponential growth rate at which the adaptive asynchronous insert timeout increases"},
            {"async_insert_busy_timeout_decrease_rate", 0.2, 0.2, "The exponential growth rate at which the adaptive asynchronous insert timeout decreases"},
            {"format_template_row_format", "", "", "Template row format string can be set directly in query"},
            {"format_template_resultset_format", "", "", "Template result set format string can be set in query"},
            {"split_parts_ranges_into_intersecting_and_non_intersecting_final", true, true, "Allow to split parts ranges into intersecting and non intersecting during FINAL optimization"},
            {"split_intersecting_parts_ranges_into_layers_final", true, true, "Allow to split intersecting parts ranges into layers during FINAL optimization"},
            {"azure_max_single_part_copy_size", 256*1024*1024, 256*1024*1024, "The maximum size of object to copy using single part copy to Azure blob storage."},
            {"min_external_table_block_size_rows", DEFAULT_INSERT_BLOCK_SIZE, DEFAULT_INSERT_BLOCK_SIZE, "Squash blocks passed to external table to specified size in rows, if blocks are not big enough"},
            {"min_external_table_block_size_bytes", DEFAULT_INSERT_BLOCK_SIZE * 256, DEFAULT_INSERT_BLOCK_SIZE * 256, "Squash blocks passed to external table to specified size in bytes, if blocks are not big enough."},
            {"parallel_replicas_prefer_local_join", true, true, "If true, and JOIN can be executed with parallel replicas algorithm, and all storages of right JOIN part are *MergeTree, local JOIN will be used instead of GLOBAL JOIN."},
            {"optimize_time_filter_with_preimage", true, true, "Optimize Date and DateTime predicates by converting functions into equivalent comparisons without conversions (e.g. toYear(col) = 2023 -> col >= '2023-01-01' AND col <= '2023-12-31')"},
            {"extract_key_value_pairs_max_pairs_per_row", 0, 0, "Max number of pairs that can be produced by the `extractKeyValuePairs` function. Used as a safeguard against consuming too much memory."},
            {"default_view_definer", "CURRENT_USER", "CURRENT_USER", "Allows to set default `DEFINER` option while creating a view"},
            {"default_materialized_view_sql_security", "DEFINER", "DEFINER", "Allows to set a default value for SQL SECURITY option when creating a materialized view"},
            {"default_normal_view_sql_security", "INVOKER", "INVOKER", "Allows to set default `SQL SECURITY` option while creating a normal view"},
            {"mysql_map_string_to_text_in_show_columns", false, true, "Reduce the configuration effort to connect ClickHouse with BI tools."},
            {"mysql_map_fixed_string_to_text_in_show_columns", false, true, "Reduce the configuration effort to connect ClickHouse with BI tools."},
        }
    },
    {"24.1",
        {
            {"print_pretty_type_names", false, true, "Better user experience."},
            {"input_format_json_read_bools_as_strings", false, true, "Allow to read bools as strings in JSON formats by default"},
            {"output_format_arrow_use_signed_indexes_for_dictionary", false, true, "Use signed indexes type for Arrow dictionaries by default as it's recommended"},
            {"allow_experimental_variant_type", false, false, "Add new experimental Variant type"},
            {"use_variant_as_common_type", false, false, "Allow to use Variant in if/multiIf if there is no common type"},
            {"output_format_arrow_use_64_bit_indexes_for_dictionary", false, false, "Allow to use 64 bit indexes type in Arrow dictionaries"},
            {"parallel_replicas_mark_segment_size", 128, 128, "Add new setting to control segment size in new parallel replicas coordinator implementation"},
            {"ignore_materialized_views_with_dropped_target_table", false, false, "Add new setting to allow to ignore materialized views with dropped target table"},
            {"output_format_compression_level", 3, 3, "Allow to change compression level in the query output"},
            {"output_format_compression_zstd_window_log", 0, 0, "Allow to change zstd window log in the query output when zstd compression is used"},
            {"enable_zstd_qat_codec", false, false, "Add new ZSTD_QAT codec"},
            {"enable_vertical_final", false, true, "Use vertical final by default"},
            {"output_format_arrow_use_64_bit_indexes_for_dictionary", false, false, "Allow to use 64 bit indexes type in Arrow dictionaries"},
            {"max_rows_in_set_to_optimize_join", 100000, 0, "Disable join optimization as it prevents from read in order optimization"},
            {"output_format_pretty_color", true, "auto", "Setting is changed to allow also for auto value, disabling ANSI escapes if output is not a tty"},
            {"function_visible_width_behavior", 0, 1, "We changed the default behavior of `visibleWidth` to be more precise"},
            {"max_estimated_execution_time", 0, 0, "Separate max_execution_time and max_estimated_execution_time"},
            {"iceberg_engine_ignore_schema_evolution", false, false, "Allow to ignore schema evolution in Iceberg table engine"},
            {"optimize_injective_functions_in_group_by", false, true, "Replace injective functions by it's arguments in GROUP BY section in analyzer"},
            {"update_insert_deduplication_token_in_dependent_materialized_views", false, false, "Allow to update insert deduplication token with table identifier during insert in dependent materialized views"},
            {"azure_max_unexpected_write_error_retries", 4, 4, "The maximum number of retries in case of unexpected errors during Azure blob storage write"},
            {"split_parts_ranges_into_intersecting_and_non_intersecting_final", false, true, "Allow to split parts ranges into intersecting and non intersecting during FINAL optimization"},
            {"split_intersecting_parts_ranges_into_layers_final", true, true, "Allow to split intersecting parts ranges into layers during FINAL optimization"}
        }
    },
    {"23.12",
        {
            {"allow_suspicious_ttl_expressions", true, false, "It is a new setting, and in previous versions the behavior was equivalent to allowing."},
            {"input_format_parquet_allow_missing_columns", false, true, "Allow missing columns in Parquet files by default"},
            {"input_format_orc_allow_missing_columns", false, true, "Allow missing columns in ORC files by default"},
            {"input_format_arrow_allow_missing_columns", false, true, "Allow missing columns in Arrow files by default"}
        }
    },
    {"23.11",
        {
            {"parsedatetime_parse_without_leading_zeros", false, true, "Improved compatibility with MySQL DATE_FORMAT/STR_TO_DATE"}
        }
    },
    {"23.9",
        {
            {"optimize_group_by_constant_keys", false, true, "Optimize group by constant keys by default"},
            {"input_format_json_try_infer_named_tuples_from_objects", false, true, "Try to infer named Tuples from JSON objects by default"},
            {"input_format_json_read_numbers_as_strings", false, true, "Allow to read numbers as strings in JSON formats by default"},
            {"input_format_json_read_arrays_as_strings", false, true, "Allow to read arrays as strings in JSON formats by default"},
            {"input_format_json_infer_incomplete_types_as_strings", false, true, "Allow to infer incomplete types as Strings in JSON formats by default"},
            {"input_format_json_try_infer_numbers_from_strings", true, false, "Don't infer numbers from strings in JSON formats by default to prevent possible parsing errors"},
            {"http_write_exception_in_output_format", false, true, "Output valid JSON/XML on exception in HTTP streaming."}
        }
    },
    {"23.8",
        {
            {"rewrite_count_distinct_if_with_count_distinct_implementation", false, true, "Rewrite countDistinctIf with count_distinct_implementation configuration"}
        }
    },
    {"23.7",
        {
            {"function_sleep_max_microseconds_per_block", 0, 3000000, "In previous versions, the maximum sleep time of 3 seconds was applied only for `sleep`, but not for `sleepEachRow` function. In the new version, we introduce this setting. If you set compatibility with the previous versions, we will disable the limit altogether."}
        }
    },
    {"23.6",
        {
            {"http_send_timeout", 180, 30, "3 minutes seems crazy long. Note that this is timeout for a single network write call, not for the whole upload operation."},
            {"http_receive_timeout", 180, 30, "See http_send_timeout."}
        }
    },
    {"23.5",
        {
            {"input_format_parquet_preserve_order", true, false, "Allow Parquet reader to reorder rows for better parallelism."},
            {"parallelize_output_from_storages", false, true, "Allow parallelism when executing queries that read from file/url/s3/etc. This may reorder rows."},
            {"use_with_fill_by_sorting_prefix", false, true, "Columns preceding WITH FILL columns in ORDER BY clause form sorting prefix. Rows with different values in sorting prefix are filled independently"},
            {"output_format_parquet_compliant_nested_types", false, true, "Change an internal field name in output Parquet file schema."}
        }
    },
    {"23.4",
        {
            {"allow_suspicious_indices", true, false, "If true, index can defined with identical expressions"},
            {"allow_nonconst_timezone_arguments", true, false, "Allow non-const timezone arguments in certain time-related functions like toTimeZone(), fromUnixTimestamp*(), snowflakeToDateTime*()."},
            {"connect_timeout_with_failover_ms", 50, 1000, "Increase default connect timeout because of async connect"},
            {"connect_timeout_with_failover_secure_ms", 100, 1000, "Increase default secure connect timeout because of async connect"},
            {"hedged_connection_timeout_ms", 100, 50, "Start new connection in hedged requests after 50 ms instead of 100 to correspond with previous connect timeout"},
            {"formatdatetime_f_prints_single_zero", true, false, "Improved compatibility with MySQL DATE_FORMAT()/STR_TO_DATE()"},
            {"formatdatetime_parsedatetime_m_is_month_name", false, true, "Improved compatibility with MySQL DATE_FORMAT/STR_TO_DATE"}
        }
    },
    {"23.3",
        {
            {"output_format_parquet_version", "1.0", "2.latest", "Use latest Parquet format version for output format"},
            {"input_format_json_ignore_unknown_keys_in_named_tuple", false, true, "Improve parsing JSON objects as named tuples"},
            {"input_format_native_allow_types_conversion", false, true, "Allow types conversion in Native input forma"},
            {"output_format_arrow_compression_method", "none", "lz4_frame", "Use lz4 compression in Arrow output format by default"},
            {"output_format_parquet_compression_method", "snappy", "lz4", "Use lz4 compression in Parquet output format by default"},
            {"output_format_orc_compression_method", "none", "lz4_frame", "Use lz4 compression in ORC output format by default"},
            {"async_query_sending_for_remote", false, true, "Create connections and send query async across shards"}
        }
    },
    {"23.2",
        {
            {"output_format_parquet_fixed_string_as_fixed_byte_array", false, true, "Use Parquet FIXED_LENGTH_BYTE_ARRAY type for FixedString by default"},
            {"output_format_arrow_fixed_string_as_fixed_byte_array", false, true, "Use Arrow FIXED_SIZE_BINARY type for FixedString by default"},
            {"query_plan_remove_redundant_distinct", false, true, "Remove redundant Distinct step in query plan"},
            {"optimize_duplicate_order_by_and_distinct", true, false, "Remove duplicate ORDER BY and DISTINCT if it's possible"},
            {"insert_keeper_max_retries", 0, 20, "Enable reconnections to Keeper on INSERT, improve reliability"}
        }
    },
    {"23.1",
        {
            {"input_format_json_read_objects_as_strings", 0, 1, "Enable reading nested json objects as strings while object type is experimental"},
            {"input_format_json_defaults_for_missing_elements_in_named_tuple", false, true, "Allow missing elements in JSON objects while reading named tuples by default"},
            {"input_format_csv_detect_header", false, true, "Detect header in CSV format by default"},
            {"input_format_tsv_detect_header", false, true, "Detect header in TSV format by default"},
            {"input_format_custom_detect_header", false, true, "Detect header in CustomSeparated format by default"},
            {"query_plan_remove_redundant_sorting", false, true, "Remove redundant sorting in query plan. For example, sorting steps related to ORDER BY clauses in subqueries"}
        }
    },
    {"22.12",
        {
            {"max_size_to_preallocate_for_aggregation", 10'000'000, 100'000'000, "This optimizes performance"},
            {"query_plan_aggregation_in_order", 0, 1, "Enable some refactoring around query plan"},
            {"format_binary_max_string_size", 0, 1_GiB, "Prevent allocating large amount of memory"}
        }
    },
    {"22.11",
        {
            {"use_structure_from_insertion_table_in_table_functions", 0, 2, "Improve using structure from insertion table in table functions"}
        }
    },
    {"22.9",
        {
            {"force_grouping_standard_compatibility", false, true, "Make GROUPING function output the same as in SQL standard and other DBMS"}
        }
    },
    {"22.7",
        {
            {"cross_to_inner_join_rewrite", 1, 2, "Force rewrite comma join to inner"},
            {"enable_positional_arguments", false, true, "Enable positional arguments feature by default"},
            {"format_csv_allow_single_quotes", true, false, "Most tools don't treat single quote in CSV specially, don't do it by default too"}
        }
    },
    {"22.6",
        {
            {"output_format_json_named_tuples_as_objects", false, true, "Allow to serialize named tuples as JSON objects in JSON formats by default"},
            {"input_format_skip_unknown_fields", false, true, "Optimize reading subset of columns for some input formats"}
        }
    },
    {"22.5",
        {
            {"memory_overcommit_ratio_denominator", 0, 1073741824, "Enable memory overcommit feature by default"},
            {"memory_overcommit_ratio_denominator_for_user", 0, 1073741824, "Enable memory overcommit feature by default"}
        }
    },
    {"22.4",
        {
            {"allow_settings_after_format_in_insert", true, false, "Do not allow SETTINGS after FORMAT for INSERT queries because ClickHouse interpret SETTINGS as some values, which is misleading"}
        }
    },
    {"22.3",
        {
            {"cast_ipv4_ipv6_default_on_conversion_error", true, false, "Make functions cast(value, 'IPv4') and cast(value, 'IPv6') behave same as toIPv4 and toIPv6 functions"}
        }
    },
    {"21.12",
        {
            {"stream_like_engine_allow_direct_select", true, false, "Do not allow direct select for Kafka/RabbitMQ/FileLog by default"}
        }
    },
    {"21.9",
        {
            {"output_format_decimal_trailing_zeros", true, false, "Do not output trailing zeros in text representation of Decimal types by default for better looking output"},
            {"use_hedged_requests", false, true, "Enable Hedged Requests feature by default"}
        }
    },
    {"21.7",
        {
            {"legacy_column_name_of_tuple_literal", true, false, "Add this setting only for compatibility reasons. It makes sense to set to 'true', while doing rolling update of cluster from version lower than 21.7 to higher"}
        }
    },
    {"21.5",
        {
            {"async_socket_for_remote", false, true, "Fix all problems and turn on asynchronous reads from socket for remote queries by default again"}
        }
    },
    {"21.3",
        {
            {"async_socket_for_remote", true, false, "Turn off asynchronous reads from socket for remote queries because of some problems"},
            {"optimize_normalize_count_variants", false, true, "Rewrite aggregate functions that semantically equals to count() as count() by default"},
            {"normalize_function_names", false, true, "Normalize function names to their canonical names, this was needed for projection query routing"}
        }
    },
    {"21.2",
        {
            {"enable_global_with_statement", false, true, "Propagate WITH statements to UNION queries and all subqueries by default"}
        }
    },
    {"21.1",
        {
            {"insert_quorum_parallel", false, true, "Use parallel quorum inserts by default. It is significantly more convenient to use than sequential quorum inserts"},
            {"input_format_null_as_default", false, true, "Allow to insert NULL as default for input formats by default"},
            {"optimize_on_insert", false, true, "Enable data optimization on INSERT by default for better user experience"},
            {"use_compact_format_in_distributed_parts_names", false, true, "Use compact format for async INSERT into Distributed tables by default"}
        }
    },
    {"20.10",
        {
            {"format_regexp_escaping_rule", "Escaped", "Raw", "Use Raw as default escaping rule for Regexp format to male the behaviour more like to what users expect"}
        }
    },
    {"20.7",
        {
            {"show_table_uuid_in_table_create_query_if_not_nil", true, false, "Stop showing  UID of the table in its CREATE query for Engine=Atomic"}
        }
    },
    {"20.5",
        {
            {"input_format_with_names_use_header", false, true, "Enable using header with names for formats with WithNames/WithNamesAndTypes suffixes"},
            {"allow_suspicious_codecs", true, false, "Don't allow to specify meaningless compression codecs"}
        }
    },
    {"20.4",
        {
            {"validate_polygons", false, true, "Throw exception if polygon is invalid in function pointInPolygon by default instead of returning possibly wrong results"}
        }
    },
    {"19.18",
        {
            {"enable_scalar_subquery_optimization", false, true, "Prevent scalar subqueries from (de)serializing large scalar values and possibly avoid running the same subquery more than once"}
        }
    },
    {"19.14",
        {
            {"any_join_distinct_right_table_keys", true, false, "Disable ANY RIGHT and ANY FULL JOINs by default to avoid inconsistency"}
        }
    },
    {"19.12",
        {
            {"input_format_defaults_for_omitted_fields", false, true, "Enable calculation of complex default expressions for omitted fields for some input formats, because it should be the expected behaviour"}
        }
    },
    {"19.5",
        {
            {"max_partitions_per_insert_block", 0, 100, "Add a limit for the number of partitions in one block"}
        }
    },
    {"18.12.17",
        {
            {"enable_optimize_predicate_expression", 0, 1, "Optimize predicates to subqueries by default"}
        }
    },
};

static std::initializer_list<std::pair<ClickHouseVersion, SettingsChangesHistory::SettingsChanges>> merge_tree_settings_changes_history_initializer =
{
    {"25.1",
        {

        }
    },
    {"24.12",
        {
            /// Release closed. Please use 25.1
            {"enforce_index_structure_match_on_partition_manipulation", true, false, "Add new setting to allow attach when source table's projections and secondary indices is a subset of those in the target table."},
            {"use_primary_key_cache", false, false, "New setting"},
            {"prewarm_primary_key_cache", false, false, "New setting"},
            {"min_bytes_to_prewarm_caches", 0, 0, "New setting"},
            {"allow_experimental_reverse_key", false, false, "New setting"},
            /// Release closed. Please use 25.1
        }
    },
    {"24.11",
        {
        }
    },
    {"24.10",
        {
        }
    },
    {"24.9",
        {
        }
    },
    {"24.8",
        {
            {"deduplicate_merge_projection_mode", "ignore", "throw", "Do not allow to create inconsistent projection"}
        }
    },
};

static void initSettingsChangesHistory(
    std::map<ClickHouseVersion, SettingsChangesHistory::SettingsChanges> & settings_changes_history,
    std::once_flag & initialized_flag,
    std::initializer_list<std::pair<ClickHouseVersion, SettingsChangesHistory::SettingsChanges>> const & initializer
)
{
    std::call_once(initialized_flag, [&]()
    {
        for (const auto & setting_change : initializer)
        {
            /// Disallow duplicate keys in the settings changes history. Example:
            ///     {"21.2", {{"some_setting_1", false, true, "[...]"}}},
            ///     [...]
            ///     {"21.2", {{"some_setting_2", false, true, "[...]"}}},
            /// As std::set has unique keys, one of the entries would be overwritten.
            if (settings_changes_history.contains(setting_change.first))
                throw Exception{ErrorCodes::LOGICAL_ERROR, "Detected duplicate version '{}'", setting_change.first.toString()};

            settings_changes_history[setting_change.first] = setting_change.second;
        }
    });
}

const std::map<ClickHouseVersion, SettingsChangesHistory::SettingsChanges> & getSettingsChangesHistory()
{
    static std::map<ClickHouseVersion, SettingsChangesHistory::SettingsChanges> settings_changes_history;
    static std::once_flag initialized_flag;
    initSettingsChangesHistory(settings_changes_history, initialized_flag, settings_changes_history_initializer);

    return settings_changes_history;
}

const std::map<ClickHouseVersion, SettingsChangesHistory::SettingsChanges> & getMergeTreeSettingsChangesHistory()
{
    static std::map<ClickHouseVersion, SettingsChangesHistory::SettingsChanges> merge_tree_settings_changes_history;
    static std::once_flag initialized_flag;
    initSettingsChangesHistory(merge_tree_settings_changes_history, initialized_flag, merge_tree_settings_changes_history_initializer);

    return merge_tree_settings_changes_history;
}

}<|MERGE_RESOLUTION|>--- conflicted
+++ resolved
@@ -81,11 +81,8 @@
             {"use_async_executor_for_materialized_views", false, false, "New setting."},
             {"composed_data_type_output_format_mode", "default", "default", "New setting"},
             {"http_response_headers", "", "", "New setting."},
-<<<<<<< HEAD
             {"output_format_parquet_datetime_as_uint32", true, false, "Write DateTime as DateTime64(3) instead of UInt32 (these are the two Parquet types closest to DateTime)."},
-=======
             {"skip_redundant_aliases_in_udf", false, false, "New setting."},
->>>>>>> a7fe6c28
             {"parallel_replicas_index_analysis_only_on_coordinator", true, true, "Index analysis done only on replica-coordinator and skipped on other replicas. Effective only with enabled parallel_replicas_local_plan"}, // enabling it was moved to 24.10
             {"least_greatest_legacy_null_behavior", true, false, "New setting"},
             /// Release closed. Please use 25.1
