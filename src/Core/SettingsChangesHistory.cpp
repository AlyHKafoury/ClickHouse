--- conflicted
+++ resolved
@@ -711,11 +711,8 @@
         });
         addSettingsChanges(merge_tree_settings_changes_history, "25.4",
         {
-<<<<<<< HEAD
+            /// Release closed. Please use 25.5
             {"write_marks_for_substreams_in_compact_parts", false, true, "New setting"},
-=======
-            /// Release closed. Please use 25.5
->>>>>>> 8d46a90a
             {"max_merge_delayed_streams_for_parallel_write", 1000, 100, "New setting"},
             {"max_postpone_time_for_failed_replicated_fetches_ms", 1ULL * 60 * 1000, 1ULL * 60 * 1000, "Added new setting to enable postponing fetch tasks in the replication queue."},
             {"max_postpone_time_for_failed_replicated_merges_ms", 1ULL * 60 * 1000, 1ULL * 60 * 1000, "Added new setting to enable postponing merge tasks in the replication queue."},
