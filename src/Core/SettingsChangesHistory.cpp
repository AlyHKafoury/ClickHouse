--- conflicted
+++ resolved
@@ -41,13 +41,10 @@
         /// Note: please check if the key already exists to prevent duplicate entries.
         addSettingsChanges(settings_changes_history, "25.9",
         {
-<<<<<<< HEAD
+            {"use_skip_indexes_on_data_read", false, true, "New setting"},
             {"query_plan_optimize_join_order", false, false, "New setting"},
             {"query_plan_optimize_joins", true, true, "New setting"},
             {"query_plan_display_internal_aliases", false, false, "New setting"},
-=======
-            {"use_skip_indexes_on_data_read", false, true, "New setting"},
->>>>>>> 13a388c2
             {"s3_slow_all_threads_after_retryable_error", true, true, "Added an alias for setting `backup_slow_all_threads_after_retryable_s3_error`"},
         });
         addSettingsChanges(settings_changes_history, "25.8",
