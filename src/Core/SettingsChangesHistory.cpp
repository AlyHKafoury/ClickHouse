#include <Core/Defines.h>
#include <Core/SettingsChangesHistory.h>
#include <IO/ReadBufferFromString.h>
#include <IO/ReadHelpers.h>
#include <boost/algorithm/string.hpp>


namespace DB
{

namespace ErrorCodes
{
    extern const int BAD_ARGUMENTS;
    extern const int LOGICAL_ERROR;
}

ClickHouseVersion::ClickHouseVersion(std::string_view version)
{
    Strings split;
    boost::split(split, version, [](char c){ return c == '.'; });
    components.reserve(split.size());
    if (split.empty())
        throw Exception{ErrorCodes::BAD_ARGUMENTS, "Cannot parse ClickHouse version here: {}", version};

    for (const auto & split_element : split)
    {
        size_t component;
        ReadBufferFromString buf(split_element);
        if (!tryReadIntText(component, buf) || !buf.eof())
            throw Exception{ErrorCodes::BAD_ARGUMENTS, "Cannot parse ClickHouse version here: {}", version};
        components.push_back(component);
    }
}

String ClickHouseVersion::toString() const
{
    return fmt::format("{}", fmt::join(components, "."));
}

static void addSettingsChanges(
    VersionToSettingsChangesMap & settings_changes_history,
    std::string_view version,
    SettingsChangesHistory::SettingsChanges && changes)
{
    /// Forbid duplicate versions
    auto [_, inserted] = settings_changes_history.emplace(ClickHouseVersion(version), std::move(changes));
    if (!inserted)
        throw Exception{ErrorCodes::LOGICAL_ERROR, "Detected duplicate version '{}'", ClickHouseVersion(version).toString()};
}

const VersionToSettingsChangesMap & getSettingsChangesHistory()
{
    static VersionToSettingsChangesMap settings_changes_history;
    static std::once_flag initialized_flag;
    std::call_once(initialized_flag, [&]
    {
        // clang-format off
        /// History of settings changes that controls some backward incompatible changes
        /// across all ClickHouse versions. It maps ClickHouse version to settings changes that were done
        /// in this version. This history contains both changes to existing settings and newly added settings.
        /// Settings changes is a vector of structs
        ///     {setting_name, previous_value, new_value, reason}.
        /// For newly added setting choose the most appropriate previous_value (for example, if new setting
        /// controls new feature and it's 'true' by default, use 'false' as previous_value).
        /// It's used to implement `compatibility` setting (see https://github.com/ClickHouse/ClickHouse/issues/35972)
        /// Note: please check if the key already exists to prevent duplicate entries.
        addSettingsChanges(settings_changes_history, "25.1",
        {
<<<<<<< HEAD
            {"schema_inference_make_json_columns_nullable", false, false, "Allow to infer Nullable(JSON) during schema inference"},
        }
    },
    {"24.12",
=======
            {"allow_experimental_ts_to_grid_aggregate_function", false, false, "Cloud only"},
            {"distributed_cache_connect_max_tries", 20, 20, "Cloud only"},
            {"distributed_cache_min_bytes_for_seek", false, false, "New private setting."},
            {"max_bytes_ratio_before_external_group_by", 0.0, 0.5, "Enable automatic spilling to disk by default."},
            {"max_bytes_ratio_before_external_sort", 0.0, 0.5, "Enable automatic spilling to disk by default."},
            {"s3queue_migrate_old_metadata_to_buckets", false, false, "New setting."},
            {"distributed_cache_pool_behaviour_on_limit", "allocate_bypassing_pool", "wait", "Cloud only"},
            {"short_circuit_function_evaluation_for_nulls", false, true, "Allow to execute functions with Nullable arguments only on rows with non-NULL values in all arguments"},
            {"short_circuit_function_evaluation_for_nulls_threshold", 1.0, 1.0, "Ratio threshold of NULL values to execute functions with Nullable arguments only on rows with non-NULL values in all arguments. Applies when setting short_circuit_function_evaluation_for_nulls is enabled."},
            {"output_format_orc_writer_time_zone_name", "GMT", "GMT", "The time zone name for ORC writer, the default ORC writer's time zone is GMT."},
            {"output_format_pretty_highlight_trailing_spaces", false, true, "A new setting."},
            {"allow_experimental_bfloat16_type", false, true, "Add new BFloat16 type"},
        });
        addSettingsChanges(settings_changes_history, "24.12",
>>>>>>> 7c824306
        {
            /// Release closed. Please use 25.1
            {"allow_experimental_database_iceberg", false, false, "New setting."},
            {"query_plan_join_swap_table", "false", "auto", "New setting. Right table was always chosen before."},
            {"max_size_to_preallocate_for_aggregation", 100'000'000, 1'000'000'000'000, "Enable optimisation for bigger tables."},
            {"max_size_to_preallocate_for_joins", 100'000'000, 1'000'000'000'000, "Enable optimisation for bigger tables."},
            {"max_bytes_ratio_before_external_group_by", 0., 0., "New setting."},
            {"optimize_extract_common_expressions", false, false, "Introduce setting to optimize WHERE, PREWHERE, ON, HAVING and QUALIFY expressions by extracting common expressions out from disjunction of conjunctions."},
            {"object_storage_remove_recursive_file_limit", 0, 1000, "Added new setting to limit number of files stored in memory while removing from object storage. Zero value means unlimited."},
            {"max_bytes_ratio_before_external_sort", 0., 0., "New setting."},
            {"use_async_executor_for_materialized_views", false, false, "New setting."},
            {"composed_data_type_output_format_mode", "default", "default", "New setting"},
            {"http_response_headers", "", "", "New setting."},
<<<<<<< HEAD
=======
            {"output_format_parquet_datetime_as_uint32", true, false, "Write DateTime as DateTime64(3) instead of UInt32 (these are the two Parquet types closest to DateTime)."},
            {"skip_redundant_aliases_in_udf", false, false, "New setting."},
>>>>>>> 7c824306
            {"parallel_replicas_index_analysis_only_on_coordinator", true, true, "Index analysis done only on replica-coordinator and skipped on other replicas. Effective only with enabled parallel_replicas_local_plan"}, // enabling it was moved to 24.10
            /// Release closed. Please use 25.1
        });
        addSettingsChanges(settings_changes_history, "24.11",
        {
            {"validate_mutation_query", false, true, "New setting to validate mutation queries by default."},
            {"enable_job_stack_trace", false, true, "Enable by default collecting stack traces from job's scheduling."},
            {"allow_suspicious_types_in_group_by", true, false, "Don't allow Variant/Dynamic types in GROUP BY by default"},
            {"allow_suspicious_types_in_order_by", true, false, "Don't allow Variant/Dynamic types in ORDER BY by default"},
            {"distributed_cache_discard_connection_if_unread_data", true, true, "New setting"},
            {"filesystem_cache_enable_background_download_for_metadata_files_in_packed_storage", true, true, "New setting"},
            {"filesystem_cache_enable_background_download_during_fetch", true, true, "New setting"},
            {"azure_check_objects_after_upload", false, false, "Check each uploaded object in azure blob storage to be sure that upload was successful"},
            {"backup_restore_keeper_max_retries", 20, 1000, "Should be big enough so the whole operation BACKUP or RESTORE operation won't fail because of a temporary [Zoo]Keeper failure in the middle of it."},
            {"backup_restore_failure_after_host_disconnected_for_seconds", 0, 3600, "New setting."},
            {"backup_restore_keeper_max_retries_while_initializing", 0, 20, "New setting."},
            {"backup_restore_keeper_max_retries_while_handling_error", 0, 20, "New setting."},
            {"backup_restore_finish_timeout_after_error_sec", 0, 180, "New setting."},
            {"query_plan_merge_filters", false, true, "Allow to merge filters in the query plan. This is required to properly support filter-push-down with a new analyzer."},
            {"parallel_replicas_local_plan", false, true, "Use local plan for local replica in a query with parallel replicas"},
            {"allow_experimental_shared_set_join", 1, 0, "Disable a setting for ClickHouse Cloud"},
            {"merge_tree_use_v1_object_and_dynamic_serialization", true, false, "Add new serialization V2 version for JSON and Dynamic types"},
            {"min_joined_block_size_bytes", 524288, 524288, "New setting."},
            {"allow_experimental_bfloat16_type", false, false, "Add new experimental BFloat16 type"},
            {"filesystem_cache_skip_download_if_exceeds_per_query_cache_write_limit", 1, 1, "Rename of setting skip_download_if_exceeds_query_cache_limit"},
            {"filesystem_cache_prefer_bigger_buffer_size", true, true, "New setting"},
            {"read_in_order_use_virtual_row", false, false, "Use virtual row while reading in order of primary key or its monotonic function fashion. It is useful when searching over multiple parts as only relevant ones are touched."},
            {"s3_skip_empty_files", false, true, "We hope it will provide better UX"},
            {"filesystem_cache_boundary_alignment", 0, 0, "New setting"},
            {"push_external_roles_in_interserver_queries", false, true, "New setting."},
            {"enable_variant_type", false, false, "Add alias to allow_experimental_variant_type"},
            {"enable_dynamic_type", false, false, "Add alias to allow_experimental_dynamic_type"},
            {"enable_json_type", false, false, "Add alias to allow_experimental_json_type"},
        });
        addSettingsChanges(settings_changes_history, "24.10",
        {
            {"query_metric_log_interval", 0, -1, "New setting."},
            {"enforce_strict_identifier_format", false, false, "New setting."},
            {"enable_parsing_to_custom_serialization", false, true, "New setting"},
            {"mongodb_throw_on_unsupported_query", false, true, "New setting."},
            {"enable_parallel_replicas", false, false, "Parallel replicas with read tasks became the Beta tier feature."},
            {"parallel_replicas_mode", "read_tasks", "read_tasks", "This setting was introduced as a part of making parallel replicas feature Beta"},
            {"filesystem_cache_name", "", "", "Filesystem cache name to use for stateless table engines or data lakes"},
            {"restore_replace_external_dictionary_source_to_null", false, false, "New setting."},
            {"show_create_query_identifier_quoting_rule", "when_necessary", "when_necessary", "New setting."},
            {"show_create_query_identifier_quoting_style", "Backticks", "Backticks", "New setting."},
            {"merge_tree_min_read_task_size", 8, 8, "New setting"},
            {"merge_tree_min_rows_for_concurrent_read_for_remote_filesystem", (20 * 8192), 0, "Setting is deprecated"},
            {"merge_tree_min_bytes_for_concurrent_read_for_remote_filesystem", (24 * 10 * 1024 * 1024), 0, "Setting is deprecated"},
            {"implicit_select", false, false, "A new setting."},
            {"output_format_native_write_json_as_string", false, false, "Add new setting to allow write JSON column as single String column in Native format"},
            {"output_format_binary_write_json_as_string", false, false, "Add new setting to write values of JSON type as JSON string in RowBinary output format"},
            {"input_format_binary_read_json_as_string", false, false, "Add new setting to read values of JSON type as JSON string in RowBinary input format"},
            {"min_free_disk_bytes_to_perform_insert", 0, 0, "New setting."},
            {"min_free_disk_ratio_to_perform_insert", 0.0, 0.0, "New setting."},
            {"enable_named_columns_in_function_tuple", false, false, "Disabled pending usability improvements"},
            {"cloud_mode_database_engine", 1, 1, "A setting for ClickHouse Cloud"},
            {"allow_experimental_shared_set_join", 0, 0, "A setting for ClickHouse Cloud"},
            {"read_through_distributed_cache", 0, 0, "A setting for ClickHouse Cloud"},
            {"write_through_distributed_cache", 0, 0, "A setting for ClickHouse Cloud"},
            {"distributed_cache_throw_on_error", 0, 0, "A setting for ClickHouse Cloud"},
            {"distributed_cache_log_mode", "on_error", "on_error", "A setting for ClickHouse Cloud"},
            {"distributed_cache_fetch_metrics_only_from_current_az", 1, 1, "A setting for ClickHouse Cloud"},
            {"distributed_cache_connect_max_tries", 100, 100, "A setting for ClickHouse Cloud"},
            {"distributed_cache_receive_response_wait_milliseconds", 60000, 60000, "A setting for ClickHouse Cloud"},
            {"distributed_cache_receive_timeout_milliseconds", 10000, 10000, "A setting for ClickHouse Cloud"},
            {"distributed_cache_wait_connection_from_pool_milliseconds", 100, 100, "A setting for ClickHouse Cloud"},
            {"distributed_cache_bypass_connection_pool", 0, 0, "A setting for ClickHouse Cloud"},
            {"distributed_cache_pool_behaviour_on_limit", "allocate_bypassing_pool", "allocate_bypassing_pool", "A setting for ClickHouse Cloud"},
            {"distributed_cache_read_alignment", 0, 0, "A setting for ClickHouse Cloud"},
            {"distributed_cache_max_unacked_inflight_packets", 10, 10, "A setting for ClickHouse Cloud"},
            {"distributed_cache_data_packet_ack_window", 5, 5, "A setting for ClickHouse Cloud"},
            {"input_format_parquet_enable_row_group_prefetch", false, true, "Enable row group prefetching during parquet parsing. Currently, only single-threaded parsing can prefetch."},
            {"input_format_orc_dictionary_as_low_cardinality", false, true, "Treat ORC dictionary encoded columns as LowCardinality columns while reading ORC files"},
            {"allow_experimental_refreshable_materialized_view", false, true, "Not experimental anymore"},
            {"max_parts_to_move", 0, 1000, "New setting"},
            {"hnsw_candidate_list_size_for_search", 64, 256, "New setting. Previously, the value was optionally specified in CREATE INDEX and 64 by default."},
            {"allow_reorder_prewhere_conditions", true, true, "New setting"},
            {"input_format_parquet_bloom_filter_push_down", false, true, "When reading Parquet files, skip whole row groups based on the WHERE/PREWHERE expressions and bloom filter in the Parquet metadata."},
            {"date_time_64_output_format_cut_trailing_zeros_align_to_groups_of_thousands", false, false, "Dynamically trim the trailing zeros of datetime64 values to adjust the output scale to (0, 3, 6), corresponding to 'seconds', 'milliseconds', and 'microseconds'."},
            {"parallel_replicas_index_analysis_only_on_coordinator", false, true, "Index analysis done only on replica-coordinator and skipped on other replicas. Effective only with enabled parallel_replicas_local_plan"},
        });
        addSettingsChanges(settings_changes_history, "24.9",
        {
            {"output_format_orc_dictionary_key_size_threshold", 0.0, 0.0, "For a string column in ORC output format, if the number of distinct values is greater than this fraction of the total number of non-null rows, turn off dictionary encoding. Otherwise dictionary encoding is enabled"},
            {"input_format_json_empty_as_default", false, false, "Added new setting to allow to treat empty fields in JSON input as default values."},
            {"input_format_try_infer_variants", false, false, "Try to infer Variant type in text formats when there is more than one possible type for column/array elements"},
            {"join_output_by_rowlist_perkey_rows_threshold", 0, 5, "The lower limit of per-key average rows in the right table to determine whether to output by row list in hash join."},
            {"create_if_not_exists", false, false, "New setting."},
            {"allow_materialized_view_with_bad_select", true, true, "Support (but not enable yet) stricter validation in CREATE MATERIALIZED VIEW"},
            {"parallel_replicas_mark_segment_size", 128, 0, "Value for this setting now determined automatically"},
            {"database_replicated_allow_replicated_engine_arguments", 1, 0, "Don't allow explicit arguments by default"},
            {"database_replicated_allow_explicit_uuid", 1, 0, "Added a new setting to disallow explicitly specifying table UUID"},
            {"parallel_replicas_local_plan", false, false, "Use local plan for local replica in a query with parallel replicas"},
            {"join_to_sort_minimum_perkey_rows", 0, 40, "The lower limit of per-key average rows in the right table to determine whether to rerange the right table by key in left or inner join. This setting ensures that the optimization is not applied for sparse table keys"},
            {"join_to_sort_maximum_table_rows", 0, 10000, "The maximum number of rows in the right table to determine whether to rerange the right table by key in left or inner join"},
            {"allow_experimental_join_right_table_sorting", false, false, "If it is set to true, and the conditions of `join_to_sort_minimum_perkey_rows` and `join_to_sort_maximum_table_rows` are met, rerange the right table by key to improve the performance in left or inner hash join"},
            {"mongodb_throw_on_unsupported_query", false, true, "New setting."},
            {"min_free_disk_bytes_to_perform_insert", 0, 0, "Maintain some free disk space bytes from inserts while still allowing for temporary writing."},
            {"min_free_disk_ratio_to_perform_insert", 0.0, 0.0, "Maintain some free disk space bytes expressed as ratio to total disk space from inserts while still allowing for temporary writing."},
        });
        addSettingsChanges(settings_changes_history, "24.8",
        {
            {"rows_before_aggregation", false, false, "Provide exact value for rows_before_aggregation statistic, represents the number of rows read before aggregation"},
            {"restore_replace_external_table_functions_to_null", false, false, "New setting."},
            {"restore_replace_external_engines_to_null", false, false, "New setting."},
            {"input_format_json_max_depth", 1000000, 1000, "It was unlimited in previous versions, but that was unsafe."},
            {"merge_tree_min_bytes_per_task_for_remote_reading", 4194304, 2097152, "Value is unified with `filesystem_prefetch_min_bytes_for_single_read_task`"},
            {"use_hive_partitioning", false, false, "Allows to use hive partitioning for File, URL, S3, AzureBlobStorage and HDFS engines."},
            {"allow_experimental_kafka_offsets_storage_in_keeper", false, false, "Allow the usage of experimental Kafka storage engine that stores the committed offsets in ClickHouse Keeper"},
            {"allow_archive_path_syntax", true, true, "Added new setting to allow disabling archive path syntax."},
            {"query_cache_tag", "", "", "New setting for labeling query cache settings."},
            {"allow_experimental_time_series_table", false, false, "Added new setting to allow the TimeSeries table engine"},
            {"enable_analyzer", 1, 1, "Added an alias to a setting `allow_experimental_analyzer`."},
            {"optimize_functions_to_subcolumns", false, true, "Enabled settings by default"},
            {"allow_experimental_json_type", false, false, "Add new experimental JSON type"},
            {"use_json_alias_for_old_object_type", true, false, "Use JSON type alias to create new JSON type"},
            {"type_json_skip_duplicated_paths", false, false, "Allow to skip duplicated paths during JSON parsing"},
            {"allow_experimental_vector_similarity_index", false, false, "Added new setting to allow experimental vector similarity indexes"},
            {"input_format_try_infer_datetimes_only_datetime64", true, false, "Allow to infer DateTime instead of DateTime64 in data formats"},
        });
        addSettingsChanges(settings_changes_history, "24.7",
        {
            {"output_format_parquet_write_page_index", false, true, "Add a possibility to write page index into parquet files."},
            {"output_format_binary_encode_types_in_binary_format", false, false, "Added new setting to allow to write type names in binary format in RowBinaryWithNamesAndTypes output format"},
            {"input_format_binary_decode_types_in_binary_format", false, false, "Added new setting to allow to read type names in binary format in RowBinaryWithNamesAndTypes input format"},
            {"output_format_native_encode_types_in_binary_format", false, false, "Added new setting to allow to write type names in binary format in Native output format"},
            {"input_format_native_decode_types_in_binary_format", false, false, "Added new setting to allow to read type names in binary format in Native output format"},
            {"read_in_order_use_buffering", false, true, "Use buffering before merging while reading in order of primary key"},
            {"enable_named_columns_in_function_tuple", false, false, "Generate named tuples in function tuple() when all names are unique and can be treated as unquoted identifiers."},
            {"optimize_trivial_insert_select", true, false, "The optimization does not make sense in many cases."},
            {"dictionary_validate_primary_key_type", false, false, "Validate primary key type for dictionaries. By default id type for simple layouts will be implicitly converted to UInt64."},
            {"collect_hash_table_stats_during_joins", false, true, "New setting."},
            {"max_size_to_preallocate_for_joins", 0, 100'000'000, "New setting."},
            {"input_format_orc_reader_time_zone_name", "GMT", "GMT", "The time zone name for ORC row reader, the default ORC row reader's time zone is GMT."},
            {"database_replicated_allow_heavy_create", true, false, "Long-running DDL queries (CREATE AS SELECT and POPULATE) for Replicated database engine was forbidden"},
            {"query_plan_merge_filters", false, false, "Allow to merge filters in the query plan"},
            {"azure_sdk_max_retries", 10, 10, "Maximum number of retries in azure sdk"},
            {"azure_sdk_retry_initial_backoff_ms", 10, 10, "Minimal backoff between retries in azure sdk"},
            {"azure_sdk_retry_max_backoff_ms", 1000, 1000, "Maximal backoff between retries in azure sdk"},
            {"ignore_on_cluster_for_replicated_named_collections_queries", false, false, "Ignore ON CLUSTER clause for replicated named collections management queries."},
            {"backup_restore_s3_retry_attempts", 1000,1000, "Setting for Aws::Client::RetryStrategy, Aws::Client does retries itself, 0 means no retries. It takes place only for backup/restore."},
            {"postgresql_connection_attempt_timeout", 2, 2, "Allow to control 'connect_timeout' parameter of PostgreSQL connection."},
            {"postgresql_connection_pool_retries", 2, 2, "Allow to control the number of retries in PostgreSQL connection pool."}
        });
        addSettingsChanges(settings_changes_history, "24.6",
        {
            {"materialize_skip_indexes_on_insert", true, true, "Added new setting to allow to disable materialization of skip indexes on insert"},
            {"materialize_statistics_on_insert", true, true, "Added new setting to allow to disable materialization of statistics on insert"},
            {"input_format_parquet_use_native_reader", false, false, "When reading Parquet files, to use native reader instead of arrow reader."},
            {"hdfs_throw_on_zero_files_match", false, false, "Allow to throw an error when ListObjects request cannot match any files in HDFS engine instead of empty query result"},
            {"azure_throw_on_zero_files_match", false, false, "Allow to throw an error when ListObjects request cannot match any files in AzureBlobStorage engine instead of empty query result"},
            {"s3_validate_request_settings", true, true, "Allow to disable S3 request settings validation"},
            {"allow_experimental_full_text_index", false, false, "Enable experimental full-text index"},
            {"azure_skip_empty_files", false, false, "Allow to skip empty files in azure table engine"},
            {"hdfs_ignore_file_doesnt_exist", false, false, "Allow to return 0 rows when the requested files don't exist instead of throwing an exception in HDFS table engine"},
            {"azure_ignore_file_doesnt_exist", false, false, "Allow to return 0 rows when the requested files don't exist instead of throwing an exception in AzureBlobStorage table engine"},
            {"s3_ignore_file_doesnt_exist", false, false, "Allow to return 0 rows when the requested files don't exist instead of throwing an exception in S3 table engine"},
            {"s3_max_part_number", 10000, 10000, "Maximum part number number for s3 upload part"},
            {"s3_max_single_operation_copy_size", 32 * 1024 * 1024, 32 * 1024 * 1024, "Maximum size for a single copy operation in s3"},
            {"input_format_parquet_max_block_size", 8192, DEFAULT_BLOCK_SIZE, "Increase block size for parquet reader."},
            {"input_format_parquet_prefer_block_bytes", 0, DEFAULT_BLOCK_SIZE * 256, "Average block bytes output by parquet reader."},
            {"enable_blob_storage_log", true, true, "Write information about blob storage operations to system.blob_storage_log table"},
            {"allow_deprecated_snowflake_conversion_functions", true, false, "Disabled deprecated functions snowflakeToDateTime[64] and dateTime[64]ToSnowflake."},
            {"allow_statistic_optimize", false, false, "Old setting which popped up here being renamed."},
            {"allow_experimental_statistic", false, false, "Old setting which popped up here being renamed."},
            {"allow_statistics_optimize", false, false, "The setting was renamed. The previous name is `allow_statistic_optimize`."},
            {"allow_experimental_statistics", false, false, "The setting was renamed. The previous name is `allow_experimental_statistic`."},
            {"enable_vertical_final", false, true, "Enable vertical final by default again after fixing bug"},
            {"parallel_replicas_custom_key_range_lower", 0, 0, "Add settings to control the range filter when using parallel replicas with dynamic shards"},
            {"parallel_replicas_custom_key_range_upper", 0, 0, "Add settings to control the range filter when using parallel replicas with dynamic shards. A value of 0 disables the upper limit"},
            {"output_format_pretty_display_footer_column_names", 0, 1, "Add a setting to display column names in the footer if there are many rows. Threshold value is controlled by output_format_pretty_display_footer_column_names_min_rows."},
            {"output_format_pretty_display_footer_column_names_min_rows", 0, 50, "Add a setting to control the threshold value for setting output_format_pretty_display_footer_column_names_min_rows. Default 50."},
            {"output_format_csv_serialize_tuple_into_separate_columns", true, true, "A new way of how interpret tuples in CSV format was added."},
            {"input_format_csv_deserialize_separate_columns_into_tuple", true, true, "A new way of how interpret tuples in CSV format was added."},
            {"input_format_csv_try_infer_strings_from_quoted_tuples", true, true, "A new way of how interpret tuples in CSV format was added."},
        });
        addSettingsChanges(settings_changes_history, "24.5",
        {
            {"allow_deprecated_error_prone_window_functions", true, false, "Allow usage of deprecated error prone window functions (neighbor, runningAccumulate, runningDifferenceStartingWithFirstValue, runningDifference)"},
            {"allow_experimental_join_condition", false, false, "Support join with inequal conditions which involve columns from both left and right table. e.g. t1.y < t2.y."},
            {"input_format_tsv_crlf_end_of_line", false, false, "Enables reading of CRLF line endings with TSV formats"},
            {"output_format_parquet_use_custom_encoder", false, true, "Enable custom Parquet encoder."},
            {"cross_join_min_rows_to_compress", 0, 10000000, "Minimal count of rows to compress block in CROSS JOIN. Zero value means - disable this threshold. This block is compressed when any of the two thresholds (by rows or by bytes) are reached."},
            {"cross_join_min_bytes_to_compress", 0, 1_GiB, "Minimal size of block to compress in CROSS JOIN. Zero value means - disable this threshold. This block is compressed when any of the two thresholds (by rows or by bytes) are reached."},
            {"http_max_chunk_size", 0, 0, "Internal limitation"},
            {"prefer_external_sort_block_bytes", 0, DEFAULT_BLOCK_SIZE * 256, "Prefer maximum block bytes for external sort, reduce the memory usage during merging."},
            {"input_format_force_null_for_omitted_fields", false, false, "Disable type-defaults for omitted fields when needed"},
            {"cast_string_to_dynamic_use_inference", false, false, "Add setting to allow converting String to Dynamic through parsing"},
            {"allow_experimental_dynamic_type", false, false, "Add new experimental Dynamic type"},
            {"azure_max_blocks_in_multipart_upload", 50000, 50000, "Maximum number of blocks in multipart upload for Azure."},
            {"allow_archive_path_syntax", false, true, "Added new setting to allow disabling archive path syntax."},
        });
        addSettingsChanges(settings_changes_history, "24.4",
        {
            {"input_format_json_throw_on_bad_escape_sequence", true, true, "Allow to save JSON strings with bad escape sequences"},
            {"max_parsing_threads", 0, 0, "Add a separate setting to control number of threads in parallel parsing from files"},
            {"ignore_drop_queries_probability", 0, 0, "Allow to ignore drop queries in server with specified probability for testing purposes"},
            {"lightweight_deletes_sync", 2, 2, "The same as 'mutation_sync', but controls only execution of lightweight deletes"},
            {"query_cache_system_table_handling", "save", "throw", "The query cache no longer caches results of queries against system tables"},
            {"input_format_json_ignore_unnecessary_fields", false, true, "Ignore unnecessary fields and not parse them. Enabling this may not throw exceptions on json strings of invalid format or with duplicated fields"},
            {"input_format_hive_text_allow_variable_number_of_columns", false, true, "Ignore extra columns in Hive Text input (if file has more columns than expected) and treat missing fields in Hive Text input as default values."},
            {"allow_experimental_database_replicated", false, true, "Database engine Replicated is now in Beta stage"},
            {"temporary_data_in_cache_reserve_space_wait_lock_timeout_milliseconds", (10 * 60 * 1000), (10 * 60 * 1000), "Wait time to lock cache for sapce reservation in temporary data in filesystem cache"},
            {"optimize_rewrite_sum_if_to_count_if", false, true, "Only available for the analyzer, where it works correctly"},
            {"azure_allow_parallel_part_upload", "true", "true", "Use multiple threads for azure multipart upload."},
            {"max_recursive_cte_evaluation_depth", DBMS_RECURSIVE_CTE_MAX_EVALUATION_DEPTH, DBMS_RECURSIVE_CTE_MAX_EVALUATION_DEPTH, "Maximum limit on recursive CTE evaluation depth"},
            {"query_plan_convert_outer_join_to_inner_join", false, true, "Allow to convert OUTER JOIN to INNER JOIN if filter after JOIN always filters default values"},
        });
        addSettingsChanges(settings_changes_history, "24.3",
        {
            {"s3_connect_timeout_ms", 1000, 1000, "Introduce new dedicated setting for s3 connection timeout"},
            {"allow_experimental_shared_merge_tree", false, true, "The setting is obsolete"},
            {"use_page_cache_for_disks_without_file_cache", false, false, "Added userspace page cache"},
            {"read_from_page_cache_if_exists_otherwise_bypass_cache", false, false, "Added userspace page cache"},
            {"page_cache_inject_eviction", false, false, "Added userspace page cache"},
            {"default_table_engine", "None", "MergeTree", "Set default table engine to MergeTree for better usability"},
            {"input_format_json_use_string_type_for_ambiguous_paths_in_named_tuples_inference_from_objects", false, false, "Allow to use String type for ambiguous paths during named tuple inference from JSON objects"},
            {"traverse_shadow_remote_data_paths", false, false, "Traverse shadow directory when query system.remote_data_paths."},
            {"throw_if_deduplication_in_dependent_materialized_views_enabled_with_async_insert", false, true, "Deduplication in dependent materialized view cannot work together with async inserts."},
            {"parallel_replicas_allow_in_with_subquery", false, true, "If true, subquery for IN will be executed on every follower replica"},
            {"log_processors_profiles", false, true, "Enable by default"},
            {"function_locate_has_mysql_compatible_argument_order", false, true, "Increase compatibility with MySQL's locate function."},
            {"allow_suspicious_primary_key", true, false, "Forbid suspicious PRIMARY KEY/ORDER BY for MergeTree (i.e. SimpleAggregateFunction)"},
            {"filesystem_cache_reserve_space_wait_lock_timeout_milliseconds", 1000, 1000, "Wait time to lock cache for sapce reservation in filesystem cache"},
            {"max_parser_backtracks", 0, 1000000, "Limiting the complexity of parsing"},
            {"analyzer_compatibility_join_using_top_level_identifier", false, false, "Force to resolve identifier in JOIN USING from projection"},
            {"distributed_insert_skip_read_only_replicas", false, false, "If true, INSERT into Distributed will skip read-only replicas"},
            {"keeper_max_retries", 10, 10, "Max retries for general keeper operations"},
            {"keeper_retry_initial_backoff_ms", 100, 100, "Initial backoff timeout for general keeper operations"},
            {"keeper_retry_max_backoff_ms", 5000, 5000, "Max backoff timeout for general keeper operations"},
            {"s3queue_allow_experimental_sharded_mode", false, false, "Enable experimental sharded mode of S3Queue table engine. It is experimental because it will be rewritten"},
            {"allow_experimental_analyzer", false, true, "Enable analyzer and planner by default."},
            {"merge_tree_read_split_ranges_into_intersecting_and_non_intersecting_injection_probability", 0.0, 0.0, "For testing of `PartsSplitter` - split read ranges into intersecting and non intersecting every time you read from MergeTree with the specified probability."},
            {"allow_get_client_http_header", false, false, "Introduced a new function."},
            {"output_format_pretty_row_numbers", false, true, "It is better for usability."},
            {"output_format_pretty_max_value_width_apply_for_single_value", true, false, "Single values in Pretty formats won't be cut."},
            {"output_format_parquet_string_as_string", false, true, "ClickHouse allows arbitrary binary data in the String data type, which is typically UTF-8. Parquet/ORC/Arrow Strings only support UTF-8. That's why you can choose which Arrow's data type to use for the ClickHouse String data type - String or Binary. While Binary would be more correct and compatible, using String by default will correspond to user expectations in most cases."},
            {"output_format_orc_string_as_string", false, true, "ClickHouse allows arbitrary binary data in the String data type, which is typically UTF-8. Parquet/ORC/Arrow Strings only support UTF-8. That's why you can choose which Arrow's data type to use for the ClickHouse String data type - String or Binary. While Binary would be more correct and compatible, using String by default will correspond to user expectations in most cases."},
            {"output_format_arrow_string_as_string", false, true, "ClickHouse allows arbitrary binary data in the String data type, which is typically UTF-8. Parquet/ORC/Arrow Strings only support UTF-8. That's why you can choose which Arrow's data type to use for the ClickHouse String data type - String or Binary. While Binary would be more correct and compatible, using String by default will correspond to user expectations in most cases."},
            {"output_format_parquet_compression_method", "lz4", "zstd", "Parquet/ORC/Arrow support many compression methods, including lz4 and zstd. ClickHouse supports each and every compression method. Some inferior tools, such as 'duckdb', lack support for the faster `lz4` compression method, that's why we set zstd by default."},
            {"output_format_orc_compression_method", "lz4", "zstd", "Parquet/ORC/Arrow support many compression methods, including lz4 and zstd. ClickHouse supports each and every compression method. Some inferior tools, such as 'duckdb', lack support for the faster `lz4` compression method, that's why we set zstd by default."},
            {"output_format_pretty_highlight_digit_groups", false, true, "If enabled and if output is a terminal, highlight every digit corresponding to the number of thousands, millions, etc. with underline."},
            {"geo_distance_returns_float64_on_float64_arguments", false, true, "Increase the default precision."},
            {"azure_max_inflight_parts_for_one_file", 20, 20, "The maximum number of a concurrent loaded parts in multipart upload request. 0 means unlimited."},
            {"azure_strict_upload_part_size", 0, 0, "The exact size of part to upload during multipart upload to Azure blob storage."},
            {"azure_min_upload_part_size", 16*1024*1024, 16*1024*1024, "The minimum size of part to upload during multipart upload to Azure blob storage."},
            {"azure_max_upload_part_size", 5ull*1024*1024*1024, 5ull*1024*1024*1024, "The maximum size of part to upload during multipart upload to Azure blob storage."},
            {"azure_upload_part_size_multiply_factor", 2, 2, "Multiply azure_min_upload_part_size by this factor each time azure_multiply_parts_count_threshold parts were uploaded from a single write to Azure blob storage."},
            {"azure_upload_part_size_multiply_parts_count_threshold", 500, 500, "Each time this number of parts was uploaded to Azure blob storage, azure_min_upload_part_size is multiplied by azure_upload_part_size_multiply_factor."},
            {"output_format_csv_serialize_tuple_into_separate_columns", true, true, "A new way of how interpret tuples in CSV format was added."},
            {"input_format_csv_deserialize_separate_columns_into_tuple", true, true, "A new way of how interpret tuples in CSV format was added."},
            {"input_format_csv_try_infer_strings_from_quoted_tuples", true, true, "A new way of how interpret tuples in CSV format was added."},
        });
        addSettingsChanges(settings_changes_history, "24.2",
        {
            {"allow_suspicious_variant_types", true, false, "Don't allow creating Variant type with suspicious variants by default"},
            {"validate_experimental_and_suspicious_types_inside_nested_types", false, true, "Validate usage of experimental and suspicious types inside nested types"},
            {"output_format_values_escape_quote_with_quote", false, false, "If true escape ' with '', otherwise quoted with \\'"},
            {"output_format_pretty_single_large_number_tip_threshold", 0, 1'000'000, "Print a readable number tip on the right side of the table if the block consists of a single number which exceeds this value (except 0)"},
            {"input_format_try_infer_exponent_floats", true, false, "Don't infer floats in exponential notation by default"},
            {"query_plan_optimize_prewhere", true, true, "Allow to push down filter to PREWHERE expression for supported storages"},
            {"async_insert_max_data_size", 1000000, 10485760, "The previous value appeared to be too small."},
            {"async_insert_poll_timeout_ms", 10, 10, "Timeout in milliseconds for polling data from asynchronous insert queue"},
            {"async_insert_use_adaptive_busy_timeout", false, true, "Use adaptive asynchronous insert timeout"},
            {"async_insert_busy_timeout_min_ms", 50, 50, "The minimum value of the asynchronous insert timeout in milliseconds; it also serves as the initial value, which may be increased later by the adaptive algorithm"},
            {"async_insert_busy_timeout_max_ms", 200, 200, "The minimum value of the asynchronous insert timeout in milliseconds; async_insert_busy_timeout_ms is aliased to async_insert_busy_timeout_max_ms"},
            {"async_insert_busy_timeout_increase_rate", 0.2, 0.2, "The exponential growth rate at which the adaptive asynchronous insert timeout increases"},
            {"async_insert_busy_timeout_decrease_rate", 0.2, 0.2, "The exponential growth rate at which the adaptive asynchronous insert timeout decreases"},
            {"format_template_row_format", "", "", "Template row format string can be set directly in query"},
            {"format_template_resultset_format", "", "", "Template result set format string can be set in query"},
            {"split_parts_ranges_into_intersecting_and_non_intersecting_final", true, true, "Allow to split parts ranges into intersecting and non intersecting during FINAL optimization"},
            {"split_intersecting_parts_ranges_into_layers_final", true, true, "Allow to split intersecting parts ranges into layers during FINAL optimization"},
            {"azure_max_single_part_copy_size", 256*1024*1024, 256*1024*1024, "The maximum size of object to copy using single part copy to Azure blob storage."},
            {"min_external_table_block_size_rows", DEFAULT_INSERT_BLOCK_SIZE, DEFAULT_INSERT_BLOCK_SIZE, "Squash blocks passed to external table to specified size in rows, if blocks are not big enough"},
            {"min_external_table_block_size_bytes", DEFAULT_INSERT_BLOCK_SIZE * 256, DEFAULT_INSERT_BLOCK_SIZE * 256, "Squash blocks passed to external table to specified size in bytes, if blocks are not big enough."},
            {"parallel_replicas_prefer_local_join", true, true, "If true, and JOIN can be executed with parallel replicas algorithm, and all storages of right JOIN part are *MergeTree, local JOIN will be used instead of GLOBAL JOIN."},
            {"optimize_time_filter_with_preimage", true, true, "Optimize Date and DateTime predicates by converting functions into equivalent comparisons without conversions (e.g. toYear(col) = 2023 -> col >= '2023-01-01' AND col <= '2023-12-31')"},
            {"extract_key_value_pairs_max_pairs_per_row", 0, 0, "Max number of pairs that can be produced by the `extractKeyValuePairs` function. Used as a safeguard against consuming too much memory."},
            {"default_view_definer", "CURRENT_USER", "CURRENT_USER", "Allows to set default `DEFINER` option while creating a view"},
            {"default_materialized_view_sql_security", "DEFINER", "DEFINER", "Allows to set a default value for SQL SECURITY option when creating a materialized view"},
            {"default_normal_view_sql_security", "INVOKER", "INVOKER", "Allows to set default `SQL SECURITY` option while creating a normal view"},
            {"mysql_map_string_to_text_in_show_columns", false, true, "Reduce the configuration effort to connect ClickHouse with BI tools."},
            {"mysql_map_fixed_string_to_text_in_show_columns", false, true, "Reduce the configuration effort to connect ClickHouse with BI tools."},
        });
        addSettingsChanges(settings_changes_history, "24.1",
        {
            {"print_pretty_type_names", false, true, "Better user experience."},
            {"input_format_json_read_bools_as_strings", false, true, "Allow to read bools as strings in JSON formats by default"},
            {"output_format_arrow_use_signed_indexes_for_dictionary", false, true, "Use signed indexes type for Arrow dictionaries by default as it's recommended"},
            {"allow_experimental_variant_type", false, false, "Add new experimental Variant type"},
            {"use_variant_as_common_type", false, false, "Allow to use Variant in if/multiIf if there is no common type"},
            {"output_format_arrow_use_64_bit_indexes_for_dictionary", false, false, "Allow to use 64 bit indexes type in Arrow dictionaries"},
            {"parallel_replicas_mark_segment_size", 128, 128, "Add new setting to control segment size in new parallel replicas coordinator implementation"},
            {"ignore_materialized_views_with_dropped_target_table", false, false, "Add new setting to allow to ignore materialized views with dropped target table"},
            {"output_format_compression_level", 3, 3, "Allow to change compression level in the query output"},
            {"output_format_compression_zstd_window_log", 0, 0, "Allow to change zstd window log in the query output when zstd compression is used"},
            {"enable_zstd_qat_codec", false, false, "Add new ZSTD_QAT codec"},
            {"enable_vertical_final", false, true, "Use vertical final by default"},
            {"output_format_arrow_use_64_bit_indexes_for_dictionary", false, false, "Allow to use 64 bit indexes type in Arrow dictionaries"},
            {"max_rows_in_set_to_optimize_join", 100000, 0, "Disable join optimization as it prevents from read in order optimization"},
            {"output_format_pretty_color", true, "auto", "Setting is changed to allow also for auto value, disabling ANSI escapes if output is not a tty"},
            {"function_visible_width_behavior", 0, 1, "We changed the default behavior of `visibleWidth` to be more precise"},
            {"max_estimated_execution_time", 0, 0, "Separate max_execution_time and max_estimated_execution_time"},
            {"iceberg_engine_ignore_schema_evolution", false, false, "Allow to ignore schema evolution in Iceberg table engine"},
            {"optimize_injective_functions_in_group_by", false, true, "Replace injective functions by it's arguments in GROUP BY section in analyzer"},
            {"update_insert_deduplication_token_in_dependent_materialized_views", false, false, "Allow to update insert deduplication token with table identifier during insert in dependent materialized views"},
            {"azure_max_unexpected_write_error_retries", 4, 4, "The maximum number of retries in case of unexpected errors during Azure blob storage write"},
            {"split_parts_ranges_into_intersecting_and_non_intersecting_final", false, true, "Allow to split parts ranges into intersecting and non intersecting during FINAL optimization"},
            {"split_intersecting_parts_ranges_into_layers_final", true, true, "Allow to split intersecting parts ranges into layers during FINAL optimization"}
        });
        addSettingsChanges(settings_changes_history, "23.12",
        {
            {"allow_suspicious_ttl_expressions", true, false, "It is a new setting, and in previous versions the behavior was equivalent to allowing."},
            {"input_format_parquet_allow_missing_columns", false, true, "Allow missing columns in Parquet files by default"},
            {"input_format_orc_allow_missing_columns", false, true, "Allow missing columns in ORC files by default"},
            {"input_format_arrow_allow_missing_columns", false, true, "Allow missing columns in Arrow files by default"}
        });
        addSettingsChanges(settings_changes_history, "23.11",
        {
            {"parsedatetime_parse_without_leading_zeros", false, true, "Improved compatibility with MySQL DATE_FORMAT/STR_TO_DATE"}
        });
        addSettingsChanges(settings_changes_history, "23.9",
        {
            {"optimize_group_by_constant_keys", false, true, "Optimize group by constant keys by default"},
            {"input_format_json_try_infer_named_tuples_from_objects", false, true, "Try to infer named Tuples from JSON objects by default"},
            {"input_format_json_read_numbers_as_strings", false, true, "Allow to read numbers as strings in JSON formats by default"},
            {"input_format_json_read_arrays_as_strings", false, true, "Allow to read arrays as strings in JSON formats by default"},
            {"input_format_json_infer_incomplete_types_as_strings", false, true, "Allow to infer incomplete types as Strings in JSON formats by default"},
            {"input_format_json_try_infer_numbers_from_strings", true, false, "Don't infer numbers from strings in JSON formats by default to prevent possible parsing errors"},
            {"http_write_exception_in_output_format", false, true, "Output valid JSON/XML on exception in HTTP streaming."}
        });
        addSettingsChanges(settings_changes_history, "23.8",
        {
            {"rewrite_count_distinct_if_with_count_distinct_implementation", false, true, "Rewrite countDistinctIf with count_distinct_implementation configuration"}
        });
        addSettingsChanges(settings_changes_history, "23.7",
        {
            {"function_sleep_max_microseconds_per_block", 0, 3000000, "In previous versions, the maximum sleep time of 3 seconds was applied only for `sleep`, but not for `sleepEachRow` function. In the new version, we introduce this setting. If you set compatibility with the previous versions, we will disable the limit altogether."}
        });
        addSettingsChanges(settings_changes_history, "23.6",
        {
            {"http_send_timeout", 180, 30, "3 minutes seems crazy long. Note that this is timeout for a single network write call, not for the whole upload operation."},
            {"http_receive_timeout", 180, 30, "See http_send_timeout."}
        });
        addSettingsChanges(settings_changes_history, "23.5",
        {
            {"input_format_parquet_preserve_order", true, false, "Allow Parquet reader to reorder rows for better parallelism."},
            {"parallelize_output_from_storages", false, true, "Allow parallelism when executing queries that read from file/url/s3/etc. This may reorder rows."},
            {"use_with_fill_by_sorting_prefix", false, true, "Columns preceding WITH FILL columns in ORDER BY clause form sorting prefix. Rows with different values in sorting prefix are filled independently"},
            {"output_format_parquet_compliant_nested_types", false, true, "Change an internal field name in output Parquet file schema."}
        });
        addSettingsChanges(settings_changes_history, "23.4",
        {
            {"allow_suspicious_indices", true, false, "If true, index can defined with identical expressions"},
            {"allow_nonconst_timezone_arguments", true, false, "Allow non-const timezone arguments in certain time-related functions like toTimeZone(), fromUnixTimestamp*(), snowflakeToDateTime*()."},
            {"connect_timeout_with_failover_ms", 50, 1000, "Increase default connect timeout because of async connect"},
            {"connect_timeout_with_failover_secure_ms", 100, 1000, "Increase default secure connect timeout because of async connect"},
            {"hedged_connection_timeout_ms", 100, 50, "Start new connection in hedged requests after 50 ms instead of 100 to correspond with previous connect timeout"},
            {"formatdatetime_f_prints_single_zero", true, false, "Improved compatibility with MySQL DATE_FORMAT()/STR_TO_DATE()"},
            {"formatdatetime_parsedatetime_m_is_month_name", false, true, "Improved compatibility with MySQL DATE_FORMAT/STR_TO_DATE"}
        });
        addSettingsChanges(settings_changes_history, "23.3",
        {
            {"output_format_parquet_version", "1.0", "2.latest", "Use latest Parquet format version for output format"},
            {"input_format_json_ignore_unknown_keys_in_named_tuple", false, true, "Improve parsing JSON objects as named tuples"},
            {"input_format_native_allow_types_conversion", false, true, "Allow types conversion in Native input forma"},
            {"output_format_arrow_compression_method", "none", "lz4_frame", "Use lz4 compression in Arrow output format by default"},
            {"output_format_parquet_compression_method", "snappy", "lz4", "Use lz4 compression in Parquet output format by default"},
            {"output_format_orc_compression_method", "none", "lz4_frame", "Use lz4 compression in ORC output format by default"},
            {"async_query_sending_for_remote", false, true, "Create connections and send query async across shards"}
        });
        addSettingsChanges(settings_changes_history, "23.2",
        {
            {"output_format_parquet_fixed_string_as_fixed_byte_array", false, true, "Use Parquet FIXED_LENGTH_BYTE_ARRAY type for FixedString by default"},
            {"output_format_arrow_fixed_string_as_fixed_byte_array", false, true, "Use Arrow FIXED_SIZE_BINARY type for FixedString by default"},
            {"query_plan_remove_redundant_distinct", false, true, "Remove redundant Distinct step in query plan"},
            {"optimize_duplicate_order_by_and_distinct", true, false, "Remove duplicate ORDER BY and DISTINCT if it's possible"},
            {"insert_keeper_max_retries", 0, 20, "Enable reconnections to Keeper on INSERT, improve reliability"}
        });
        addSettingsChanges(settings_changes_history, "23.1",
        {
            {"input_format_json_read_objects_as_strings", 0, 1, "Enable reading nested json objects as strings while object type is experimental"},
            {"input_format_json_defaults_for_missing_elements_in_named_tuple", false, true, "Allow missing elements in JSON objects while reading named tuples by default"},
            {"input_format_csv_detect_header", false, true, "Detect header in CSV format by default"},
            {"input_format_tsv_detect_header", false, true, "Detect header in TSV format by default"},
            {"input_format_custom_detect_header", false, true, "Detect header in CustomSeparated format by default"},
            {"query_plan_remove_redundant_sorting", false, true, "Remove redundant sorting in query plan. For example, sorting steps related to ORDER BY clauses in subqueries"}
        });
        addSettingsChanges(settings_changes_history, "22.12",
        {
            {"max_size_to_preallocate_for_aggregation", 10'000'000, 100'000'000, "This optimizes performance"},
            {"query_plan_aggregation_in_order", 0, 1, "Enable some refactoring around query plan"},
            {"format_binary_max_string_size", 0, 1_GiB, "Prevent allocating large amount of memory"}
        });
        addSettingsChanges(settings_changes_history, "22.11",
        {
            {"use_structure_from_insertion_table_in_table_functions", 0, 2, "Improve using structure from insertion table in table functions"}
        });
        addSettingsChanges(settings_changes_history, "22.9",
        {
            {"force_grouping_standard_compatibility", false, true, "Make GROUPING function output the same as in SQL standard and other DBMS"}
        });
        addSettingsChanges(settings_changes_history, "22.7",
        {
            {"cross_to_inner_join_rewrite", 1, 2, "Force rewrite comma join to inner"},
            {"enable_positional_arguments", false, true, "Enable positional arguments feature by default"},
            {"format_csv_allow_single_quotes", true, false, "Most tools don't treat single quote in CSV specially, don't do it by default too"}
        });
        addSettingsChanges(settings_changes_history, "22.6",
        {
            {"output_format_json_named_tuples_as_objects", false, true, "Allow to serialize named tuples as JSON objects in JSON formats by default"},
            {"input_format_skip_unknown_fields", false, true, "Optimize reading subset of columns for some input formats"}
        });
        addSettingsChanges(settings_changes_history, "22.5",
        {
            {"memory_overcommit_ratio_denominator", 0, 1073741824, "Enable memory overcommit feature by default"},
            {"memory_overcommit_ratio_denominator_for_user", 0, 1073741824, "Enable memory overcommit feature by default"}
        });
        addSettingsChanges(settings_changes_history, "22.4",
        {
            {"allow_settings_after_format_in_insert", true, false, "Do not allow SETTINGS after FORMAT for INSERT queries because ClickHouse interpret SETTINGS as some values, which is misleading"}
        });
        addSettingsChanges(settings_changes_history, "22.3",
        {
            {"cast_ipv4_ipv6_default_on_conversion_error", true, false, "Make functions cast(value, 'IPv4') and cast(value, 'IPv6') behave same as toIPv4 and toIPv6 functions"}
        });
        addSettingsChanges(settings_changes_history, "21.12",
        {
            {"stream_like_engine_allow_direct_select", true, false, "Do not allow direct select for Kafka/RabbitMQ/FileLog by default"}
        });
        addSettingsChanges(settings_changes_history, "21.9",
        {
            {"output_format_decimal_trailing_zeros", true, false, "Do not output trailing zeros in text representation of Decimal types by default for better looking output"},
            {"use_hedged_requests", false, true, "Enable Hedged Requests feature by default"}
        });
        addSettingsChanges(settings_changes_history, "21.7",
        {
            {"legacy_column_name_of_tuple_literal", true, false, "Add this setting only for compatibility reasons. It makes sense to set to 'true', while doing rolling update of cluster from version lower than 21.7 to higher"}
        });
        addSettingsChanges(settings_changes_history, "21.5",
        {
            {"async_socket_for_remote", false, true, "Fix all problems and turn on asynchronous reads from socket for remote queries by default again"}
        });
        addSettingsChanges(settings_changes_history, "21.3",
        {
            {"async_socket_for_remote", true, false, "Turn off asynchronous reads from socket for remote queries because of some problems"},
            {"optimize_normalize_count_variants", false, true, "Rewrite aggregate functions that semantically equals to count() as count() by default"},
            {"normalize_function_names", false, true, "Normalize function names to their canonical names, this was needed for projection query routing"}
        });
        addSettingsChanges(settings_changes_history, "21.2",
        {
            {"enable_global_with_statement", false, true, "Propagate WITH statements to UNION queries and all subqueries by default"}
        });
        addSettingsChanges(settings_changes_history, "21.1",
        {
            {"insert_quorum_parallel", false, true, "Use parallel quorum inserts by default. It is significantly more convenient to use than sequential quorum inserts"},
            {"input_format_null_as_default", false, true, "Allow to insert NULL as default for input formats by default"},
            {"optimize_on_insert", false, true, "Enable data optimization on INSERT by default for better user experience"},
            {"use_compact_format_in_distributed_parts_names", false, true, "Use compact format for async INSERT into Distributed tables by default"}
        });
        addSettingsChanges(settings_changes_history, "20.10",
        {
            {"format_regexp_escaping_rule", "Escaped", "Raw", "Use Raw as default escaping rule for Regexp format to male the behaviour more like to what users expect"}
        });
        addSettingsChanges(settings_changes_history, "20.7",
        {
            {"show_table_uuid_in_table_create_query_if_not_nil", true, false, "Stop showing  UID of the table in its CREATE query for Engine=Atomic"}
        });
        addSettingsChanges(settings_changes_history, "20.5",
        {
            {"input_format_with_names_use_header", false, true, "Enable using header with names for formats with WithNames/WithNamesAndTypes suffixes"},
            {"allow_suspicious_codecs", true, false, "Don't allow to specify meaningless compression codecs"}
        });
        addSettingsChanges(settings_changes_history, "20.4",
        {
            {"validate_polygons", false, true, "Throw exception if polygon is invalid in function pointInPolygon by default instead of returning possibly wrong results"}
        });
        addSettingsChanges(settings_changes_history, "19.18",
        {
            {"enable_scalar_subquery_optimization", false, true, "Prevent scalar subqueries from (de)serializing large scalar values and possibly avoid running the same subquery more than once"}
        });
        addSettingsChanges(settings_changes_history, "19.14",
        {
            {"any_join_distinct_right_table_keys", true, false, "Disable ANY RIGHT and ANY FULL JOINs by default to avoid inconsistency"}
        });
        addSettingsChanges(settings_changes_history, "19.12",
        {
            {"input_format_defaults_for_omitted_fields", false, true, "Enable calculation of complex default expressions for omitted fields for some input formats, because it should be the expected behaviour"}
        });
        addSettingsChanges(settings_changes_history, "19.5",
        {
            {"max_partitions_per_insert_block", 0, 100, "Add a limit for the number of partitions in one block"}
        });
        addSettingsChanges(settings_changes_history, "18.12.17",
        {
            {"enable_optimize_predicate_expression", 0, 1, "Optimize predicates to subqueries by default"}
        });
    });
    return settings_changes_history;
}

const VersionToSettingsChangesMap & getMergeTreeSettingsChangesHistory()
{
    static VersionToSettingsChangesMap merge_tree_settings_changes_history;
    static std::once_flag initialized_flag;
    std::call_once(initialized_flag, [&]
    {
        addSettingsChanges(merge_tree_settings_changes_history, "25.1",
        {
        });
        addSettingsChanges(merge_tree_settings_changes_history, "24.12",
        {
            /// Release closed. Please use 25.1
            {"enforce_index_structure_match_on_partition_manipulation", true, false, "Add new setting to allow attach when source table's projections and secondary indices is a subset of those in the target table."},
            {"use_primary_key_cache", false, false, "New setting"},
            {"prewarm_primary_key_cache", false, false, "New setting"},
            {"min_bytes_to_prewarm_caches", 0, 0, "New setting"},
            {"allow_experimental_reverse_key", false, false, "New setting"},
            /// Release closed. Please use 25.1
        });
        addSettingsChanges(merge_tree_settings_changes_history, "24.11",
        {
        });
        addSettingsChanges(merge_tree_settings_changes_history, "24.10",
        {
        });
        addSettingsChanges(merge_tree_settings_changes_history, "24.9",
        {
        });
        addSettingsChanges(merge_tree_settings_changes_history, "24.8",
        {
            {"deduplicate_merge_projection_mode", "ignore", "throw", "Do not allow to create inconsistent projection"}
        });
    });

    return merge_tree_settings_changes_history;
}

}<|MERGE_RESOLUTION|>--- conflicted
+++ resolved
@@ -66,12 +66,10 @@
         /// Note: please check if the key already exists to prevent duplicate entries.
         addSettingsChanges(settings_changes_history, "25.1",
         {
-<<<<<<< HEAD
             {"schema_inference_make_json_columns_nullable", false, false, "Allow to infer Nullable(JSON) during schema inference"},
         }
     },
     {"24.12",
-=======
             {"allow_experimental_ts_to_grid_aggregate_function", false, false, "Cloud only"},
             {"distributed_cache_connect_max_tries", 20, 20, "Cloud only"},
             {"distributed_cache_min_bytes_for_seek", false, false, "New private setting."},
@@ -86,7 +84,6 @@
             {"allow_experimental_bfloat16_type", false, true, "Add new BFloat16 type"},
         });
         addSettingsChanges(settings_changes_history, "24.12",
->>>>>>> 7c824306
         {
             /// Release closed. Please use 25.1
             {"allow_experimental_database_iceberg", false, false, "New setting."},
@@ -100,11 +97,8 @@
             {"use_async_executor_for_materialized_views", false, false, "New setting."},
             {"composed_data_type_output_format_mode", "default", "default", "New setting"},
             {"http_response_headers", "", "", "New setting."},
-<<<<<<< HEAD
-=======
             {"output_format_parquet_datetime_as_uint32", true, false, "Write DateTime as DateTime64(3) instead of UInt32 (these are the two Parquet types closest to DateTime)."},
             {"skip_redundant_aliases_in_udf", false, false, "New setting."},
->>>>>>> 7c824306
             {"parallel_replicas_index_analysis_only_on_coordinator", true, true, "Index analysis done only on replica-coordinator and skipped on other replicas. Effective only with enabled parallel_replicas_local_plan"}, // enabling it was moved to 24.10
             /// Release closed. Please use 25.1
         });
