#include <Core/SettingsChangesHistory.h>

#include <Core/SettingsEnums.h>

#include <Common/Exception.h>

namespace DB
{

namespace ErrorCodes
{
    extern const int LOGICAL_ERROR;
}

static void addSettingsChanges(
    VersionToSettingsChangesMap & settings_changes_history,
    std::string_view version,
    SettingsChangesHistory::SettingsChanges && changes)
{
    /// Forbid duplicate versions
    auto [_, inserted] = settings_changes_history.emplace(ClickHouseVersion(version), std::move(changes));
    if (!inserted)
        throw Exception{ErrorCodes::LOGICAL_ERROR, "Detected duplicate version '{}'", ClickHouseVersion(version).toString()};
}

const VersionToSettingsChangesMap & getSettingsChangesHistory()
{
    static VersionToSettingsChangesMap settings_changes_history;
    static std::once_flag initialized_flag;
    std::call_once(initialized_flag, [&]
    {
        // clang-format off
        /// History of settings changes that controls some backward incompatible changes
        /// across all ClickHouse versions. It maps ClickHouse version to settings changes that were done
        /// in this version. This history contains both changes to existing settings and newly added settings.
        /// Settings changes is a vector of structs
        ///     {setting_name, previous_value, new_value, reason}.
        /// For newly added setting choose the most appropriate previous_value (for example, if new setting
        /// controls new feature and it's 'true' by default, use 'false' as previous_value).
        /// It's used to implement `compatibility` setting (see https://github.com/ClickHouse/ClickHouse/issues/35972)
        /// Note: please check if the key already exists to prevent duplicate entries.
        addSettingsChanges(settings_changes_history, "25.7",
        {
            {"correlated_subqueries_substitute_equivalent_expressions", false, true, "New setting to correlated subquery planning optimization."},
            {"function_date_trunc_return_type_behavior", 0, 0, "Add new setting to preserve old behaviour of dateTrunc function"},
            {"output_format_parquet_geometadata", false, true, "A new setting to allow to write information about geo columns in parquet metadata and encode columns in WKB format."},
            {"cluster_function_process_archive_on_multiple_nodes", true, true, "New setting"},
            {"enable_vector_similarity_index", false, false, "Added an alias for setting `allow_experimental_vector_similarity_index`"},
            {"distributed_plan_max_rows_to_broadcast", 20000, 20000, "New experimental setting."},
<<<<<<< HEAD
            {"opentelemetry_trace_cpu_scheduling", false, false, "New setting to trace `cpu_slot_preemption` feature."},
=======
            {"parallel_distributed_insert_select", 0, 2, "Enable parallel distributed insert select by default"},
>>>>>>> d3ed1069
            {"write_through_distributed_cache_buffer_size", 0, 0, "New cloud setting"},
            {"min_joined_block_size_rows", 0, DEFAULT_BLOCK_SIZE, "New setting."},
            {"table_engine_read_through_distributed_cache", false, false, "New setting"},
            {"distributed_cache_alignment", 0, 0, "Rename of distributed_cache_read_alignment"},
        });
        addSettingsChanges(settings_changes_history, "25.6",
        {
            /// RELEASE CLOSED
            {"output_format_native_use_flattened_dynamic_and_json_serialization", false, false, "Add flattened Dynamic/JSON serializations to Native format"},
            {"cast_string_to_date_time_mode", "basic", "basic", "Allow to use different DateTime parsing mode in String to DateTime cast"},
            {"parallel_replicas_connect_timeout_ms", 1000, 300, "Separate connection timeout for parallel replicas queries"},
            {"use_iceberg_partition_pruning", false, true, "Enable Iceberg partition pruning by default."},
            {"distributed_cache_credentials_refresh_period_seconds", 5, 5, "New private setting"},
            {"enable_shared_storage_snapshot_in_query", false, false, "A new setting to share storage snapshot in query"},
            {"merge_tree_storage_snapshot_sleep_ms", 0, 0, "A new setting to debug storage snapshot consistency in query"},
            {"enable_job_stack_trace", false, false, "The setting was disabled by default to avoid performance overhead."},
            {"use_legacy_to_time", true, true, "New setting. Allows for user to use the old function logic for toTime, which works as toTimeWithFixedDate."},
            {"allow_experimental_time_time64_type", false, false, "New settings. Allows to use a new experimental Time and Time64 data types."},
            {"enable_time_time64_type", false, false, "New settings. Allows to use a new experimental Time and Time64 data types."},
            {"optimize_use_projection_filtering", false, true, "New setting"},
            {"input_format_parquet_enable_json_parsing", false, true, "When reading Parquet files, parse JSON columns as ClickHouse JSON Column."},
            {"use_skip_indexes_if_final", 0, 1, "Change in default value of setting"},
            {"use_skip_indexes_if_final_exact_mode", 0, 1, "Change in default value of setting"},
            {"allow_experimental_time_series_aggregate_functions", false, false, "New setting to enable experimental timeSeries* aggregate functions."},
            {"min_outstreams_per_resize_after_split", 0, 24, "New setting."},
            {"count_matches_stop_at_empty_match", true, false, "New setting."},
            {"enable_parallel_blocks_marshalling", "false", "true", "A new setting"},
            {"format_schema_source", "file", "file", "New setting"},
            {"format_schema_message_name", "", "", "New setting"},
            /// RELEASE CLOSED
        });
        addSettingsChanges(settings_changes_history, "25.5",
        {
            /// Release closed. Please use 25.6
            {"geotoh3_argument_order", "lon_lat", "lat_lon", "A new setting for legacy behaviour to set lon and lat argument order"},
            {"secondary_indices_enable_bulk_filtering", false, true, "A new algorithm for filtering by data skipping indices"},
            {"implicit_table_at_top_level", "", "", "A new setting, used in clickhouse-local"},
            {"use_skip_indexes_if_final_exact_mode", 0, 0, "This setting was introduced to help FINAL query return correct results with skip indexes"},
            {"parsedatetime_e_requires_space_padding", true, false, "Improved compatibility with MySQL DATE_FORMAT/STR_TO_DATE"},
            {"formatdatetime_e_with_space_padding", true, false, "Improved compatibility with MySQL DATE_FORMAT/STR_TO_DATE"},
            {"input_format_max_block_size_bytes", 0, 0, "New setting to limit bytes size if blocks created by input format"},
            {"parallel_replicas_insert_select_local_pipeline", false, true, "Use local pipeline during distributed INSERT SELECT with parallel replicas. Currently disabled due to performance issues"},
            {"page_cache_block_size", 1048576, 1048576, "Made this setting adjustable on a per-query level."},
            {"page_cache_lookahead_blocks", 16, 16, "Made this setting adjustable on a per-query level."},
            {"output_format_pretty_glue_chunks", "0", "auto", "A new setting to make Pretty formats prettier."},
            {"distributed_cache_read_only_from_current_az", true, true, "New setting"},
            {"parallel_hash_join_threshold", 0, 100'000, "New setting"},
            {"max_limit_for_ann_queries", 1'000, 0, "Obsolete setting"},
            {"max_limit_for_vector_search_queries", 1'000, 1'000, "New setting"},
            {"min_os_cpu_wait_time_ratio_to_throw", 0, 0, "Setting values were changed and backported to 25.4"},
            {"max_os_cpu_wait_time_ratio_to_throw", 0, 0, "Setting values were changed and backported to 25.4"},
            {"make_distributed_plan", 0, 0, "New experimental setting."},
            {"distributed_plan_execute_locally", 0, 0, "New experimental setting."},
            {"distributed_plan_default_shuffle_join_bucket_count", 8, 8, "New experimental setting."},
            {"distributed_plan_default_reader_bucket_count", 8, 8, "New experimental setting."},
            {"distributed_plan_optimize_exchanges", true, true, "New experimental setting."},
            {"distributed_plan_force_exchange_kind", "", "", "New experimental setting."},
            {"update_sequential_consistency", true, true, "A new setting"},
            {"update_parallel_mode", "auto", "auto", "A new setting"},
            {"lightweight_delete_mode", "alter_update", "alter_update", "A new setting"},
            {"alter_update_mode", "heavy", "heavy", "A new setting"},
            {"apply_patch_parts", false, true, "A new setting"},
            {"allow_experimental_lightweight_update", false, false, "A new setting"},
            {"allow_experimental_delta_kernel_rs", true, true, "New setting"},
            {"allow_experimental_database_hms_catalog", false, false, "Allow experimental database engine DataLakeCatalog with catalog_type = 'hive'"},
            {"vector_search_filter_strategy", "auto", "auto", "New setting"},
            {"vector_search_postfilter_multiplier", 1, 1, "New setting"},
            {"compile_expressions", false, true, "We believe that the LLVM infrastructure behind the JIT compiler is stable enough to enable this setting by default."},
            {"input_format_parquet_bloom_filter_push_down", false, true, "When reading Parquet files, skip whole row groups based on the WHERE/PREWHERE expressions and bloom filter in the Parquet metadata."},
            {"input_format_parquet_allow_geoparquet_parser", false, true, "A new setting to use geo columns in parquet file"},
            {"enable_url_encoding", true, false, "Changed existing setting's default value"},
            {"s3_slow_all_threads_after_network_error", false, true, "New setting"},
            /// Release closed. Please use 25.6
        });
        addSettingsChanges(settings_changes_history, "25.4",
        {
            /// Release closed. Please use 25.5
            {"use_query_condition_cache", false, true, "A new optimization"},
            {"allow_materialized_view_with_bad_select", true, false, "Don't allow creating MVs referencing nonexistent columns or tables"},
            {"query_plan_optimize_lazy_materialization", false, true, "Added new setting to use query plan for lazy materialization optimisation"},
            {"query_plan_max_limit_for_lazy_materialization", 10, 10, "Added new setting to control maximum limit value that allows to use query plan for lazy materialization optimisation. If zero, there is no limit"},
            {"query_plan_convert_join_to_in", false, false, "New setting"},
            {"enable_hdfs_pread", true, true, "New setting."},
            {"low_priority_query_wait_time_ms", 1000, 1000, "New setting."},
            {"allow_experimental_correlated_subqueries", false, false, "Added new setting to allow correlated subqueries execution."},
            {"serialize_query_plan", false, false, "NewSetting"},
            {"allow_experimental_shared_set_join", 0, 1, "A setting for ClickHouse Cloud to enable SharedSet and SharedJoin"},
            {"allow_special_bool_values_inside_variant", true, false, "Don't allow special bool values during Variant type parsing"},
            {"cast_string_to_variant_use_inference", true, true, "New setting to enable/disable types inference during CAST from String to Variant"},
            {"distributed_cache_read_request_max_tries", 20, 20, "New setting"},
            {"query_condition_cache_store_conditions_as_plaintext", false, false, "New setting"},
            {"min_os_cpu_wait_time_ratio_to_throw", 0, 0, "New setting"},
            {"max_os_cpu_wait_time_ratio_to_throw", 0, 0, "New setting"},
            {"query_plan_merge_filter_into_join_condition", false, true, "Added new setting to merge filter into join condition"},
            {"use_local_cache_for_remote_storage", true, false, "Obsolete setting."},
            {"iceberg_timestamp_ms", 0, 0, "New setting."},
            {"iceberg_snapshot_id", 0, 0, "New setting."},
            {"use_iceberg_metadata_files_cache", true, true, "New setting"},
            {"query_plan_join_shard_by_pk_ranges", false, false, "New setting"},
            {"parallel_replicas_insert_select_local_pipeline", false, false, "Use local pipeline during distributed INSERT SELECT with parallel replicas. Currently disabled due to performance issues"},
            {"parallel_hash_join_threshold", 0, 0, "New setting"},
            {"function_date_trunc_return_type_behavior", 1, 0, "Change the result type for dateTrunc function for DateTime64/Date32 arguments to DateTime64/Date32 regardless of time unit to get correct result for negative values"}
            /// Release closed. Please use 25.5
        });
        addSettingsChanges(settings_changes_history, "25.3",
        {
            /// Release closed. Please use 25.4
            {"enable_json_type", false, true, "JSON data type is production-ready"},
            {"enable_dynamic_type", false, true, "Dynamic data type is production-ready"},
            {"enable_variant_type", false, true, "Variant data type is production-ready"},
            {"allow_experimental_json_type", false, true, "JSON data type is production-ready"},
            {"allow_experimental_dynamic_type", false, true, "Dynamic data type is production-ready"},
            {"allow_experimental_variant_type", false, true, "Variant data type is production-ready"},
            {"allow_experimental_database_unity_catalog", false, false, "Allow experimental database engine DataLakeCatalog with catalog_type = 'unity'"},
            {"allow_experimental_database_glue_catalog", false, false, "Allow experimental database engine DataLakeCatalog with catalog_type = 'glue'"},
            {"use_page_cache_with_distributed_cache", false, false, "New setting"},
            {"use_query_condition_cache", false, false, "New setting."},
            {"parallel_replicas_for_cluster_engines", false, true, "New setting."},
            {"parallel_hash_join_threshold", 0, 0, "New setting"},
            /// Release closed. Please use 25.4
        });
        addSettingsChanges(settings_changes_history, "25.2",
        {
            /// Release closed. Please use 25.3
            {"schema_inference_make_json_columns_nullable", false, false, "Allow to infer Nullable(JSON) during schema inference"},
            {"query_plan_use_new_logical_join_step", false, true, "Enable new step"},
            {"postgresql_fault_injection_probability", 0., 0., "New setting"},
            {"apply_settings_from_server", false, true, "Client-side code (e.g. INSERT input parsing and query output formatting) will use the same settings as the server, including settings from server config."},
            {"merge_tree_use_deserialization_prefixes_cache", true, true, "A new setting to control the usage of deserialization prefixes cache in MergeTree"},
            {"merge_tree_use_prefixes_deserialization_thread_pool", true, true, "A new setting controlling the usage of the thread pool for parallel prefixes deserialization in MergeTree"},
            {"optimize_and_compare_chain", false, true, "A new setting"},
            {"enable_adaptive_memory_spill_scheduler", false, false, "New setting. Enable spill memory data into external storage adaptively."},
            {"output_format_parquet_write_bloom_filter", false, true, "Added support for writing Parquet bloom filters."},
            {"output_format_parquet_bloom_filter_bits_per_value", 10.5, 10.5, "New setting."},
            {"output_format_parquet_bloom_filter_flush_threshold_bytes", 128 * 1024 * 1024, 128 * 1024 * 1024, "New setting."},
            {"output_format_pretty_max_rows", 10000, 1000, "It is better for usability - less amount to scroll."},
            {"restore_replicated_merge_tree_to_shared_merge_tree", false, false, "New setting."},
            {"parallel_replicas_only_with_analyzer", true, true, "Parallel replicas is supported only with analyzer enabled"},
            {"s3_allow_multipart_copy", true, true, "New setting."},
        });
        addSettingsChanges(settings_changes_history, "25.1",
        {
            /// Release closed. Please use 25.2
            {"allow_not_comparable_types_in_order_by", true, false, "Don't allow not comparable types in order by by default"},
            {"allow_not_comparable_types_in_comparison_functions", true, false, "Don't allow not comparable types in comparison functions by default"},
            {"output_format_json_pretty_print", false, true, "Print values in a pretty format in JSON output format by default"},
            {"allow_experimental_ts_to_grid_aggregate_function", false, false, "Cloud only"},
            {"formatdatetime_f_prints_scale_number_of_digits", true, false, "New setting."},
            {"distributed_cache_connect_max_tries", 20, 20, "Cloud only"},
            {"query_plan_use_new_logical_join_step", false, false, "New join step, internal change"},
            {"distributed_cache_min_bytes_for_seek", 0, 0, "New private setting."},
            {"use_iceberg_partition_pruning", false, false, "New setting for Iceberg partition pruning."},
            {"max_bytes_ratio_before_external_group_by", 0.0, 0.5, "Enable automatic spilling to disk by default."},
            {"max_bytes_ratio_before_external_sort", 0.0, 0.5, "Enable automatic spilling to disk by default."},
            {"min_external_sort_block_bytes", 0., 100_MiB, "New setting."},
            {"s3queue_migrate_old_metadata_to_buckets", false, false, "New setting."},
            {"distributed_cache_pool_behaviour_on_limit", "allocate_bypassing_pool", "wait", "Cloud only"},
            {"use_hive_partitioning", false, true, "Enabled the setting by default."},
            {"query_plan_try_use_vector_search", false, true, "New setting."},
            {"short_circuit_function_evaluation_for_nulls", false, true, "Allow to execute functions with Nullable arguments only on rows with non-NULL values in all arguments"},
            {"short_circuit_function_evaluation_for_nulls_threshold", 1.0, 1.0, "Ratio threshold of NULL values to execute functions with Nullable arguments only on rows with non-NULL values in all arguments. Applies when setting short_circuit_function_evaluation_for_nulls is enabled."},
            {"output_format_orc_writer_time_zone_name", "GMT", "GMT", "The time zone name for ORC writer, the default ORC writer's time zone is GMT."},
            {"output_format_pretty_highlight_trailing_spaces", false, true, "A new setting."},
            {"allow_experimental_bfloat16_type", false, true, "Add new BFloat16 type"},
            {"allow_push_predicate_ast_for_distributed_subqueries", false, true, "A new setting"},
            {"output_format_pretty_squash_consecutive_ms", 0, 50, "Add new setting"},
            {"output_format_pretty_squash_max_wait_ms", 0, 1000, "Add new setting"},
            {"output_format_pretty_max_column_name_width_cut_to", 0, 24, "A new setting"},
            {"output_format_pretty_max_column_name_width_min_chars_to_cut", 0, 4, "A new setting"},
            {"output_format_pretty_multiline_fields", false, true, "A new setting"},
            {"output_format_pretty_fallback_to_vertical", false, true, "A new setting"},
            {"output_format_pretty_fallback_to_vertical_max_rows_per_chunk", 0, 100, "A new setting"},
            {"output_format_pretty_fallback_to_vertical_min_columns", 0, 5, "A new setting"},
            {"output_format_pretty_fallback_to_vertical_min_table_width", 0, 250, "A new setting"},
            {"merge_table_max_tables_to_look_for_schema_inference", 1, 1000, "A new setting"},
            {"max_autoincrement_series", 1000, 1000, "A new setting"},
            {"validate_enum_literals_in_operators", false, false, "A new setting"},
            {"allow_experimental_kusto_dialect", true, false, "A new setting"},
            {"allow_experimental_prql_dialect", true, false, "A new setting"},
            {"h3togeo_lon_lat_result_order", true, false, "A new setting"},
            {"max_parallel_replicas", 1, 1000, "Use up to 1000 parallel replicas by default."},
            {"allow_general_join_planning", false, true, "Allow more general join planning algorithm when hash join algorithm is enabled."},
            {"optimize_extract_common_expressions", false, true, "Optimize WHERE, PREWHERE, ON, HAVING and QUALIFY expressions by extracting common expressions out from disjunction of conjunctions."},
            /// Release closed. Please use 25.2
        });
        addSettingsChanges(settings_changes_history, "24.12",
        {
            /// Release closed. Please use 25.1
            {"allow_experimental_database_iceberg", false, false, "New setting."},
            {"shared_merge_tree_sync_parts_on_partition_operations", 1, 1, "New setting. By default parts are always synchronized"},
            {"query_plan_join_swap_table", "false", "auto", "New setting. Right table was always chosen before."},
            {"max_size_to_preallocate_for_aggregation", 100'000'000, 1'000'000'000'000, "Enable optimisation for bigger tables."},
            {"max_size_to_preallocate_for_joins", 100'000'000, 1'000'000'000'000, "Enable optimisation for bigger tables."},
            {"max_bytes_ratio_before_external_group_by", 0., 0., "New setting."},
            {"optimize_extract_common_expressions", false, false, "Introduce setting to optimize WHERE, PREWHERE, ON, HAVING and QUALIFY expressions by extracting common expressions out from disjunction of conjunctions."},
            {"max_bytes_ratio_before_external_sort", 0., 0., "New setting."},
            {"use_async_executor_for_materialized_views", false, false, "New setting."},
            {"http_response_headers", "", "", "New setting."},
            {"output_format_parquet_datetime_as_uint32", true, false, "Write DateTime as DateTime64(3) instead of UInt32 (these are the two Parquet types closest to DateTime)."},
            {"skip_redundant_aliases_in_udf", false, false, "When enabled, this allows you to use the same user defined function several times for several materialized columns in the same table."},
            {"parallel_replicas_index_analysis_only_on_coordinator", true, true, "Index analysis done only on replica-coordinator and skipped on other replicas. Effective only with enabled parallel_replicas_local_plan"}, // enabling it was moved to 24.10
            {"least_greatest_legacy_null_behavior", true, false, "New setting"},
            {"use_concurrency_control", false, true, "Enable concurrency control by default"},
            {"join_algorithm", "default", "direct,parallel_hash,hash", "'default' was deprecated in favor of explicitly specified join algorithms, also parallel_hash is now preferred over hash"},
            /// Release closed. Please use 25.1
        });
        addSettingsChanges(settings_changes_history, "24.11",
        {
            {"validate_mutation_query", false, true, "New setting to validate mutation queries by default."},
            {"enable_job_stack_trace", false, false, "Enables collecting stack traces from job's scheduling. Disabled by default to avoid performance overhead."},
            {"allow_suspicious_types_in_group_by", true, false, "Don't allow Variant/Dynamic types in GROUP BY by default"},
            {"allow_suspicious_types_in_order_by", true, false, "Don't allow Variant/Dynamic types in ORDER BY by default"},
            {"distributed_cache_discard_connection_if_unread_data", true, true, "New setting"},
            {"filesystem_cache_enable_background_download_for_metadata_files_in_packed_storage", true, true, "New setting"},
            {"filesystem_cache_enable_background_download_during_fetch", true, true, "New setting"},
            {"azure_check_objects_after_upload", false, false, "Check each uploaded object in azure blob storage to be sure that upload was successful"},
            {"backup_restore_keeper_max_retries", 20, 1000, "Should be big enough so the whole operation BACKUP or RESTORE operation won't fail because of a temporary [Zoo]Keeper failure in the middle of it."},
            {"backup_restore_failure_after_host_disconnected_for_seconds", 0, 3600, "New setting."},
            {"backup_restore_keeper_max_retries_while_initializing", 0, 20, "New setting."},
            {"backup_restore_keeper_max_retries_while_handling_error", 0, 20, "New setting."},
            {"backup_restore_finish_timeout_after_error_sec", 0, 180, "New setting."},
            {"query_plan_merge_filters", false, true, "Allow to merge filters in the query plan. This is required to properly support filter-push-down with a new analyzer."},
            {"parallel_replicas_local_plan", false, true, "Use local plan for local replica in a query with parallel replicas"},
            {"merge_tree_use_v1_object_and_dynamic_serialization", true, false, "Add new serialization V2 version for JSON and Dynamic types"},
            {"min_joined_block_size_bytes", 524288, 524288, "New setting."},
            {"allow_experimental_bfloat16_type", false, false, "Add new experimental BFloat16 type"},
            {"filesystem_cache_skip_download_if_exceeds_per_query_cache_write_limit", 1, 1, "Rename of setting skip_download_if_exceeds_query_cache_limit"},
            {"filesystem_cache_prefer_bigger_buffer_size", true, true, "New setting"},
            {"read_in_order_use_virtual_row", false, false, "Use virtual row while reading in order of primary key or its monotonic function fashion. It is useful when searching over multiple parts as only relevant ones are touched."},
            {"s3_skip_empty_files", false, true, "We hope it will provide better UX"},
            {"filesystem_cache_boundary_alignment", 0, 0, "New setting"},
            {"push_external_roles_in_interserver_queries", false, true, "New setting."},
            {"enable_variant_type", false, false, "Add alias to allow_experimental_variant_type"},
            {"enable_dynamic_type", false, false, "Add alias to allow_experimental_dynamic_type"},
            {"enable_json_type", false, false, "Add alias to allow_experimental_json_type"},
        });
        addSettingsChanges(settings_changes_history, "24.10",
        {
            {"query_metric_log_interval", 0, -1, "New setting."},
            {"enforce_strict_identifier_format", false, false, "New setting."},
            {"enable_parsing_to_custom_serialization", false, true, "New setting"},
            {"mongodb_throw_on_unsupported_query", false, true, "New setting."},
            {"enable_parallel_replicas", false, false, "Parallel replicas with read tasks became the Beta tier feature."},
            {"parallel_replicas_mode", "read_tasks", "read_tasks", "This setting was introduced as a part of making parallel replicas feature Beta"},
            {"filesystem_cache_name", "", "", "Filesystem cache name to use for stateless table engines or data lakes"},
            {"restore_replace_external_dictionary_source_to_null", false, false, "New setting."},
            {"show_create_query_identifier_quoting_rule", "when_necessary", "when_necessary", "New setting."},
            {"show_create_query_identifier_quoting_style", "Backticks", "Backticks", "New setting."},
            {"merge_tree_min_read_task_size", 8, 8, "New setting"},
            {"merge_tree_min_rows_for_concurrent_read_for_remote_filesystem", (20 * 8192), 0, "Setting is deprecated"},
            {"merge_tree_min_bytes_for_concurrent_read_for_remote_filesystem", (24 * 10 * 1024 * 1024), 0, "Setting is deprecated"},
            {"implicit_select", false, false, "A new setting."},
            {"output_format_native_write_json_as_string", false, false, "Add new setting to allow write JSON column as single String column in Native format"},
            {"output_format_binary_write_json_as_string", false, false, "Add new setting to write values of JSON type as JSON string in RowBinary output format"},
            {"input_format_binary_read_json_as_string", false, false, "Add new setting to read values of JSON type as JSON string in RowBinary input format"},
            {"min_free_disk_bytes_to_perform_insert", 0, 0, "New setting."},
            {"min_free_disk_ratio_to_perform_insert", 0.0, 0.0, "New setting."},
            {"parallel_replicas_local_plan", false, true, "Use local plan for local replica in a query with parallel replicas"},
            {"enable_named_columns_in_function_tuple", false, false, "Disabled pending usability improvements"},
            {"cloud_mode_database_engine", 1, 1, "A setting for ClickHouse Cloud"},
            {"allow_experimental_shared_set_join", 0, 0, "A setting for ClickHouse Cloud"},
            {"read_through_distributed_cache", 0, 0, "A setting for ClickHouse Cloud"},
            {"write_through_distributed_cache", 0, 0, "A setting for ClickHouse Cloud"},
            {"distributed_cache_throw_on_error", 0, 0, "A setting for ClickHouse Cloud"},
            {"distributed_cache_log_mode", "on_error", "on_error", "A setting for ClickHouse Cloud"},
            {"distributed_cache_fetch_metrics_only_from_current_az", 1, 1, "A setting for ClickHouse Cloud"},
            {"distributed_cache_connect_max_tries", 20, 20, "A setting for ClickHouse Cloud"},
            {"distributed_cache_receive_response_wait_milliseconds", 60000, 60000, "A setting for ClickHouse Cloud"},
            {"distributed_cache_receive_timeout_milliseconds", 10000, 10000, "A setting for ClickHouse Cloud"},
            {"distributed_cache_wait_connection_from_pool_milliseconds", 100, 100, "A setting for ClickHouse Cloud"},
            {"distributed_cache_bypass_connection_pool", 0, 0, "A setting for ClickHouse Cloud"},
            {"distributed_cache_pool_behaviour_on_limit", "allocate_bypassing_pool", "allocate_bypassing_pool", "A setting for ClickHouse Cloud"},
            {"distributed_cache_read_alignment", 0, 0, "A setting for ClickHouse Cloud"},
            {"distributed_cache_max_unacked_inflight_packets", 10, 10, "A setting for ClickHouse Cloud"},
            {"distributed_cache_data_packet_ack_window", 5, 5, "A setting for ClickHouse Cloud"},
            {"input_format_parquet_enable_row_group_prefetch", false, true, "Enable row group prefetching during parquet parsing. Currently, only single-threaded parsing can prefetch."},
            {"input_format_orc_dictionary_as_low_cardinality", false, true, "Treat ORC dictionary encoded columns as LowCardinality columns while reading ORC files"},
            {"allow_experimental_refreshable_materialized_view", false, true, "Not experimental anymore"},
            {"max_parts_to_move", 0, 1000, "New setting"},
            {"hnsw_candidate_list_size_for_search", 64, 256, "New setting. Previously, the value was optionally specified in CREATE INDEX and 64 by default."},
            {"allow_reorder_prewhere_conditions", true, true, "New setting"},
            {"input_format_parquet_bloom_filter_push_down", false, false, "When reading Parquet files, skip whole row groups based on the WHERE/PREWHERE expressions and bloom filter in the Parquet metadata."},
            {"date_time_64_output_format_cut_trailing_zeros_align_to_groups_of_thousands", false, false, "Dynamically trim the trailing zeros of datetime64 values to adjust the output scale to (0, 3, 6), corresponding to 'seconds', 'milliseconds', and 'microseconds'."},
            {"parallel_replicas_index_analysis_only_on_coordinator", false, true, "Index analysis done only on replica-coordinator and skipped on other replicas. Effective only with enabled parallel_replicas_local_plan"},
            {"distributed_cache_discard_connection_if_unread_data", true, true, "New setting"},
            {"azure_check_objects_after_upload", false, false, "Check each uploaded object in azure blob storage to be sure that upload was successful"},
            {"backup_restore_keeper_max_retries", 20, 1000, "Should be big enough so the whole operation BACKUP or RESTORE operation won't fail because of a temporary [Zoo]Keeper failure in the middle of it."},
            {"backup_restore_failure_after_host_disconnected_for_seconds", 0, 3600, "New setting."},
            {"backup_restore_keeper_max_retries_while_initializing", 0, 20, "New setting."},
            {"backup_restore_keeper_max_retries_while_handling_error", 0, 20, "New setting."},
            {"backup_restore_finish_timeout_after_error_sec", 0, 180, "New setting."},
        });
        addSettingsChanges(settings_changes_history, "24.9",
        {
            {"output_format_orc_dictionary_key_size_threshold", 0.0, 0.0, "For a string column in ORC output format, if the number of distinct values is greater than this fraction of the total number of non-null rows, turn off dictionary encoding. Otherwise dictionary encoding is enabled"},
            {"input_format_json_empty_as_default", false, false, "Added new setting to allow to treat empty fields in JSON input as default values."},
            {"input_format_try_infer_variants", false, false, "Try to infer Variant type in text formats when there is more than one possible type for column/array elements"},
            {"join_output_by_rowlist_perkey_rows_threshold", 0, 5, "The lower limit of per-key average rows in the right table to determine whether to output by row list in hash join."},
            {"create_if_not_exists", false, false, "New setting."},
            {"allow_materialized_view_with_bad_select", true, true, "Support (but not enable yet) stricter validation in CREATE MATERIALIZED VIEW"},
            {"parallel_replicas_mark_segment_size", 128, 0, "Value for this setting now determined automatically"},
            {"database_replicated_allow_replicated_engine_arguments", 1, 0, "Don't allow explicit arguments by default"},
            {"database_replicated_allow_explicit_uuid", 1, 0, "Added a new setting to disallow explicitly specifying table UUID"},
            {"parallel_replicas_local_plan", false, false, "Use local plan for local replica in a query with parallel replicas"},
            {"join_to_sort_minimum_perkey_rows", 0, 40, "The lower limit of per-key average rows in the right table to determine whether to rerange the right table by key in left or inner join. This setting ensures that the optimization is not applied for sparse table keys"},
            {"join_to_sort_maximum_table_rows", 0, 10000, "The maximum number of rows in the right table to determine whether to rerange the right table by key in left or inner join"},
            {"allow_experimental_join_right_table_sorting", false, false, "If it is set to true, and the conditions of `join_to_sort_minimum_perkey_rows` and `join_to_sort_maximum_table_rows` are met, rerange the right table by key to improve the performance in left or inner hash join"},
            {"mongodb_throw_on_unsupported_query", false, true, "New setting."},
            {"min_free_disk_bytes_to_perform_insert", 0, 0, "Maintain some free disk space bytes from inserts while still allowing for temporary writing."},
            {"min_free_disk_ratio_to_perform_insert", 0.0, 0.0, "Maintain some free disk space bytes expressed as ratio to total disk space from inserts while still allowing for temporary writing."},
        });
        addSettingsChanges(settings_changes_history, "24.8",
        {
            {"rows_before_aggregation", false, false, "Provide exact value for rows_before_aggregation statistic, represents the number of rows read before aggregation"},
            {"restore_replace_external_table_functions_to_null", false, false, "New setting."},
            {"restore_replace_external_engines_to_null", false, false, "New setting."},
            {"input_format_json_max_depth", 1000000, 1000, "It was unlimited in previous versions, but that was unsafe."},
            {"merge_tree_min_bytes_per_task_for_remote_reading", 4194304, 2097152, "Value is unified with `filesystem_prefetch_min_bytes_for_single_read_task`"},
            {"use_hive_partitioning", false, false, "Allows to use hive partitioning for File, URL, S3, AzureBlobStorage and HDFS engines."},
            {"allow_experimental_kafka_offsets_storage_in_keeper", false, false, "Allow the usage of experimental Kafka storage engine that stores the committed offsets in ClickHouse Keeper"},
            {"allow_archive_path_syntax", true, true, "Added new setting to allow disabling archive path syntax."},
            {"query_cache_tag", "", "", "New setting for labeling query cache settings."},
            {"allow_experimental_time_series_table", false, false, "Added new setting to allow the TimeSeries table engine"},
            {"enable_analyzer", 1, 1, "Added an alias to a setting `allow_experimental_analyzer`."},
            {"optimize_functions_to_subcolumns", false, true, "Enabled settings by default"},
            {"allow_experimental_json_type", false, false, "Add new experimental JSON type"},
            {"use_json_alias_for_old_object_type", true, false, "Use JSON type alias to create new JSON type"},
            {"type_json_skip_duplicated_paths", false, false, "Allow to skip duplicated paths during JSON parsing"},
            {"allow_experimental_vector_similarity_index", false, false, "Added new setting to allow experimental vector similarity indexes"},
            {"input_format_try_infer_datetimes_only_datetime64", true, false, "Allow to infer DateTime instead of DateTime64 in data formats"},
        });
        addSettingsChanges(settings_changes_history, "24.7",
        {
            {"output_format_parquet_write_page_index", false, true, "Add a possibility to write page index into parquet files."},
            {"output_format_binary_encode_types_in_binary_format", false, false, "Added new setting to allow to write type names in binary format in RowBinaryWithNamesAndTypes output format"},
            {"input_format_binary_decode_types_in_binary_format", false, false, "Added new setting to allow to read type names in binary format in RowBinaryWithNamesAndTypes input format"},
            {"output_format_native_encode_types_in_binary_format", false, false, "Added new setting to allow to write type names in binary format in Native output format"},
            {"input_format_native_decode_types_in_binary_format", false, false, "Added new setting to allow to read type names in binary format in Native output format"},
            {"read_in_order_use_buffering", false, true, "Use buffering before merging while reading in order of primary key"},
            {"enable_named_columns_in_function_tuple", false, false, "Generate named tuples in function tuple() when all names are unique and can be treated as unquoted identifiers."},
            {"optimize_trivial_insert_select", true, false, "The optimization does not make sense in many cases."},
            {"dictionary_validate_primary_key_type", false, false, "Validate primary key type for dictionaries. By default id type for simple layouts will be implicitly converted to UInt64."},
            {"collect_hash_table_stats_during_joins", false, true, "New setting."},
            {"max_size_to_preallocate_for_joins", 0, 100'000'000, "New setting."},
            {"input_format_orc_reader_time_zone_name", "GMT", "GMT", "The time zone name for ORC row reader, the default ORC row reader's time zone is GMT."},
            {"database_replicated_allow_heavy_create", true, false, "Long-running DDL queries (CREATE AS SELECT and POPULATE) for Replicated database engine was forbidden"},
            {"query_plan_merge_filters", false, false, "Allow to merge filters in the query plan"},
            {"azure_sdk_max_retries", 10, 10, "Maximum number of retries in azure sdk"},
            {"azure_sdk_retry_initial_backoff_ms", 10, 10, "Minimal backoff between retries in azure sdk"},
            {"azure_sdk_retry_max_backoff_ms", 1000, 1000, "Maximal backoff between retries in azure sdk"},
            {"ignore_on_cluster_for_replicated_named_collections_queries", false, false, "Ignore ON CLUSTER clause for replicated named collections management queries."},
            {"backup_restore_s3_retry_attempts", 1000,1000, "Setting for Aws::Client::RetryStrategy, Aws::Client does retries itself, 0 means no retries. It takes place only for backup/restore."},
            {"postgresql_connection_attempt_timeout", 2, 2, "Allow to control 'connect_timeout' parameter of PostgreSQL connection."},
            {"postgresql_connection_pool_retries", 2, 2, "Allow to control the number of retries in PostgreSQL connection pool."}
        });
        addSettingsChanges(settings_changes_history, "24.6",
        {
            {"materialize_skip_indexes_on_insert", true, true, "Added new setting to allow to disable materialization of skip indexes on insert"},
            {"materialize_statistics_on_insert", true, true, "Added new setting to allow to disable materialization of statistics on insert"},
            {"input_format_parquet_use_native_reader", false, false, "When reading Parquet files, to use native reader instead of arrow reader."},
            {"hdfs_throw_on_zero_files_match", false, false, "Allow to throw an error when ListObjects request cannot match any files in HDFS engine instead of empty query result"},
            {"azure_throw_on_zero_files_match", false, false, "Allow to throw an error when ListObjects request cannot match any files in AzureBlobStorage engine instead of empty query result"},
            {"s3_validate_request_settings", true, true, "Allow to disable S3 request settings validation"},
            {"allow_experimental_full_text_index", false, false, "Enable experimental text index"},
            {"azure_skip_empty_files", false, false, "Allow to skip empty files in azure table engine"},
            {"hdfs_ignore_file_doesnt_exist", false, false, "Allow to return 0 rows when the requested files don't exist instead of throwing an exception in HDFS table engine"},
            {"azure_ignore_file_doesnt_exist", false, false, "Allow to return 0 rows when the requested files don't exist instead of throwing an exception in AzureBlobStorage table engine"},
            {"s3_ignore_file_doesnt_exist", false, false, "Allow to return 0 rows when the requested files don't exist instead of throwing an exception in S3 table engine"},
            {"s3_max_part_number", 10000, 10000, "Maximum part number number for s3 upload part"},
            {"s3_max_single_operation_copy_size", 32 * 1024 * 1024, 32 * 1024 * 1024, "Maximum size for a single copy operation in s3"},
            {"input_format_parquet_max_block_size", 8192, DEFAULT_BLOCK_SIZE, "Increase block size for parquet reader."},
            {"input_format_parquet_prefer_block_bytes", 0, DEFAULT_BLOCK_SIZE * 256, "Average block bytes output by parquet reader."},
            {"enable_blob_storage_log", true, true, "Write information about blob storage operations to system.blob_storage_log table"},
            {"allow_deprecated_snowflake_conversion_functions", true, false, "Disabled deprecated functions snowflakeToDateTime[64] and dateTime[64]ToSnowflake."},
            {"allow_statistic_optimize", false, false, "Old setting which popped up here being renamed."},
            {"allow_experimental_statistic", false, false, "Old setting which popped up here being renamed."},
            {"allow_statistics_optimize", false, false, "The setting was renamed. The previous name is `allow_statistic_optimize`."},
            {"allow_experimental_statistics", false, false, "The setting was renamed. The previous name is `allow_experimental_statistic`."},
            {"enable_vertical_final", false, true, "Enable vertical final by default again after fixing bug"},
            {"parallel_replicas_custom_key_range_lower", 0, 0, "Add settings to control the range filter when using parallel replicas with dynamic shards"},
            {"parallel_replicas_custom_key_range_upper", 0, 0, "Add settings to control the range filter when using parallel replicas with dynamic shards. A value of 0 disables the upper limit"},
            {"output_format_pretty_display_footer_column_names", 0, 1, "Add a setting to display column names in the footer if there are many rows. Threshold value is controlled by output_format_pretty_display_footer_column_names_min_rows."},
            {"output_format_pretty_display_footer_column_names_min_rows", 0, 50, "Add a setting to control the threshold value for setting output_format_pretty_display_footer_column_names_min_rows. Default 50."},
            {"output_format_csv_serialize_tuple_into_separate_columns", true, true, "A new way of how interpret tuples in CSV format was added."},
            {"input_format_csv_deserialize_separate_columns_into_tuple", true, true, "A new way of how interpret tuples in CSV format was added."},
            {"input_format_csv_try_infer_strings_from_quoted_tuples", true, true, "A new way of how interpret tuples in CSV format was added."},
        });
        addSettingsChanges(settings_changes_history, "24.5",
        {
            {"allow_deprecated_error_prone_window_functions", true, false, "Allow usage of deprecated error prone window functions (neighbor, runningAccumulate, runningDifferenceStartingWithFirstValue, runningDifference)"},
            {"allow_experimental_join_condition", false, false, "Support join with inequal conditions which involve columns from both left and right table. e.g. t1.y < t2.y."},
            {"input_format_tsv_crlf_end_of_line", false, false, "Enables reading of CRLF line endings with TSV formats"},
            {"output_format_parquet_use_custom_encoder", false, true, "Enable custom Parquet encoder."},
            {"cross_join_min_rows_to_compress", 0, 10000000, "Minimal count of rows to compress block in CROSS JOIN. Zero value means - disable this threshold. This block is compressed when any of the two thresholds (by rows or by bytes) are reached."},
            {"cross_join_min_bytes_to_compress", 0, 1_GiB, "Minimal size of block to compress in CROSS JOIN. Zero value means - disable this threshold. This block is compressed when any of the two thresholds (by rows or by bytes) are reached."},
            {"http_max_chunk_size", 0, 0, "Internal limitation"},
            {"prefer_external_sort_block_bytes", 0, DEFAULT_BLOCK_SIZE * 256, "Prefer maximum block bytes for external sort, reduce the memory usage during merging."},
            {"input_format_force_null_for_omitted_fields", false, false, "Disable type-defaults for omitted fields when needed"},
            {"cast_string_to_dynamic_use_inference", false, false, "Add setting to allow converting String to Dynamic through parsing"},
            {"allow_experimental_dynamic_type", false, false, "Add new experimental Dynamic type"},
            {"azure_max_blocks_in_multipart_upload", 50000, 50000, "Maximum number of blocks in multipart upload for Azure."},
            {"allow_archive_path_syntax", false, true, "Added new setting to allow disabling archive path syntax."},
        });
        addSettingsChanges(settings_changes_history, "24.4",
        {
            {"input_format_json_throw_on_bad_escape_sequence", true, true, "Allow to save JSON strings with bad escape sequences"},
            {"max_parsing_threads", 0, 0, "Add a separate setting to control number of threads in parallel parsing from files"},
            {"ignore_drop_queries_probability", 0, 0, "Allow to ignore drop queries in server with specified probability for testing purposes"},
            {"lightweight_deletes_sync", 2, 2, "The same as 'mutation_sync', but controls only execution of lightweight deletes"},
            {"query_cache_system_table_handling", "save", "throw", "The query cache no longer caches results of queries against system tables"},
            {"input_format_json_ignore_unnecessary_fields", false, true, "Ignore unnecessary fields and not parse them. Enabling this may not throw exceptions on json strings of invalid format or with duplicated fields"},
            {"input_format_hive_text_allow_variable_number_of_columns", false, true, "Ignore extra columns in Hive Text input (if file has more columns than expected) and treat missing fields in Hive Text input as default values."},
            {"allow_experimental_database_replicated", false, true, "Database engine Replicated is now in Beta stage"},
            {"temporary_data_in_cache_reserve_space_wait_lock_timeout_milliseconds", (10 * 60 * 1000), (10 * 60 * 1000), "Wait time to lock cache for sapce reservation in temporary data in filesystem cache"},
            {"optimize_rewrite_sum_if_to_count_if", false, true, "Only available for the analyzer, where it works correctly"},
            {"azure_allow_parallel_part_upload", "true", "true", "Use multiple threads for azure multipart upload."},
            {"max_recursive_cte_evaluation_depth", DBMS_RECURSIVE_CTE_MAX_EVALUATION_DEPTH, DBMS_RECURSIVE_CTE_MAX_EVALUATION_DEPTH, "Maximum limit on recursive CTE evaluation depth"},
            {"query_plan_convert_outer_join_to_inner_join", false, true, "Allow to convert OUTER JOIN to INNER JOIN if filter after JOIN always filters default values"},
        });
        addSettingsChanges(settings_changes_history, "24.3",
        {
            {"s3_connect_timeout_ms", 1000, 1000, "Introduce new dedicated setting for s3 connection timeout"},
            {"allow_experimental_shared_merge_tree", false, true, "The setting is obsolete"},
            {"use_page_cache_for_disks_without_file_cache", false, false, "Added userspace page cache"},
            {"read_from_page_cache_if_exists_otherwise_bypass_cache", false, false, "Added userspace page cache"},
            {"page_cache_inject_eviction", false, false, "Added userspace page cache"},
            {"default_table_engine", "None", "MergeTree", "Set default table engine to MergeTree for better usability"},
            {"input_format_json_use_string_type_for_ambiguous_paths_in_named_tuples_inference_from_objects", false, false, "Allow to use String type for ambiguous paths during named tuple inference from JSON objects"},
            {"traverse_shadow_remote_data_paths", false, false, "Traverse shadow directory when query system.remote_data_paths."},
            {"throw_if_deduplication_in_dependent_materialized_views_enabled_with_async_insert", false, true, "Deduplication in dependent materialized view cannot work together with async inserts."},
            {"parallel_replicas_allow_in_with_subquery", false, true, "If true, subquery for IN will be executed on every follower replica"},
            {"log_processors_profiles", false, true, "Enable by default"},
            {"function_locate_has_mysql_compatible_argument_order", false, true, "Increase compatibility with MySQL's locate function."},
            {"allow_suspicious_primary_key", true, false, "Forbid suspicious PRIMARY KEY/ORDER BY for MergeTree (i.e. SimpleAggregateFunction)"},
            {"filesystem_cache_reserve_space_wait_lock_timeout_milliseconds", 1000, 1000, "Wait time to lock cache for sapce reservation in filesystem cache"},
            {"max_parser_backtracks", 0, 1000000, "Limiting the complexity of parsing"},
            {"analyzer_compatibility_join_using_top_level_identifier", false, false, "Force to resolve identifier in JOIN USING from projection"},
            {"distributed_insert_skip_read_only_replicas", false, false, "If true, INSERT into Distributed will skip read-only replicas"},
            {"keeper_max_retries", 10, 10, "Max retries for general keeper operations"},
            {"keeper_retry_initial_backoff_ms", 100, 100, "Initial backoff timeout for general keeper operations"},
            {"keeper_retry_max_backoff_ms", 5000, 5000, "Max backoff timeout for general keeper operations"},
            {"s3queue_allow_experimental_sharded_mode", false, false, "Enable experimental sharded mode of S3Queue table engine. It is experimental because it will be rewritten"},
            {"allow_experimental_analyzer", false, true, "Enable analyzer and planner by default."},
            {"merge_tree_read_split_ranges_into_intersecting_and_non_intersecting_injection_probability", 0.0, 0.0, "For testing of `PartsSplitter` - split read ranges into intersecting and non intersecting every time you read from MergeTree with the specified probability."},
            {"allow_get_client_http_header", false, false, "Introduced a new function."},
            {"output_format_pretty_row_numbers", false, true, "It is better for usability."},
            {"output_format_pretty_max_value_width_apply_for_single_value", true, false, "Single values in Pretty formats won't be cut."},
            {"output_format_parquet_string_as_string", false, true, "ClickHouse allows arbitrary binary data in the String data type, which is typically UTF-8. Parquet/ORC/Arrow Strings only support UTF-8. That's why you can choose which Arrow's data type to use for the ClickHouse String data type - String or Binary. While Binary would be more correct and compatible, using String by default will correspond to user expectations in most cases."},
            {"output_format_orc_string_as_string", false, true, "ClickHouse allows arbitrary binary data in the String data type, which is typically UTF-8. Parquet/ORC/Arrow Strings only support UTF-8. That's why you can choose which Arrow's data type to use for the ClickHouse String data type - String or Binary. While Binary would be more correct and compatible, using String by default will correspond to user expectations in most cases."},
            {"output_format_arrow_string_as_string", false, true, "ClickHouse allows arbitrary binary data in the String data type, which is typically UTF-8. Parquet/ORC/Arrow Strings only support UTF-8. That's why you can choose which Arrow's data type to use for the ClickHouse String data type - String or Binary. While Binary would be more correct and compatible, using String by default will correspond to user expectations in most cases."},
            {"output_format_parquet_compression_method", "lz4", "zstd", "Parquet/ORC/Arrow support many compression methods, including lz4 and zstd. ClickHouse supports each and every compression method. Some inferior tools, such as 'duckdb', lack support for the faster `lz4` compression method, that's why we set zstd by default."},
            {"output_format_orc_compression_method", "lz4", "zstd", "Parquet/ORC/Arrow support many compression methods, including lz4 and zstd. ClickHouse supports each and every compression method. Some inferior tools, such as 'duckdb', lack support for the faster `lz4` compression method, that's why we set zstd by default."},
            {"output_format_pretty_highlight_digit_groups", false, true, "If enabled and if output is a terminal, highlight every digit corresponding to the number of thousands, millions, etc. with underline."},
            {"geo_distance_returns_float64_on_float64_arguments", false, true, "Increase the default precision."},
            {"azure_max_inflight_parts_for_one_file", 20, 20, "The maximum number of a concurrent loaded parts in multipart upload request. 0 means unlimited."},
            {"azure_strict_upload_part_size", 0, 0, "The exact size of part to upload during multipart upload to Azure blob storage."},
            {"azure_min_upload_part_size", 16*1024*1024, 16*1024*1024, "The minimum size of part to upload during multipart upload to Azure blob storage."},
            {"azure_max_upload_part_size", 5ull*1024*1024*1024, 5ull*1024*1024*1024, "The maximum size of part to upload during multipart upload to Azure blob storage."},
            {"azure_upload_part_size_multiply_factor", 2, 2, "Multiply azure_min_upload_part_size by this factor each time azure_multiply_parts_count_threshold parts were uploaded from a single write to Azure blob storage."},
            {"azure_upload_part_size_multiply_parts_count_threshold", 500, 500, "Each time this number of parts was uploaded to Azure blob storage, azure_min_upload_part_size is multiplied by azure_upload_part_size_multiply_factor."},
            {"output_format_csv_serialize_tuple_into_separate_columns", true, true, "A new way of how interpret tuples in CSV format was added."},
            {"input_format_csv_deserialize_separate_columns_into_tuple", true, true, "A new way of how interpret tuples in CSV format was added."},
            {"input_format_csv_try_infer_strings_from_quoted_tuples", true, true, "A new way of how interpret tuples in CSV format was added."},
        });
        addSettingsChanges(settings_changes_history, "24.2",
        {
            {"allow_suspicious_variant_types", true, false, "Don't allow creating Variant type with suspicious variants by default"},
            {"validate_experimental_and_suspicious_types_inside_nested_types", false, true, "Validate usage of experimental and suspicious types inside nested types"},
            {"output_format_values_escape_quote_with_quote", false, false, "If true escape ' with '', otherwise quoted with \\'"},
            {"output_format_pretty_single_large_number_tip_threshold", 0, 1'000'000, "Print a readable number tip on the right side of the table if the block consists of a single number which exceeds this value (except 0)"},
            {"input_format_try_infer_exponent_floats", true, false, "Don't infer floats in exponential notation by default"},
            {"query_plan_optimize_prewhere", true, true, "Allow to push down filter to PREWHERE expression for supported storages"},
            {"async_insert_max_data_size", 1000000, 10485760, "The previous value appeared to be too small."},
            {"async_insert_poll_timeout_ms", 10, 10, "Timeout in milliseconds for polling data from asynchronous insert queue"},
            {"async_insert_use_adaptive_busy_timeout", false, true, "Use adaptive asynchronous insert timeout"},
            {"async_insert_busy_timeout_min_ms", 50, 50, "The minimum value of the asynchronous insert timeout in milliseconds; it also serves as the initial value, which may be increased later by the adaptive algorithm"},
            {"async_insert_busy_timeout_max_ms", 200, 200, "The minimum value of the asynchronous insert timeout in milliseconds; async_insert_busy_timeout_ms is aliased to async_insert_busy_timeout_max_ms"},
            {"async_insert_busy_timeout_increase_rate", 0.2, 0.2, "The exponential growth rate at which the adaptive asynchronous insert timeout increases"},
            {"async_insert_busy_timeout_decrease_rate", 0.2, 0.2, "The exponential growth rate at which the adaptive asynchronous insert timeout decreases"},
            {"format_template_row_format", "", "", "Template row format string can be set directly in query"},
            {"format_template_resultset_format", "", "", "Template result set format string can be set in query"},
            {"split_parts_ranges_into_intersecting_and_non_intersecting_final", true, true, "Allow to split parts ranges into intersecting and non intersecting during FINAL optimization"},
            {"split_intersecting_parts_ranges_into_layers_final", true, true, "Allow to split intersecting parts ranges into layers during FINAL optimization"},
            {"azure_max_single_part_copy_size", 256*1024*1024, 256*1024*1024, "The maximum size of object to copy using single part copy to Azure blob storage."},
            {"min_external_table_block_size_rows", DEFAULT_INSERT_BLOCK_SIZE, DEFAULT_INSERT_BLOCK_SIZE, "Squash blocks passed to external table to specified size in rows, if blocks are not big enough"},
            {"min_external_table_block_size_bytes", DEFAULT_INSERT_BLOCK_SIZE * 256, DEFAULT_INSERT_BLOCK_SIZE * 256, "Squash blocks passed to external table to specified size in bytes, if blocks are not big enough."},
            {"parallel_replicas_prefer_local_join", true, true, "If true, and JOIN can be executed with parallel replicas algorithm, and all storages of right JOIN part are *MergeTree, local JOIN will be used instead of GLOBAL JOIN."},
            {"optimize_time_filter_with_preimage", true, true, "Optimize Date and DateTime predicates by converting functions into equivalent comparisons without conversions (e.g. toYear(col) = 2023 -> col >= '2023-01-01' AND col <= '2023-12-31')"},
            {"extract_key_value_pairs_max_pairs_per_row", 0, 0, "Max number of pairs that can be produced by the `extractKeyValuePairs` function. Used as a safeguard against consuming too much memory."},
            {"default_view_definer", "CURRENT_USER", "CURRENT_USER", "Allows to set default `DEFINER` option while creating a view"},
            {"default_materialized_view_sql_security", "DEFINER", "DEFINER", "Allows to set a default value for SQL SECURITY option when creating a materialized view"},
            {"default_normal_view_sql_security", "INVOKER", "INVOKER", "Allows to set default `SQL SECURITY` option while creating a normal view"},
            {"mysql_map_string_to_text_in_show_columns", false, true, "Reduce the configuration effort to connect ClickHouse with BI tools."},
            {"mysql_map_fixed_string_to_text_in_show_columns", false, true, "Reduce the configuration effort to connect ClickHouse with BI tools."},
        });
        addSettingsChanges(settings_changes_history, "24.1",
        {
            {"print_pretty_type_names", false, true, "Better user experience."},
            {"input_format_json_read_bools_as_strings", false, true, "Allow to read bools as strings in JSON formats by default"},
            {"output_format_arrow_use_signed_indexes_for_dictionary", false, true, "Use signed indexes type for Arrow dictionaries by default as it's recommended"},
            {"allow_experimental_variant_type", false, false, "Add new experimental Variant type"},
            {"use_variant_as_common_type", false, false, "Allow to use Variant in if/multiIf if there is no common type"},
            {"output_format_arrow_use_64_bit_indexes_for_dictionary", false, false, "Allow to use 64 bit indexes type in Arrow dictionaries"},
            {"parallel_replicas_mark_segment_size", 128, 128, "Add new setting to control segment size in new parallel replicas coordinator implementation"},
            {"ignore_materialized_views_with_dropped_target_table", false, false, "Add new setting to allow to ignore materialized views with dropped target table"},
            {"output_format_compression_level", 3, 3, "Allow to change compression level in the query output"},
            {"output_format_compression_zstd_window_log", 0, 0, "Allow to change zstd window log in the query output when zstd compression is used"},
            {"enable_zstd_qat_codec", false, false, "Add new ZSTD_QAT codec"},
            {"enable_vertical_final", false, true, "Use vertical final by default"},
            {"output_format_arrow_use_64_bit_indexes_for_dictionary", false, false, "Allow to use 64 bit indexes type in Arrow dictionaries"},
            {"max_rows_in_set_to_optimize_join", 100000, 0, "Disable join optimization as it prevents from read in order optimization"},
            {"output_format_pretty_color", true, "auto", "Setting is changed to allow also for auto value, disabling ANSI escapes if output is not a tty"},
            {"function_visible_width_behavior", 0, 1, "We changed the default behavior of `visibleWidth` to be more precise"},
            {"max_estimated_execution_time", 0, 0, "Separate max_execution_time and max_estimated_execution_time"},
            {"iceberg_engine_ignore_schema_evolution", false, false, "Allow to ignore schema evolution in Iceberg table engine"},
            {"optimize_injective_functions_in_group_by", false, true, "Replace injective functions by it's arguments in GROUP BY section in analyzer"},
            {"update_insert_deduplication_token_in_dependent_materialized_views", false, false, "Allow to update insert deduplication token with table identifier during insert in dependent materialized views"},
            {"azure_max_unexpected_write_error_retries", 4, 4, "The maximum number of retries in case of unexpected errors during Azure blob storage write"},
            {"split_parts_ranges_into_intersecting_and_non_intersecting_final", false, true, "Allow to split parts ranges into intersecting and non intersecting during FINAL optimization"},
            {"split_intersecting_parts_ranges_into_layers_final", true, true, "Allow to split intersecting parts ranges into layers during FINAL optimization"}
        });
        addSettingsChanges(settings_changes_history, "23.12",
        {
            {"allow_suspicious_ttl_expressions", true, false, "It is a new setting, and in previous versions the behavior was equivalent to allowing."},
            {"input_format_parquet_allow_missing_columns", false, true, "Allow missing columns in Parquet files by default"},
            {"input_format_orc_allow_missing_columns", false, true, "Allow missing columns in ORC files by default"},
            {"input_format_arrow_allow_missing_columns", false, true, "Allow missing columns in Arrow files by default"}
        });
        addSettingsChanges(settings_changes_history, "23.11",
        {
            {"parsedatetime_parse_without_leading_zeros", false, true, "Improved compatibility with MySQL DATE_FORMAT/STR_TO_DATE"}
        });
        addSettingsChanges(settings_changes_history, "23.9",
        {
            {"optimize_group_by_constant_keys", false, true, "Optimize group by constant keys by default"},
            {"input_format_json_try_infer_named_tuples_from_objects", false, true, "Try to infer named Tuples from JSON objects by default"},
            {"input_format_json_read_numbers_as_strings", false, true, "Allow to read numbers as strings in JSON formats by default"},
            {"input_format_json_read_arrays_as_strings", false, true, "Allow to read arrays as strings in JSON formats by default"},
            {"input_format_json_infer_incomplete_types_as_strings", false, true, "Allow to infer incomplete types as Strings in JSON formats by default"},
            {"input_format_json_try_infer_numbers_from_strings", true, false, "Don't infer numbers from strings in JSON formats by default to prevent possible parsing errors"},
            {"http_write_exception_in_output_format", false, true, "Output valid JSON/XML on exception in HTTP streaming."}
        });
        addSettingsChanges(settings_changes_history, "23.8",
        {
            {"rewrite_count_distinct_if_with_count_distinct_implementation", false, true, "Rewrite countDistinctIf with count_distinct_implementation configuration"}
        });
        addSettingsChanges(settings_changes_history, "23.7",
        {
            {"function_sleep_max_microseconds_per_block", 0, 3000000, "In previous versions, the maximum sleep time of 3 seconds was applied only for `sleep`, but not for `sleepEachRow` function. In the new version, we introduce this setting. If you set compatibility with the previous versions, we will disable the limit altogether."}
        });
        addSettingsChanges(settings_changes_history, "23.6",
        {
            {"http_send_timeout", 180, 30, "3 minutes seems crazy long. Note that this is timeout for a single network write call, not for the whole upload operation."},
            {"http_receive_timeout", 180, 30, "See http_send_timeout."}
        });
        addSettingsChanges(settings_changes_history, "23.5",
        {
            {"input_format_parquet_preserve_order", true, false, "Allow Parquet reader to reorder rows for better parallelism."},
            {"parallelize_output_from_storages", false, true, "Allow parallelism when executing queries that read from file/url/s3/etc. This may reorder rows."},
            {"use_with_fill_by_sorting_prefix", false, true, "Columns preceding WITH FILL columns in ORDER BY clause form sorting prefix. Rows with different values in sorting prefix are filled independently"},
            {"output_format_parquet_compliant_nested_types", false, true, "Change an internal field name in output Parquet file schema."}
        });
        addSettingsChanges(settings_changes_history, "23.4",
        {
            {"allow_suspicious_indices", true, false, "If true, index can defined with identical expressions"},
            {"allow_nonconst_timezone_arguments", true, false, "Allow non-const timezone arguments in certain time-related functions like toTimeZone(), fromUnixTimestamp*(), snowflakeToDateTime*()."},
            {"connect_timeout_with_failover_ms", 50, 1000, "Increase default connect timeout because of async connect"},
            {"connect_timeout_with_failover_secure_ms", 100, 1000, "Increase default secure connect timeout because of async connect"},
            {"hedged_connection_timeout_ms", 100, 50, "Start new connection in hedged requests after 50 ms instead of 100 to correspond with previous connect timeout"},
            {"formatdatetime_f_prints_single_zero", true, false, "Improved compatibility with MySQL DATE_FORMAT()/STR_TO_DATE()"},
            {"formatdatetime_parsedatetime_m_is_month_name", false, true, "Improved compatibility with MySQL DATE_FORMAT/STR_TO_DATE"}
        });
        addSettingsChanges(settings_changes_history, "23.3",
        {
            {"output_format_parquet_version", "1.0", "2.latest", "Use latest Parquet format version for output format"},
            {"input_format_json_ignore_unknown_keys_in_named_tuple", false, true, "Improve parsing JSON objects as named tuples"},
            {"input_format_native_allow_types_conversion", false, true, "Allow types conversion in Native input forma"},
            {"output_format_arrow_compression_method", "none", "lz4_frame", "Use lz4 compression in Arrow output format by default"},
            {"output_format_parquet_compression_method", "snappy", "lz4", "Use lz4 compression in Parquet output format by default"},
            {"output_format_orc_compression_method", "none", "lz4_frame", "Use lz4 compression in ORC output format by default"},
            {"async_query_sending_for_remote", false, true, "Create connections and send query async across shards"}
        });
        addSettingsChanges(settings_changes_history, "23.2",
        {
            {"output_format_parquet_fixed_string_as_fixed_byte_array", false, true, "Use Parquet FIXED_LENGTH_BYTE_ARRAY type for FixedString by default"},
            {"output_format_arrow_fixed_string_as_fixed_byte_array", false, true, "Use Arrow FIXED_SIZE_BINARY type for FixedString by default"},
            {"query_plan_remove_redundant_distinct", false, true, "Remove redundant Distinct step in query plan"},
            {"optimize_duplicate_order_by_and_distinct", true, false, "Remove duplicate ORDER BY and DISTINCT if it's possible"},
            {"insert_keeper_max_retries", 0, 20, "Enable reconnections to Keeper on INSERT, improve reliability"}
        });
        addSettingsChanges(settings_changes_history, "23.1",
        {
            {"input_format_json_read_objects_as_strings", 0, 1, "Enable reading nested json objects as strings while object type is experimental"},
            {"input_format_json_defaults_for_missing_elements_in_named_tuple", false, true, "Allow missing elements in JSON objects while reading named tuples by default"},
            {"input_format_csv_detect_header", false, true, "Detect header in CSV format by default"},
            {"input_format_tsv_detect_header", false, true, "Detect header in TSV format by default"},
            {"input_format_custom_detect_header", false, true, "Detect header in CustomSeparated format by default"},
            {"query_plan_remove_redundant_sorting", false, true, "Remove redundant sorting in query plan. For example, sorting steps related to ORDER BY clauses in subqueries"}
        });
        addSettingsChanges(settings_changes_history, "22.12",
        {
            {"max_size_to_preallocate_for_aggregation", 10'000'000, 100'000'000, "This optimizes performance"},
            {"query_plan_aggregation_in_order", 0, 1, "Enable some refactoring around query plan"},
            {"format_binary_max_string_size", 0, 1_GiB, "Prevent allocating large amount of memory"}
        });
        addSettingsChanges(settings_changes_history, "22.11",
        {
            {"use_structure_from_insertion_table_in_table_functions", 0, 2, "Improve using structure from insertion table in table functions"}
        });
        addSettingsChanges(settings_changes_history, "22.9",
        {
            {"force_grouping_standard_compatibility", false, true, "Make GROUPING function output the same as in SQL standard and other DBMS"}
        });
        addSettingsChanges(settings_changes_history, "22.7",
        {
            {"cross_to_inner_join_rewrite", 1, 2, "Force rewrite comma join to inner"},
            {"enable_positional_arguments", false, true, "Enable positional arguments feature by default"},
            {"format_csv_allow_single_quotes", true, false, "Most tools don't treat single quote in CSV specially, don't do it by default too"}
        });
        addSettingsChanges(settings_changes_history, "22.6",
        {
            {"output_format_json_named_tuples_as_objects", false, true, "Allow to serialize named tuples as JSON objects in JSON formats by default"},
            {"input_format_skip_unknown_fields", false, true, "Optimize reading subset of columns for some input formats"}
        });
        addSettingsChanges(settings_changes_history, "22.5",
        {
            {"memory_overcommit_ratio_denominator", 0, 1073741824, "Enable memory overcommit feature by default"},
            {"memory_overcommit_ratio_denominator_for_user", 0, 1073741824, "Enable memory overcommit feature by default"}
        });
        addSettingsChanges(settings_changes_history, "22.4",
        {
            {"allow_settings_after_format_in_insert", true, false, "Do not allow SETTINGS after FORMAT for INSERT queries because ClickHouse interpret SETTINGS as some values, which is misleading"}
        });
        addSettingsChanges(settings_changes_history, "22.3",
        {
            {"cast_ipv4_ipv6_default_on_conversion_error", true, false, "Make functions cast(value, 'IPv4') and cast(value, 'IPv6') behave same as toIPv4 and toIPv6 functions"}
        });
        addSettingsChanges(settings_changes_history, "21.12",
        {
            {"stream_like_engine_allow_direct_select", true, false, "Do not allow direct select for Kafka/RabbitMQ/FileLog by default"}
        });
        addSettingsChanges(settings_changes_history, "21.9",
        {
            {"output_format_decimal_trailing_zeros", true, false, "Do not output trailing zeros in text representation of Decimal types by default for better looking output"},
            {"use_hedged_requests", false, true, "Enable Hedged Requests feature by default"}
        });
        addSettingsChanges(settings_changes_history, "21.7",
        {
            {"legacy_column_name_of_tuple_literal", true, false, "Add this setting only for compatibility reasons. It makes sense to set to 'true', while doing rolling update of cluster from version lower than 21.7 to higher"}
        });
        addSettingsChanges(settings_changes_history, "21.5",
        {
            {"async_socket_for_remote", false, true, "Fix all problems and turn on asynchronous reads from socket for remote queries by default again"}
        });
        addSettingsChanges(settings_changes_history, "21.3",
        {
            {"async_socket_for_remote", true, false, "Turn off asynchronous reads from socket for remote queries because of some problems"},
            {"optimize_normalize_count_variants", false, true, "Rewrite aggregate functions that semantically equals to count() as count() by default"},
            {"normalize_function_names", false, true, "Normalize function names to their canonical names, this was needed for projection query routing"}
        });
        addSettingsChanges(settings_changes_history, "21.2",
        {
            {"enable_global_with_statement", false, true, "Propagate WITH statements to UNION queries and all subqueries by default"}
        });
        addSettingsChanges(settings_changes_history, "21.1",
        {
            {"insert_quorum_parallel", false, true, "Use parallel quorum inserts by default. It is significantly more convenient to use than sequential quorum inserts"},
            {"input_format_null_as_default", false, true, "Allow to insert NULL as default for input formats by default"},
            {"optimize_on_insert", false, true, "Enable data optimization on INSERT by default for better user experience"},
            {"use_compact_format_in_distributed_parts_names", false, true, "Use compact format for async INSERT into Distributed tables by default"}
        });
        addSettingsChanges(settings_changes_history, "20.10",
        {
            {"format_regexp_escaping_rule", "Escaped", "Raw", "Use Raw as default escaping rule for Regexp format to male the behaviour more like to what users expect"}
        });
        addSettingsChanges(settings_changes_history, "20.7",
        {
            {"show_table_uuid_in_table_create_query_if_not_nil", true, false, "Stop showing  UID of the table in its CREATE query for Engine=Atomic"}
        });
        addSettingsChanges(settings_changes_history, "20.5",
        {
            {"input_format_with_names_use_header", false, true, "Enable using header with names for formats with WithNames/WithNamesAndTypes suffixes"},
            {"allow_suspicious_codecs", true, false, "Don't allow to specify meaningless compression codecs"}
        });
        addSettingsChanges(settings_changes_history, "20.4",
        {
            {"validate_polygons", false, true, "Throw exception if polygon is invalid in function pointInPolygon by default instead of returning possibly wrong results"}
        });
        addSettingsChanges(settings_changes_history, "19.18",
        {
            {"enable_scalar_subquery_optimization", false, true, "Prevent scalar subqueries from (de)serializing large scalar values and possibly avoid running the same subquery more than once"}
        });
        addSettingsChanges(settings_changes_history, "19.14",
        {
            {"any_join_distinct_right_table_keys", true, false, "Disable ANY RIGHT and ANY FULL JOINs by default to avoid inconsistency"}
        });
        addSettingsChanges(settings_changes_history, "19.12",
        {
            {"input_format_defaults_for_omitted_fields", false, true, "Enable calculation of complex default expressions for omitted fields for some input formats, because it should be the expected behaviour"}
        });
        addSettingsChanges(settings_changes_history, "19.5",
        {
            {"max_partitions_per_insert_block", 0, 100, "Add a limit for the number of partitions in one block"}
        });
        addSettingsChanges(settings_changes_history, "18.12.17",
        {
            {"enable_optimize_predicate_expression", 0, 1, "Optimize predicates to subqueries by default"}
        });
    });
    return settings_changes_history;
}

const VersionToSettingsChangesMap & getMergeTreeSettingsChangesHistory()
{
    static VersionToSettingsChangesMap merge_tree_settings_changes_history;
    static std::once_flag initialized_flag;
    std::call_once(initialized_flag, [&]
    {
        addSettingsChanges(merge_tree_settings_changes_history, "25.7",
        {

        });
        addSettingsChanges(merge_tree_settings_changes_history, "25.6",
        {
            /// RELEASE CLOSED
            {"cache_populated_by_fetch_filename_regexp", "", "", "New setting"},
            {"allow_coalescing_columns_in_partition_or_order_key", false, false, "New setting to allow coalescing of partition or sorting key columns."},
            /// RELEASE CLOSED
        });
        addSettingsChanges(merge_tree_settings_changes_history, "25.5",
        {
            /// Release closed. Please use 25.6
            {"shared_merge_tree_enable_coordinated_merges", false, false, "New setting"},
            {"shared_merge_tree_merge_coordinator_merges_prepare_count", 100, 100, "New setting"},
            {"shared_merge_tree_merge_coordinator_fetch_fresh_metadata_period_ms", 10000, 10000, "New setting"},
            {"shared_merge_tree_merge_coordinator_max_merge_request_size", 20, 20, "New setting"},
            {"shared_merge_tree_merge_coordinator_election_check_period_ms", 30000, 30000, "New setting"},
            {"shared_merge_tree_merge_coordinator_min_period_ms", 1, 1, "New setting"},
            {"shared_merge_tree_merge_coordinator_max_period_ms", 10000, 10000, "New setting"},
            {"shared_merge_tree_merge_coordinator_factor", 2, 2, "New setting"},
            {"shared_merge_tree_merge_worker_fast_timeout_ms", 100, 100, "New setting"},
            {"shared_merge_tree_merge_worker_regular_timeout_ms", 10000, 10000, "New setting"},
            {"apply_patches_on_merge", true, true, "New setting"},
            {"remove_unused_patch_parts", true, true, "New setting"},
            {"write_marks_for_substreams_in_compact_parts", false, false, "New setting"},
            /// Release closed. Please use 25.6
        });
        addSettingsChanges(merge_tree_settings_changes_history, "25.4",
        {
            /// Release closed. Please use 25.5
            {"max_postpone_time_for_failed_replicated_fetches_ms", 0, 1ULL * 60 * 1000, "Added new setting to enable postponing fetch tasks in the replication queue."},
            {"max_postpone_time_for_failed_replicated_merges_ms", 0, 1ULL * 60 * 1000, "Added new setting to enable postponing merge tasks in the replication queue."},
            {"max_postpone_time_for_failed_replicated_tasks_ms", 0, 5ULL * 60 * 1000, "Added new setting to enable postponing tasks in the replication queue."},
            {"default_compression_codec", "", "", "New setting"},
            {"refresh_parts_interval", 0, 0, "A new setting"},
            {"max_merge_delayed_streams_for_parallel_write", 40, 40, "New setting"},
            {"allow_summing_columns_in_partition_or_order_key", true, false, "New setting to allow summing of partition or sorting key columns"},
            /// Release closed. Please use 25.5
        });
        addSettingsChanges(merge_tree_settings_changes_history, "25.3",
        {
            /// Release closed. Please use 25.4
            {"shared_merge_tree_enable_keeper_parts_extra_data", false, false, "New setting"},
            {"zero_copy_merge_mutation_min_parts_size_sleep_no_scale_before_lock", 0, 0, "New setting"},
            {"enable_replacing_merge_with_cleanup_for_min_age_to_force_merge", false, false, "New setting to allow automatic cleanup merges for ReplacingMergeTree"},
            /// Release closed. Please use 25.4
        });
        addSettingsChanges(merge_tree_settings_changes_history, "25.2",
        {
            /// Release closed. Please use 25.3
            {"shared_merge_tree_initial_parts_update_backoff_ms", 50, 50, "New setting"},
            {"shared_merge_tree_max_parts_update_backoff_ms", 5000, 5000, "New setting"},
            {"shared_merge_tree_interserver_http_connection_timeout_ms", 100, 100, "New setting"},
            {"columns_and_secondary_indices_sizes_lazy_calculation", true, true, "New setting to calculate columns and indices sizes lazily"},
            {"table_disk", false, false, "New setting"},
            {"allow_reduce_blocking_parts_task", false, true, "Now SMT will remove stale blocking parts from ZooKeeper by default"},
            {"shared_merge_tree_max_suspicious_broken_parts", 0, 0, "Max broken parts for SMT, if more - deny automatic detach"},
            {"shared_merge_tree_max_suspicious_broken_parts_bytes", 0, 0, "Max size of all broken parts for SMT, if more - deny automatic detach"},
            /// Release closed. Please use 25.3
        });
        addSettingsChanges(merge_tree_settings_changes_history, "25.1",
        {
            /// Release closed. Please use 25.2
            {"shared_merge_tree_try_fetch_part_in_memory_data_from_replicas", false, false, "New setting to fetch parts data from other replicas"},
            {"enable_max_bytes_limit_for_min_age_to_force_merge", false, false, "Added new setting to limit max bytes for min_age_to_force_merge."},
            {"enable_max_bytes_limit_for_min_age_to_force_merge", false, false, "New setting"},
            {"add_minmax_index_for_numeric_columns", false, false, "New setting"},
            {"add_minmax_index_for_string_columns", false, false, "New setting"},
            {"materialize_skip_indexes_on_merge", true, true, "New setting"},
            {"merge_max_bytes_to_prewarm_cache", 1ULL * 1024 * 1024 * 1024, 1ULL * 1024 * 1024 * 1024, "Cloud sync"},
            {"merge_total_max_bytes_to_prewarm_cache", 15ULL * 1024 * 1024 * 1024, 15ULL * 1024 * 1024 * 1024, "Cloud sync"},
            {"reduce_blocking_parts_sleep_ms", 5000, 5000, "Cloud sync"},
            {"number_of_partitions_to_consider_for_merge", 10, 10, "Cloud sync"},
            {"shared_merge_tree_enable_outdated_parts_check", true, true, "Cloud sync"},
            {"shared_merge_tree_max_parts_update_leaders_in_total", 6, 6, "Cloud sync"},
            {"shared_merge_tree_max_parts_update_leaders_per_az", 2, 2, "Cloud sync"},
            {"shared_merge_tree_leader_update_period_seconds", 30, 30, "Cloud sync"},
            {"shared_merge_tree_leader_update_period_random_add_seconds", 10, 10, "Cloud sync"},
            {"shared_merge_tree_read_virtual_parts_from_leader", true, true, "Cloud sync"},
            {"shared_merge_tree_interserver_http_timeout_ms", 10000, 10000, "Cloud sync"},
            {"shared_merge_tree_max_replicas_for_parts_deletion", 10, 10, "Cloud sync"},
            {"shared_merge_tree_max_replicas_to_merge_parts_for_each_parts_range", 5, 5, "Cloud sync"},
            {"shared_merge_tree_use_outdated_parts_compact_format", false, false, "Cloud sync"},
            {"shared_merge_tree_memo_ids_remove_timeout_seconds", 1800, 1800, "Cloud sync"},
            {"shared_merge_tree_idle_parts_update_seconds", 3600, 3600, "Cloud sync"},
            {"shared_merge_tree_max_outdated_parts_to_process_at_once", 1000, 1000, "Cloud sync"},
            {"shared_merge_tree_postpone_next_merge_for_locally_merged_parts_rows_threshold", 1000000, 1000000, "Cloud sync"},
            {"shared_merge_tree_postpone_next_merge_for_locally_merged_parts_ms", 0, 0, "Cloud sync"},
            {"shared_merge_tree_range_for_merge_window_size", 10, 10, "Cloud sync"},
            {"shared_merge_tree_use_too_many_parts_count_from_virtual_parts", 0, 0, "Cloud sync"},
            {"shared_merge_tree_create_per_replica_metadata_nodes", true, true, "Cloud sync"},
            {"shared_merge_tree_use_metadata_hints_cache", true, true, "Cloud sync"},
            {"notify_newest_block_number", false, false, "Cloud sync"},
            {"allow_reduce_blocking_parts_task", false, false, "Cloud sync"},
            /// Release closed. Please use 25.2
        });
        addSettingsChanges(merge_tree_settings_changes_history, "24.12",
        {
            /// Release closed. Please use 25.1
            {"enforce_index_structure_match_on_partition_manipulation", true, false, "New setting"},
            {"use_primary_key_cache", false, false, "New setting"},
            {"prewarm_primary_key_cache", false, false, "New setting"},
            {"min_bytes_to_prewarm_caches", 0, 0, "New setting"},
            {"allow_experimental_reverse_key", false, false, "New setting"},
            /// Release closed. Please use 25.1
        });
        addSettingsChanges(merge_tree_settings_changes_history, "24.11",
        {
        });
        addSettingsChanges(merge_tree_settings_changes_history, "24.10",
        {
        });
        addSettingsChanges(merge_tree_settings_changes_history, "24.9",
        {
        });
        addSettingsChanges(merge_tree_settings_changes_history, "24.8",
        {
            {"deduplicate_merge_projection_mode", "ignore", "throw", "Do not allow to create inconsistent projection"}
        });
    });

    return merge_tree_settings_changes_history;
}

}<|MERGE_RESOLUTION|>--- conflicted
+++ resolved
@@ -47,11 +47,8 @@
             {"cluster_function_process_archive_on_multiple_nodes", true, true, "New setting"},
             {"enable_vector_similarity_index", false, false, "Added an alias for setting `allow_experimental_vector_similarity_index`"},
             {"distributed_plan_max_rows_to_broadcast", 20000, 20000, "New experimental setting."},
-<<<<<<< HEAD
             {"opentelemetry_trace_cpu_scheduling", false, false, "New setting to trace `cpu_slot_preemption` feature."},
-=======
             {"parallel_distributed_insert_select", 0, 2, "Enable parallel distributed insert select by default"},
->>>>>>> d3ed1069
             {"write_through_distributed_cache_buffer_size", 0, 0, "New cloud setting"},
             {"min_joined_block_size_rows", 0, DEFAULT_BLOCK_SIZE, "New setting."},
             {"table_engine_read_through_distributed_cache", false, false, "New setting"},
