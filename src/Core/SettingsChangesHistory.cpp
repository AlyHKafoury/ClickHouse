--- conflicted
+++ resolved
@@ -51,11 +51,8 @@
             {"azure_connect_timeout_ms", 1000, 1000, "New setting"},
             {"azure_sdk_use_native_client", false, true, "New setting"},
             {"opentelemetry_trace_cpu_scheduling", false, false, "New setting to trace `cpu_slot_preemption` feature."},
-<<<<<<< HEAD
             {"parallel_replicas_support_projection", true, true, "New setting. Optimization of projections can be applied in parallel replicas. Effective only with enabled parallel_replicas_local_plan."},
-=======
             {"vector_search_with_rescoring", true, true, "New setting."},
->>>>>>> 08946ea8
         });
         addSettingsChanges(settings_changes_history, "25.7",
         {
