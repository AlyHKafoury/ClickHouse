#pragma once

#include <Core/Field.h>
#include <Core/Settings.h>
#include <IO/ReadHelpers.h>
#include <IO/ReadBufferFromString.h>
#include <boost/algorithm/string.hpp>
#include <map>


namespace DB
{

namespace ErrorCodes
{
    extern const int BAD_ARGUMENTS;
}

class ClickHouseVersion
{
public:
    ClickHouseVersion(const String & version) /// NOLINT(google-explicit-constructor)
    {
        Strings split;
        boost::split(split, version, [](char c){ return c == '.'; });
        components.reserve(split.size());
        if (split.empty())
            throw Exception{ErrorCodes::BAD_ARGUMENTS, "Cannot parse ClickHouse version here: {}", version};

        for (const auto & split_element : split)
        {
            size_t component;
            ReadBufferFromString buf(split_element);
            if (!tryReadIntText(component, buf) || !buf.eof())
                throw Exception{ErrorCodes::BAD_ARGUMENTS, "Cannot parse ClickHouse version here: {}", version};
            components.push_back(component);
        }
    }

    ClickHouseVersion(const char * version) : ClickHouseVersion(String(version)) {} /// NOLINT(google-explicit-constructor)

    String toString() const
    {
        String version = std::to_string(components[0]);
        for (size_t i = 1; i < components.size(); ++i)
            version += "." + std::to_string(components[i]);

        return version;
    }

    bool operator<(const ClickHouseVersion & other) const
    {
        return components < other.components;
    }

    bool operator>=(const ClickHouseVersion & other) const
    {
        return components >= other.components;
    }

private:
    std::vector<size_t> components;
};

namespace SettingsChangesHistory
{
    struct SettingChange
    {
        String name;
        Field previous_value;
        Field new_value;
        String reason;
    };

    using SettingsChanges = std::vector<SettingChange>;
}

/// History of settings changes that controls some backward incompatible changes
/// across all ClickHouse versions. It maps ClickHouse version to settings changes that were done
/// in this version. This history contains both changes to existing settings and newly added settings.
/// Settings changes is a vector of structs
///     {setting_name, previous_value, new_value, reason}.
/// For newly added setting choose the most appropriate previous_value (for example, if new setting
/// controls new feature and it's 'true' by default, use 'false' as previous_value).
/// It's used to implement `compatibility` setting (see https://github.com/ClickHouse/ClickHouse/issues/35972)
static std::map<ClickHouseVersion, SettingsChangesHistory::SettingsChanges> settings_changes_history =
{
    {"24.4", {{"input_format_json_throw_on_bad_escape_sequence", true, true, "Allow to save JSON strings with bad escape sequences"},
<<<<<<< HEAD
              {"max_parsing_threads", 0, 0, "Add a separate setting to control number of threads in parallel parsing from files"},
=======
              {"ignore_drop_queries_probability", 0, 0, "Allow to ignore drop queries in server with specified probability for testing purposes"},
>>>>>>> c4f4bee4
              {"lightweight_deletes_sync", 2, 2, "The same as 'mutation_sync', but controls only execution of lightweight deletes"},
              {"query_cache_system_table_handling", "save", "throw", "The query cache no longer caches results of queries against system tables"},
              {"input_format_hive_text_allow_variable_number_of_columns", false, true, "Ignore extra columns in Hive Text input (if file has more columns than expected) and treat missing fields in Hive Text input as default values."},
    }},
    {"24.3", {{"s3_connect_timeout_ms", 1000, 1000, "Introduce new dedicated setting for s3 connection timeout"},
              {"allow_experimental_shared_merge_tree", false, true, "The setting is obsolete"},
              {"use_page_cache_for_disks_without_file_cache", false, false, "Added userspace page cache"},
              {"read_from_page_cache_if_exists_otherwise_bypass_cache", false, false, "Added userspace page cache"},
              {"page_cache_inject_eviction", false, false, "Added userspace page cache"},
              {"default_table_engine", "None", "MergeTree", "Set default table engine to MergeTree for better usability"},
              {"input_format_json_use_string_type_for_ambiguous_paths_in_named_tuples_inference_from_objects", false, false, "Allow to use String type for ambiguous paths during named tuple inference from JSON objects"},
              {"traverse_shadow_remote_data_paths", false, false, "Traverse shadow directory when query system.remote_data_paths."},
              {"throw_if_deduplication_in_dependent_materialized_views_enabled_with_async_insert", false, true, "Deduplication is dependent materialized view cannot work together with async inserts."},
              {"parallel_replicas_allow_in_with_subquery", false, true, "If true, subquery for IN will be executed on every follower replica"},
              {"log_processors_profiles", false, true, "Enable by default"},
              {"function_locate_has_mysql_compatible_argument_order", false, true, "Increase compatibility with MySQL's locate function."},
              {"allow_suspicious_primary_key", true, false, "Forbid suspicious PRIMARY KEY/ORDER BY for MergeTree (i.e. SimpleAggregateFunction)"},
              {"filesystem_cache_reserve_space_wait_lock_timeout_milliseconds", 1000, 1000, "Wait time to lock cache for sapce reservation in filesystem cache"},
              {"max_parser_backtracks", 0, 1000000, "Limiting the complexity of parsing"},
              {"analyzer_compatibility_join_using_top_level_identifier", false, false, "Force to resolve identifier in JOIN USING from projection"},
              {"distributed_insert_skip_read_only_replicas", false, false, "If true, INSERT into Distributed will skip read-only replicas"},
              {"keeper_max_retries", 10, 10, "Max retries for general keeper operations"},
              {"keeper_retry_initial_backoff_ms", 100, 100, "Initial backoff timeout for general keeper operations"},
              {"keeper_retry_max_backoff_ms", 5000, 5000, "Max backoff timeout for general keeper operations"},
              {"s3queue_allow_experimental_sharded_mode", false, false, "Enable experimental sharded mode of S3Queue table engine. It is experimental because it will be rewritten"},
              {"allow_experimental_analyzer", false, true, "Enable analyzer and planner by default."},
              {"merge_tree_read_split_ranges_into_intersecting_and_non_intersecting_injection_probability", 0.0, 0.0, "For testing of `PartsSplitter` - split read ranges into intersecting and non intersecting every time you read from MergeTree with the specified probability."},
              {"allow_get_client_http_header", false, false, "Introduced a new function."},
              {"output_format_pretty_row_numbers", false, true, "It is better for usability."},
              {"output_format_pretty_max_value_width_apply_for_single_value", true, false, "Single values in Pretty formats won't be cut."},
              {"output_format_parquet_string_as_string", false, true, "ClickHouse allows arbitrary binary data in the String data type, which is typically UTF-8. Parquet/ORC/Arrow Strings only support UTF-8. That's why you can choose which Arrow's data type to use for the ClickHouse String data type - String or Binary. While Binary would be more correct and compatible, using String by default will correspond to user expectations in most cases."},
              {"output_format_orc_string_as_string", false, true, "ClickHouse allows arbitrary binary data in the String data type, which is typically UTF-8. Parquet/ORC/Arrow Strings only support UTF-8. That's why you can choose which Arrow's data type to use for the ClickHouse String data type - String or Binary. While Binary would be more correct and compatible, using String by default will correspond to user expectations in most cases."},
              {"output_format_arrow_string_as_string", false, true, "ClickHouse allows arbitrary binary data in the String data type, which is typically UTF-8. Parquet/ORC/Arrow Strings only support UTF-8. That's why you can choose which Arrow's data type to use for the ClickHouse String data type - String or Binary. While Binary would be more correct and compatible, using String by default will correspond to user expectations in most cases."},
              {"output_format_parquet_compression_method", "lz4", "zstd", "Parquet/ORC/Arrow support many compression methods, including lz4 and zstd. ClickHouse supports each and every compression method. Some inferior tools, such as 'duckdb', lack support for the faster `lz4` compression method, that's why we set zstd by default."},
              {"output_format_orc_compression_method", "lz4", "zstd", "Parquet/ORC/Arrow support many compression methods, including lz4 and zstd. ClickHouse supports each and every compression method. Some inferior tools, such as 'duckdb', lack support for the faster `lz4` compression method, that's why we set zstd by default."},
              {"output_format_pretty_highlight_digit_groups", false, true, "If enabled and if output is a terminal, highlight every digit corresponding to the number of thousands, millions, etc. with underline."},
              {"geo_distance_returns_float64_on_float64_arguments", false, true, "Increase the default precision."},
              {"azure_max_inflight_parts_for_one_file", 20, 20, "The maximum number of a concurrent loaded parts in multipart upload request. 0 means unlimited."},
              {"azure_strict_upload_part_size", 0, 0, "The exact size of part to upload during multipart upload to Azure blob storage."},
              {"azure_min_upload_part_size", 16*1024*1024, 16*1024*1024, "The minimum size of part to upload during multipart upload to Azure blob storage."},
              {"azure_max_upload_part_size", 5ull*1024*1024*1024, 5ull*1024*1024*1024, "The maximum size of part to upload during multipart upload to Azure blob storage."},
              {"azure_upload_part_size_multiply_factor", 2, 2, "Multiply azure_min_upload_part_size by this factor each time azure_multiply_parts_count_threshold parts were uploaded from a single write to Azure blob storage."},
              {"azure_upload_part_size_multiply_parts_count_threshold", 500, 500, "Each time this number of parts was uploaded to Azure blob storage, azure_min_upload_part_size is multiplied by azure_upload_part_size_multiply_factor."},
              }},
    {"24.2", {{"allow_suspicious_variant_types", true, false, "Don't allow creating Variant type with suspicious variants by default"},
              {"validate_experimental_and_suspicious_types_inside_nested_types", false, true, "Validate usage of experimental and suspicious types inside nested types"},
              {"output_format_values_escape_quote_with_quote", false, false, "If true escape ' with '', otherwise quoted with \\'"},
              {"output_format_pretty_single_large_number_tip_threshold", 0, 1'000'000, "Print a readable number tip on the right side of the table if the block consists of a single number which exceeds this value (except 0)"},
              {"input_format_try_infer_exponent_floats", true, false, "Don't infer floats in exponential notation by default"},
              {"query_plan_optimize_prewhere", true, true, "Allow to push down filter to PREWHERE expression for supported storages"},
              {"async_insert_max_data_size", 1000000, 10485760, "The previous value appeared to be too small."},
              {"async_insert_poll_timeout_ms", 10, 10, "Timeout in milliseconds for polling data from asynchronous insert queue"},
              {"async_insert_use_adaptive_busy_timeout", false, true, "Use adaptive asynchronous insert timeout"},
              {"async_insert_busy_timeout_min_ms", 50, 50, "The minimum value of the asynchronous insert timeout in milliseconds; it also serves as the initial value, which may be increased later by the adaptive algorithm"},
              {"async_insert_busy_timeout_max_ms", 200, 200, "The minimum value of the asynchronous insert timeout in milliseconds; async_insert_busy_timeout_ms is aliased to async_insert_busy_timeout_max_ms"},
              {"async_insert_busy_timeout_increase_rate", 0.2, 0.2, "The exponential growth rate at which the adaptive asynchronous insert timeout increases"},
              {"async_insert_busy_timeout_decrease_rate", 0.2, 0.2, "The exponential growth rate at which the adaptive asynchronous insert timeout decreases"},
              {"format_template_row_format", "", "", "Template row format string can be set directly in query"},
              {"format_template_resultset_format", "", "", "Template result set format string can be set in query"},
              {"split_parts_ranges_into_intersecting_and_non_intersecting_final", true, true, "Allow to split parts ranges into intersecting and non intersecting during FINAL optimization"},
              {"split_intersecting_parts_ranges_into_layers_final", true, true, "Allow to split intersecting parts ranges into layers during FINAL optimization"},
              {"azure_max_single_part_copy_size", 256*1024*1024, 256*1024*1024, "The maximum size of object to copy using single part copy to Azure blob storage."},
              {"min_external_table_block_size_rows", DEFAULT_INSERT_BLOCK_SIZE, DEFAULT_INSERT_BLOCK_SIZE, "Squash blocks passed to external table to specified size in rows, if blocks are not big enough"},
              {"min_external_table_block_size_bytes", DEFAULT_INSERT_BLOCK_SIZE * 256, DEFAULT_INSERT_BLOCK_SIZE * 256, "Squash blocks passed to external table to specified size in bytes, if blocks are not big enough."},
              {"parallel_replicas_prefer_local_join", true, true, "If true, and JOIN can be executed with parallel replicas algorithm, and all storages of right JOIN part are *MergeTree, local JOIN will be used instead of GLOBAL JOIN."},
              {"optimize_time_filter_with_preimage", true, true, "Optimize Date and DateTime predicates by converting functions into equivalent comparisons without conversions (e.g. toYear(col) = 2023 -> col >= '2023-01-01' AND col <= '2023-12-31')"},
              {"extract_key_value_pairs_max_pairs_per_row", 0, 0, "Max number of pairs that can be produced by the `extractKeyValuePairs` function. Used as a safeguard against consuming too much memory."},
              {"default_view_definer", "CURRENT_USER", "CURRENT_USER", "Allows to set default `DEFINER` option while creating a view"},
              {"default_materialized_view_sql_security", "DEFINER", "DEFINER", "Allows to set a default value for SQL SECURITY option when creating a materialized view"},
              {"default_normal_view_sql_security", "INVOKER", "INVOKER", "Allows to set default `SQL SECURITY` option while creating a normal view"},
              {"mysql_map_string_to_text_in_show_columns", false, true, "Reduce the configuration effort to connect ClickHouse with BI tools."},
              {"mysql_map_fixed_string_to_text_in_show_columns", false, true, "Reduce the configuration effort to connect ClickHouse with BI tools."},
              }},
    {"24.1", {{"print_pretty_type_names", false, true, "Better user experience."},
              {"input_format_json_read_bools_as_strings", false, true, "Allow to read bools as strings in JSON formats by default"},
              {"output_format_arrow_use_signed_indexes_for_dictionary", false, true, "Use signed indexes type for Arrow dictionaries by default as it's recommended"},
              {"allow_experimental_variant_type", false, false, "Add new experimental Variant type"},
              {"use_variant_as_common_type", false, false, "Allow to use Variant in if/multiIf if there is no common type"},
              {"output_format_arrow_use_64_bit_indexes_for_dictionary", false, false, "Allow to use 64 bit indexes type in Arrow dictionaries"},
              {"parallel_replicas_mark_segment_size", 128, 128, "Add new setting to control segment size in new parallel replicas coordinator implementation"},
              {"ignore_materialized_views_with_dropped_target_table", false, false, "Add new setting to allow to ignore materialized views with dropped target table"},
              {"output_format_compression_level", 3, 3, "Allow to change compression level in the query output"},
              {"output_format_compression_zstd_window_log", 0, 0, "Allow to change zstd window log in the query output when zstd compression is used"},
              {"enable_zstd_qat_codec", false, false, "Add new ZSTD_QAT codec"},
              {"enable_vertical_final", false, true, "Use vertical final by default"},
              {"output_format_arrow_use_64_bit_indexes_for_dictionary", false, false, "Allow to use 64 bit indexes type in Arrow dictionaries"},
              {"max_rows_in_set_to_optimize_join", 100000, 0, "Disable join optimization as it prevents from read in order optimization"},
              {"output_format_pretty_color", true, "auto", "Setting is changed to allow also for auto value, disabling ANSI escapes if output is not a tty"},
              {"function_visible_width_behavior", 0, 1, "We changed the default behavior of `visibleWidth` to be more precise"},
              {"max_estimated_execution_time", 0, 0, "Separate max_execution_time and max_estimated_execution_time"},
              {"iceberg_engine_ignore_schema_evolution", false, false, "Allow to ignore schema evolution in Iceberg table engine"},
              {"optimize_injective_functions_in_group_by", false, true, "Replace injective functions by it's arguments in GROUP BY section in analyzer"},
              {"update_insert_deduplication_token_in_dependent_materialized_views", false, false, "Allow to update insert deduplication token with table identifier during insert in dependent materialized views"},
              {"azure_max_unexpected_write_error_retries", 4, 4, "The maximum number of retries in case of unexpected errors during Azure blob storage write"},
              {"split_parts_ranges_into_intersecting_and_non_intersecting_final", false, true, "Allow to split parts ranges into intersecting and non intersecting during FINAL optimization"},
              {"split_intersecting_parts_ranges_into_layers_final", true, true, "Allow to split intersecting parts ranges into layers during FINAL optimization"}}},
    {"23.12", {{"allow_suspicious_ttl_expressions", true, false, "It is a new setting, and in previous versions the behavior was equivalent to allowing."},
              {"input_format_parquet_allow_missing_columns", false, true, "Allow missing columns in Parquet files by default"},
              {"input_format_orc_allow_missing_columns", false, true, "Allow missing columns in ORC files by default"},
              {"input_format_arrow_allow_missing_columns", false, true, "Allow missing columns in Arrow files by default"}}},
    {"23.9", {{"optimize_group_by_constant_keys", false, true, "Optimize group by constant keys by default"},
              {"input_format_json_try_infer_named_tuples_from_objects", false, true, "Try to infer named Tuples from JSON objects by default"},
              {"input_format_json_read_numbers_as_strings", false, true, "Allow to read numbers as strings in JSON formats by default"},
              {"input_format_json_read_arrays_as_strings", false, true, "Allow to read arrays as strings in JSON formats by default"},
              {"input_format_json_infer_incomplete_types_as_strings", false, true, "Allow to infer incomplete types as Strings in JSON formats by default"},
              {"input_format_json_try_infer_numbers_from_strings", true, false, "Don't infer numbers from strings in JSON formats by default to prevent possible parsing errors"},
              {"http_write_exception_in_output_format", false, true, "Output valid JSON/XML on exception in HTTP streaming."}}},
    {"23.8", {{"rewrite_count_distinct_if_with_count_distinct_implementation", false, true, "Rewrite countDistinctIf with count_distinct_implementation configuration"}}},
    {"23.7", {{"function_sleep_max_microseconds_per_block", 0, 3000000, "In previous versions, the maximum sleep time of 3 seconds was applied only for `sleep`, but not for `sleepEachRow` function. In the new version, we introduce this setting. If you set compatibility with the previous versions, we will disable the limit altogether."}}},
    {"23.6", {{"http_send_timeout", 180, 30, "3 minutes seems crazy long. Note that this is timeout for a single network write call, not for the whole upload operation."},
              {"http_receive_timeout", 180, 30, "See http_send_timeout."}}},
    {"23.5", {{"input_format_parquet_preserve_order", true, false, "Allow Parquet reader to reorder rows for better parallelism."},
              {"parallelize_output_from_storages", false, true, "Allow parallelism when executing queries that read from file/url/s3/etc. This may reorder rows."},
              {"use_with_fill_by_sorting_prefix", false, true, "Columns preceding WITH FILL columns in ORDER BY clause form sorting prefix. Rows with different values in sorting prefix are filled independently"},
              {"output_format_parquet_compliant_nested_types", false, true, "Change an internal field name in output Parquet file schema."}}},
    {"23.4", {{"allow_suspicious_indices", true, false, "If true, index can defined with identical expressions"},
              {"allow_nonconst_timezone_arguments", true, false, "Allow non-const timezone arguments in certain time-related functions like toTimeZone(), fromUnixTimestamp*(), snowflakeToDateTime*()."},
              {"connect_timeout_with_failover_ms", 50, 1000, "Increase default connect timeout because of async connect"},
              {"connect_timeout_with_failover_secure_ms", 100, 1000, "Increase default secure connect timeout because of async connect"},
              {"hedged_connection_timeout_ms", 100, 50, "Start new connection in hedged requests after 50 ms instead of 100 to correspond with previous connect timeout"}}},
    {"23.3", {{"output_format_parquet_version", "1.0", "2.latest", "Use latest Parquet format version for output format"},
              {"input_format_json_ignore_unknown_keys_in_named_tuple", false, true, "Improve parsing JSON objects as named tuples"},
              {"input_format_native_allow_types_conversion", false, true, "Allow types conversion in Native input forma"},
              {"output_format_arrow_compression_method", "none", "lz4_frame", "Use lz4 compression in Arrow output format by default"},
              {"output_format_parquet_compression_method", "snappy", "lz4", "Use lz4 compression in Parquet output format by default"},
              {"output_format_orc_compression_method", "none", "lz4_frame", "Use lz4 compression in ORC output format by default"},
              {"async_query_sending_for_remote", false, true, "Create connections and send query async across shards"}}},
    {"23.2", {{"output_format_parquet_fixed_string_as_fixed_byte_array", false, true, "Use Parquet FIXED_LENGTH_BYTE_ARRAY type for FixedString by default"},
              {"output_format_arrow_fixed_string_as_fixed_byte_array", false, true, "Use Arrow FIXED_SIZE_BINARY type for FixedString by default"},
              {"query_plan_remove_redundant_distinct", false, true, "Remove redundant Distinct step in query plan"},
              {"optimize_duplicate_order_by_and_distinct", true, false, "Remove duplicate ORDER BY and DISTINCT if it's possible"},
              {"insert_keeper_max_retries", 0, 20, "Enable reconnections to Keeper on INSERT, improve reliability"}}},
    {"23.1", {{"input_format_json_read_objects_as_strings", 0, 1, "Enable reading nested json objects as strings while object type is experimental"},
              {"input_format_json_defaults_for_missing_elements_in_named_tuple", false, true, "Allow missing elements in JSON objects while reading named tuples by default"},
              {"input_format_csv_detect_header", false, true, "Detect header in CSV format by default"},
              {"input_format_tsv_detect_header", false, true, "Detect header in TSV format by default"},
              {"input_format_custom_detect_header", false, true, "Detect header in CustomSeparated format by default"},
              {"query_plan_remove_redundant_sorting", false, true, "Remove redundant sorting in query plan. For example, sorting steps related to ORDER BY clauses in subqueries"}}},
    {"22.12", {{"max_size_to_preallocate_for_aggregation", 10'000'000, 100'000'000, "This optimizes performance"},
               {"query_plan_aggregation_in_order", 0, 1, "Enable some refactoring around query plan"},
               {"format_binary_max_string_size", 0, 1_GiB, "Prevent allocating large amount of memory"}}},
    {"22.11", {{"use_structure_from_insertion_table_in_table_functions", 0, 2, "Improve using structure from insertion table in table functions"}}},
    {"23.4", {{"formatdatetime_f_prints_single_zero", true, false, "Improved compatibility with MySQL DATE_FORMAT()/STR_TO_DATE()"}}},
    {"23.4", {{"formatdatetime_parsedatetime_m_is_month_name", false, true, "Improved compatibility with MySQL DATE_FORMAT/STR_TO_DATE"}}},
    {"23.11", {{"parsedatetime_parse_without_leading_zeros", false, true, "Improved compatibility with MySQL DATE_FORMAT/STR_TO_DATE"}}},
    {"22.9", {{"force_grouping_standard_compatibility", false, true, "Make GROUPING function output the same as in SQL standard and other DBMS"}}},
    {"22.7", {{"cross_to_inner_join_rewrite", 1, 2, "Force rewrite comma join to inner"},
              {"enable_positional_arguments", false, true, "Enable positional arguments feature by default"},
              {"format_csv_allow_single_quotes", true, false, "Most tools don't treat single quote in CSV specially, don't do it by default too"}}},
    {"22.6", {{"output_format_json_named_tuples_as_objects", false, true, "Allow to serialize named tuples as JSON objects in JSON formats by default"},
              {"input_format_skip_unknown_fields", false, true, "Optimize reading subset of columns for some input formats"}}},
    {"22.5", {{"memory_overcommit_ratio_denominator", 0, 1073741824, "Enable memory overcommit feature by default"},
              {"memory_overcommit_ratio_denominator_for_user", 0, 1073741824, "Enable memory overcommit feature by default"}}},
    {"22.4", {{"allow_settings_after_format_in_insert", true, false, "Do not allow SETTINGS after FORMAT for INSERT queries because ClickHouse interpret SETTINGS as some values, which is misleading"}}},
    {"22.3", {{"cast_ipv4_ipv6_default_on_conversion_error", true, false, "Make functions cast(value, 'IPv4') and cast(value, 'IPv6') behave same as toIPv4 and toIPv6 functions"}}},
    {"21.12", {{"stream_like_engine_allow_direct_select", true, false, "Do not allow direct select for Kafka/RabbitMQ/FileLog by default"}}},
    {"21.9", {{"output_format_decimal_trailing_zeros", true, false, "Do not output trailing zeros in text representation of Decimal types by default for better looking output"},
              {"use_hedged_requests", false, true, "Enable Hedged Requests feature by default"}}},
    {"21.7", {{"legacy_column_name_of_tuple_literal", true, false, "Add this setting only for compatibility reasons. It makes sense to set to 'true', while doing rolling update of cluster from version lower than 21.7 to higher"}}},
    {"21.5", {{"async_socket_for_remote", false, true, "Fix all problems and turn on asynchronous reads from socket for remote queries by default again"}}},
    {"21.3", {{"async_socket_for_remote", true, false, "Turn off asynchronous reads from socket for remote queries because of some problems"},
              {"optimize_normalize_count_variants", false, true, "Rewrite aggregate functions that semantically equals to count() as count() by default"},
              {"normalize_function_names", false, true, "Normalize function names to their canonical names, this was needed for projection query routing"}}},
    {"21.2", {{"enable_global_with_statement", false, true, "Propagate WITH statements to UNION queries and all subqueries by default"}}},
    {"21.1", {{"insert_quorum_parallel", false, true, "Use parallel quorum inserts by default. It is significantly more convenient to use than sequential quorum inserts"},
              {"input_format_null_as_default", false, true, "Allow to insert NULL as default for input formats by default"},
              {"optimize_on_insert", false, true, "Enable data optimization on INSERT by default for better user experience"},
              {"use_compact_format_in_distributed_parts_names", false, true, "Use compact format for async INSERT into Distributed tables by default"}}},
    {"20.10", {{"format_regexp_escaping_rule", "Escaped", "Raw", "Use Raw as default escaping rule for Regexp format to male the behaviour more like to what users expect"}}},
    {"20.7", {{"show_table_uuid_in_table_create_query_if_not_nil", true, false, "Stop showing  UID of the table in its CREATE query for Engine=Atomic"}}},
    {"20.5", {{"input_format_with_names_use_header", false, true, "Enable using header with names for formats with WithNames/WithNamesAndTypes suffixes"},
              {"allow_suspicious_codecs", true, false, "Don't allow to specify meaningless compression codecs"}}},
    {"20.4", {{"validate_polygons", false, true, "Throw exception if polygon is invalid in function pointInPolygon by default instead of returning possibly wrong results"}}},
    {"19.18", {{"enable_scalar_subquery_optimization", false, true, "Prevent scalar subqueries from (de)serializing large scalar values and possibly avoid running the same subquery more than once"}}},
    {"19.14", {{"any_join_distinct_right_table_keys", true, false, "Disable ANY RIGHT and ANY FULL JOINs by default to avoid inconsistency"}}},
    {"19.12", {{"input_format_defaults_for_omitted_fields", false, true, "Enable calculation of complex default expressions for omitted fields for some input formats, because it should be the expected behaviour"}}},
    {"19.5", {{"max_partitions_per_insert_block", 0, 100, "Add a limit for the number of partitions in one block"}}},
    {"18.12.17", {{"enable_optimize_predicate_expression", 0, 1, "Optimize predicates to subqueries by default"}}},
};

}<|MERGE_RESOLUTION|>--- conflicted
+++ resolved
@@ -86,11 +86,8 @@
 static std::map<ClickHouseVersion, SettingsChangesHistory::SettingsChanges> settings_changes_history =
 {
     {"24.4", {{"input_format_json_throw_on_bad_escape_sequence", true, true, "Allow to save JSON strings with bad escape sequences"},
-<<<<<<< HEAD
               {"max_parsing_threads", 0, 0, "Add a separate setting to control number of threads in parallel parsing from files"},
-=======
               {"ignore_drop_queries_probability", 0, 0, "Allow to ignore drop queries in server with specified probability for testing purposes"},
->>>>>>> c4f4bee4
               {"lightweight_deletes_sync", 2, 2, "The same as 'mutation_sync', but controls only execution of lightweight deletes"},
               {"query_cache_system_table_handling", "save", "throw", "The query cache no longer caches results of queries against system tables"},
               {"input_format_hive_text_allow_variable_number_of_columns", false, true, "Ignore extra columns in Hive Text input (if file has more columns than expected) and treat missing fields in Hive Text input as default values."},
