--- conflicted
+++ resolved
@@ -97,14 +97,11 @@
               {"azure_ignore_file_doesnt_exist", false, false, "Allow to return 0 rows when the requested files don't exist instead of throwing an exception in AzureBlobStorage table engine"},
               {"s3_ignore_file_doesnt_exist", false, false, "Allow to return 0 rows when the requested files don't exist instead of throwing an exception in S3 table engine"},
               {"enable_blob_storage_log", true, true, "Write information about blob storage operations to system.blob_storage_log table"},
-<<<<<<< HEAD
               {"secondary_indices_enable_bulk_filtering", false, true, "A new algorithm for filtering by data skipping indices"},
-=======
               {"allow_statistic_optimize", false, false, "Old setting which popped up here being renamed."},
               {"allow_experimental_statistic", false, false, "Old setting which popped up here being renamed."},
               {"allow_statistics_optimize", false, false, "The setting was renamed. The previous name is `allow_statistic_optimize`."},
               {"allow_experimental_statistics", false, false, "The setting was renamed. The previous name is `allow_experimental_statistic`."}
->>>>>>> ce244e12
               }},
     {"24.5", {{"allow_deprecated_error_prone_window_functions", true, false, "Allow usage of deprecated error prone window functions (neighbor, runningAccumulate, runningDifferenceStartingWithFirstValue, runningDifference)"},
               {"allow_experimental_join_condition", false, false, "Support join with inequal conditions which involve columns from both left and right table. e.g. t1.y < t2.y."},
