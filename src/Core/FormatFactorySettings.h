#pragma once

/// This header exists so we can share it between multiple setting objects that include format settings

#include <Core/SettingsObsoleteMacros.h>

// clang-format off
#if defined(__CLION_IDE__)
/// CLion freezes for a minute every time it processes this
#define FORMAT_FACTORY_SETTINGS(M, ALIAS)
#define OBSOLETE_FORMAT_SETTINGS(M, ALIAS)
#else

#define FORMAT_FACTORY_SETTINGS(DECLARE, ALIAS) \
    DECLARE(Char, format_csv_delimiter, ',', R"(
The character to be considered as a delimiter in CSV data. If setting with a string, a string has to have a length of 1.
)", 0) \
    DECLARE(Bool, format_csv_allow_single_quotes, false, R"(
If it is set to true, allow strings in single quotes.
)", 0) \
    DECLARE(Bool, format_csv_allow_double_quotes, true, R"(
If it is set to true, allow strings in double quotes.
)", 0) \
    DECLARE(Bool, output_format_csv_serialize_tuple_into_separate_columns, true, R"(
If it set to true, then Tuples in CSV format are serialized as separate columns (that is, their nesting in the tuple is lost)
)", 0) \
    DECLARE(Bool, input_format_csv_deserialize_separate_columns_into_tuple, true, R"(
If it set to true, then separate columns written in CSV format can be deserialized to Tuple column.
)", 0) \
    DECLARE(Bool, output_format_csv_crlf_end_of_line, false, R"(
If it is set true, end of line in CSV format will be \\r\\n instead of \\n.
)", 0) \
    DECLARE(Bool, input_format_csv_allow_cr_end_of_line, false, R"(
If it is set true, \\r will be allowed at end of line not followed by \\n
)", 0) \
    DECLARE(Bool, input_format_csv_enum_as_number, false, R"(
Treat inserted enum values in CSV formats as enum indices
)", 0) \
    DECLARE(Bool, input_format_csv_arrays_as_nested_csv, false, R"(
When reading Array from CSV, expect that its elements were serialized in nested CSV and then put into string. Example: \"[\"\"Hello\"\", \"\"world\"\", \"\"42\"\"\"\" TV\"\"]\". Braces around array can be omitted.
)", 0) \
    DECLARE(Bool, input_format_skip_unknown_fields, true, R"(
Enables or disables skipping insertion of extra data.

When writing data, ClickHouse throws an exception if input data contain columns that do not exist in the target table. If skipping is enabled, ClickHouse does not insert extra data and does not throw an exception.

Supported formats:

- [JSONEachRow](../../interfaces/formats.md/#jsoneachrow) (and other JSON formats)
- [BSONEachRow](../../interfaces/formats.md/#bsoneachrow) (and other JSON formats)
- [TSKV](../../interfaces/formats.md/#tskv)
- All formats with suffixes WithNames/WithNamesAndTypes
- [MySQLDump](../../interfaces/formats.md/#mysqldump)
- [Native](../../interfaces/formats.md/#native)

Possible values:

- 0 — Disabled.
- 1 — Enabled.
)", 0) \
    DECLARE(Bool, input_format_with_names_use_header, true, R"(
Enables or disables checking the column order when inserting data.

To improve insert performance, we recommend disabling this check if you are sure that the column order of the input data is the same as in the target table.

Supported formats:

- [CSVWithNames](../../interfaces/formats.md/#csvwithnames)
- [CSVWithNamesAndTypes](../../interfaces/formats.md/#csvwithnamesandtypes)
- [TabSeparatedWithNames](../../interfaces/formats.md/#tabseparatedwithnames)
- [TabSeparatedWithNamesAndTypes](../../interfaces/formats.md/#tabseparatedwithnamesandtypes)
- [JSONCompactEachRowWithNames](../../interfaces/formats.md/#jsoncompacteachrowwithnames)
- [JSONCompactEachRowWithNamesAndTypes](../../interfaces/formats.md/#jsoncompacteachrowwithnamesandtypes)
- [JSONCompactStringsEachRowWithNames](../../interfaces/formats.md/#jsoncompactstringseachrowwithnames)
- [JSONCompactStringsEachRowWithNamesAndTypes](../../interfaces/formats.md/#jsoncompactstringseachrowwithnamesandtypes)
- [RowBinaryWithNames](../../interfaces/formats.md/#rowbinarywithnames)
- [RowBinaryWithNamesAndTypes](../../interfaces/formats.md/#rowbinarywithnamesandtypes)
- [CustomSeparatedWithNames](../../interfaces/formats.md/#customseparatedwithnames)
- [CustomSeparatedWithNamesAndTypes](../../interfaces/formats.md/#customseparatedwithnamesandtypes)

Possible values:

- 0 — Disabled.
- 1 — Enabled.
)", 0) \
    DECLARE(Bool, input_format_with_types_use_header, true, R"(
Controls whether format parser should check if data types from the input data match data types from the target table.

Supported formats:

- [CSVWithNamesAndTypes](../../interfaces/formats.md/#csvwithnamesandtypes)
- [TabSeparatedWithNamesAndTypes](../../interfaces/formats.md/#tabseparatedwithnamesandtypes)
- [JSONCompactEachRowWithNamesAndTypes](../../interfaces/formats.md/#jsoncompacteachrowwithnamesandtypes)
- [JSONCompactStringsEachRowWithNamesAndTypes](../../interfaces/formats.md/#jsoncompactstringseachrowwithnamesandtypes)
- [RowBinaryWithNamesAndTypes](../../interfaces/formats.md/#rowbinarywithnamesandtypes-rowbinarywithnamesandtypes)
- [CustomSeparatedWithNamesAndTypes](../../interfaces/formats.md/#customseparatedwithnamesandtypes)

Possible values:

- 0 — Disabled.
- 1 — Enabled.
)", 0) \
    DECLARE(Bool, input_format_import_nested_json, false, R"(
Enables or disables the insertion of JSON data with nested objects.

Supported formats:

- [JSONEachRow](../../interfaces/formats.md/#jsoneachrow)

Possible values:

- 0 — Disabled.
- 1 — Enabled.

See also:

- [Usage of Nested Structures](../../interfaces/formats.md/#jsoneachrow-nested) with the `JSONEachRow` format.
)", 0) \
    DECLARE(Bool, input_format_defaults_for_omitted_fields, true, R"(
When performing `INSERT` queries, replace omitted input column values with default values of the respective columns. This option applies to [JSONEachRow](../../interfaces/formats.md/#jsoneachrow) (and other JSON formats), [CSV](../../interfaces/formats.md/#csv), [TabSeparated](../../interfaces/formats.md/#tabseparated), [TSKV](../../interfaces/formats.md/#tskv), [Parquet](../../interfaces/formats.md/#parquet), [Arrow](../../interfaces/formats.md/#arrow), [Avro](../../interfaces/formats.md/#avro), [ORC](../../interfaces/formats.md/#orc), [Native](../../interfaces/formats.md/#native) formats and formats with `WithNames`/`WithNamesAndTypes` suffixes.

:::note
When this option is enabled, extended table metadata are sent from server to client. It consumes additional computing resources on the server and can reduce performance.
:::

Possible values:

- 0 — Disabled.
- 1 — Enabled.
)", IMPORTANT) \
    DECLARE(Bool, input_format_csv_empty_as_default, true, R"(
Treat empty fields in CSV input as default values.
)", 0) \
    DECLARE(Bool, input_format_tsv_empty_as_default, false, R"(
Treat empty fields in TSV input as default values.
)", 0) \
    DECLARE(Bool, input_format_tsv_enum_as_number, false, R"(
Treat inserted enum values in TSV formats as enum indices.
)", 0) \
    DECLARE(Bool, input_format_null_as_default, true, R"(
Enables or disables the initialization of [NULL](../../sql-reference/syntax.md/#null-literal) fields with [default values](../../sql-reference/statements/create/table.md/#create-default-values), if data type of these fields is not [nullable](../../sql-reference/data-types/nullable.md/#data_type-nullable).
If column type is not nullable and this setting is disabled, then inserting `NULL` causes an exception. If column type is nullable, then `NULL` values are inserted as is, regardless of this setting.

This setting is applicable for most input formats.

For complex default expressions `input_format_defaults_for_omitted_fields` must be enabled too.

Possible values:

- 0 — Inserting `NULL` into a not nullable column causes an exception.
- 1 — `NULL` fields are initialized with default column values.
)", 0) \
    DECLARE(Bool, input_format_force_null_for_omitted_fields, false, R"(
Force initialize omitted fields with null values
)", 0) \
    DECLARE(Bool, input_format_arrow_case_insensitive_column_matching, false, R"(
Ignore case when matching Arrow columns with CH columns.
)", 0) \
    DECLARE(Int64, input_format_orc_row_batch_size, 100'000, R"(
Batch size when reading ORC stripes.
)", 0) \
    DECLARE(Bool, input_format_orc_case_insensitive_column_matching, false, R"(
Ignore case when matching ORC columns with CH columns.
)", 0) \
    DECLARE(Bool, input_format_parquet_case_insensitive_column_matching, false, R"(
Ignore case when matching Parquet columns with CH columns.
)", 0) \
    DECLARE(Bool, input_format_parquet_preserve_order, false, R"(
Avoid reordering rows when reading from Parquet files. Usually makes it much slower.
)", 0) \
    DECLARE(Bool, input_format_parquet_filter_push_down, true, R"(
When reading Parquet files, skip whole row groups based on the WHERE/PREWHERE expressions and min/max statistics in the Parquet metadata.
)", 0) \
    DECLARE(Bool, input_format_parquet_bloom_filter_push_down, false, R"(
When reading Parquet files, skip whole row groups based on the WHERE expressions and bloom filter in the Parquet metadata.
)", 0) \
    DECLARE(Bool, input_format_parquet_use_native_reader, false, R"(
When reading Parquet files, to use native reader instead of arrow reader.
)", 0) \
    DECLARE(Bool, input_format_allow_seeks, true, R"(
Allow seeks while reading in ORC/Parquet/Arrow input formats.

Enabled by default.
)", 0) \
    DECLARE(Bool, input_format_orc_allow_missing_columns, true, R"(
Allow missing columns while reading ORC input formats
)", 0) \
    DECLARE(Bool, input_format_orc_use_fast_decoder, true, R"(
Use a faster ORC decoder implementation.
)", 0) \
    DECLARE(Bool, input_format_orc_filter_push_down, true, R"(
When reading ORC files, skip whole stripes or row groups based on the WHERE/PREWHERE expressions, min/max statistics or bloom filter in the ORC metadata.
)", 0) \
    DECLARE(String, input_format_orc_reader_time_zone_name, "GMT", R"(
The time zone name for ORC row reader, the default ORC row reader's time zone is GMT.
)", 0) \
    DECLARE(Bool, input_format_orc_dictionary_as_low_cardinality, true, R"(
Treat ORC dictionary encoded columns as LowCardinality columns while reading ORC files.
)", 0) \
    DECLARE(Bool, input_format_parquet_allow_missing_columns, true, R"(
Allow missing columns while reading Parquet input formats
)", 0) \
    DECLARE(UInt64, input_format_parquet_local_file_min_bytes_for_seek, 8192, R"(
Min bytes required for local read (file) to do seek, instead of read with ignore in Parquet input format
)", 0) \
    DECLARE(Bool, input_format_parquet_enable_row_group_prefetch, true, R"(
Enable row group prefetching during parquet parsing. Currently, only single-threaded parsing can prefetch.
)", 0) \
    DECLARE(Bool, input_format_arrow_allow_missing_columns, true, R"(
Allow missing columns while reading Arrow input formats
)", 0) \
    DECLARE(Char, input_format_hive_text_fields_delimiter, '\x01', R"(
Delimiter between fields in Hive Text File
)", 0) \
    DECLARE(Char, input_format_hive_text_collection_items_delimiter, '\x02', R"(
Delimiter between collection(array or map) items in Hive Text File
)", 0) \
    DECLARE(Char, input_format_hive_text_map_keys_delimiter, '\x03', R"(
Delimiter between a pair of map key/values in Hive Text File
)", 0) \
    DECLARE(Bool, input_format_hive_text_allow_variable_number_of_columns, true, R"(
Ignore extra columns in Hive Text input (if file has more columns than expected) and treat missing fields in Hive Text input as default values
)", 0) \
    DECLARE(UInt64, input_format_msgpack_number_of_columns, 0, R"(
The number of columns in inserted MsgPack data. Used for automatic schema inference from data.
)", 0) \
    DECLARE(MsgPackUUIDRepresentation, output_format_msgpack_uuid_representation, FormatSettings::MsgPackUUIDRepresentation::EXT, R"(
The way how to output UUID in MsgPack format.
)", 0) \
    DECLARE(UInt64, input_format_max_rows_to_read_for_schema_inference, 25000, R"(
The maximum rows of data to read for automatic schema inference.
)", 0) \
    DECLARE(UInt64, input_format_max_bytes_to_read_for_schema_inference, 32 * 1024 * 1024, R"(
The maximum amount of data in bytes to read for automatic schema inference.
)", 0) \
    DECLARE(Bool, input_format_csv_use_best_effort_in_schema_inference, true, R"(
Use some tweaks and heuristics to infer schema in CSV format
)", 0) \
    DECLARE(Bool, input_format_csv_try_infer_numbers_from_strings, false, R"(
If enabled, during schema inference ClickHouse will try to infer numbers from string fields.
It can be useful if CSV data contains quoted UInt64 numbers.

Disabled by default.
)", 0) \
    DECLARE(Bool, input_format_csv_try_infer_strings_from_quoted_tuples, true, R"(
Interpret quoted tuples in the input data as a value of type String.
)", 0) \
    DECLARE(Bool, input_format_tsv_use_best_effort_in_schema_inference, true, R"(
Use some tweaks and heuristics to infer schema in TSV format
)", 0) \
    DECLARE(Bool, input_format_csv_detect_header, true, R"(
Automatically detect header with names and types in CSV format
)", 0) \
    DECLARE(Bool, input_format_csv_allow_whitespace_or_tab_as_delimiter, false, R"(
Allow to use spaces and tabs(\\t) as field delimiter in the CSV strings
)", 0) \
    DECLARE(Bool, input_format_csv_trim_whitespaces, true, R"(
Trims spaces and tabs (\\t) characters at the beginning and end in CSV strings
)", 0) \
    DECLARE(Bool, input_format_csv_use_default_on_bad_values, false, R"(
Allow to set default value to column when CSV field deserialization failed on bad value
)", 0) \
    DECLARE(Bool, input_format_csv_allow_variable_number_of_columns, false, R"(
Ignore extra columns in CSV input (if file has more columns than expected) and treat missing fields in CSV input as default values
)", 0) \
    DECLARE(Bool, input_format_tsv_allow_variable_number_of_columns, false, R"(
Ignore extra columns in TSV input (if file has more columns than expected) and treat missing fields in TSV input as default values
)", 0) \
    DECLARE(Bool, input_format_custom_allow_variable_number_of_columns, false, R"(
Ignore extra columns in CustomSeparated input (if file has more columns than expected) and treat missing fields in CustomSeparated input as default values
)", 0) \
    DECLARE(Bool, input_format_json_compact_allow_variable_number_of_columns, false, R"(
Ignore extra columns in JSONCompact(EachRow) input (if file has more columns than expected) and treat missing fields in JSONCompact(EachRow) input as default values
)", 0) \
    DECLARE(Bool, input_format_tsv_detect_header, true, R"(
Automatically detect header with names and types in TSV format
)", 0) \
    DECLARE(Bool, input_format_custom_detect_header, true, R"(
Automatically detect header with names and types in CustomSeparated format
)", 0) \
    DECLARE(Bool, input_format_parquet_skip_columns_with_unsupported_types_in_schema_inference, false, R"(
Skip columns with unsupported types while schema inference for format Parquet
)", 0) \
    DECLARE(UInt64, input_format_parquet_max_block_size, DEFAULT_BLOCK_SIZE, R"(
Max block size for parquet reader.
)", 0) \
    DECLARE(UInt64, input_format_parquet_prefer_block_bytes, DEFAULT_BLOCK_SIZE * 256, R"(
Average block bytes output by parquet reader
)", 0) \
    DECLARE(Bool, input_format_protobuf_skip_fields_with_unsupported_types_in_schema_inference, false, R"(
Skip fields with unsupported types while schema inference for format Protobuf
)", 0) \
    DECLARE(Bool, input_format_capn_proto_skip_fields_with_unsupported_types_in_schema_inference, false, R"(
Skip columns with unsupported types while schema inference for format CapnProto
)", 0) \
    DECLARE(Bool, input_format_orc_skip_columns_with_unsupported_types_in_schema_inference, false, R"(
Skip columns with unsupported types while schema inference for format ORC
)", 0) \
    DECLARE(Bool, input_format_arrow_skip_columns_with_unsupported_types_in_schema_inference, false, R"(
Skip columns with unsupported types while schema inference for format Arrow
)", 0) \
    DECLARE(String, column_names_for_schema_inference, "", R"(
The list of column names to use in schema inference for formats without column names. The format: 'column1,column2,column3,...'
)", 0) \
    DECLARE(String, schema_inference_hints, "", R"(
The list of column names and types to use as hints in schema inference for formats without schema.

Example:

Query:
```sql
desc format(JSONEachRow, '{"x" : 1, "y" : "String", "z" : "0.0.0.0" }') settings schema_inference_hints='x UInt8, z IPv4';
```

Result:
```sql
x   UInt8
y   Nullable(String)
z   IPv4
```

:::note
If the `schema_inference_hints` is not formatted properly, or if there is a typo or a wrong datatype, etc... the whole schema_inference_hints will be ignored.
:::
)", 0) \
    DECLARE(SchemaInferenceMode, schema_inference_mode, "default", R"(
Mode of schema inference. 'default' - assume that all files have the same schema and schema can be inferred from any file, 'union' - files can have different schemas and the resulting schema should be the a union of schemas of all files
)", 0) \
    DECLARE(UInt64Auto, schema_inference_make_columns_nullable, 1, R"(
Controls making inferred types `Nullable` in schema inference.
If the setting is enabled, all inferred type will be `Nullable`, if disabled, the inferred type will never be `Nullable`, if set to `auto`, the inferred type will be `Nullable` only if the column contains `NULL` in a sample that is parsed during schema inference or file metadata contains information about column nullability.
)", 0) \
    DECLARE(Bool, schema_inference_make_json_columns_nullable, 0, R"(
Controls making inferred JSON types `Nullable` in schema inference.
If this setting is enabled together with schema_inference_make_columns_nullable, inferred JSON type will be `Nullable`.
)", 0) \
    DECLARE(Bool, input_format_json_read_bools_as_numbers, true, R"(
Allow parsing bools as numbers in JSON input formats.

Enabled by default.
)", 0) \
    DECLARE(Bool, input_format_json_read_bools_as_strings, true, R"(
Allow parsing bools as strings in JSON input formats.

Enabled by default.
)", 0) \
    DECLARE(Bool, input_format_json_try_infer_numbers_from_strings, false, R"(
If enabled, during schema inference ClickHouse will try to infer numbers from string fields.
It can be useful if JSON data contains quoted UInt64 numbers.

Disabled by default.
)", 0) \
    DECLARE(Bool, input_format_json_validate_types_from_metadata, true, R"(
For JSON/JSONCompact/JSONColumnsWithMetadata input formats, if this setting is set to 1,
the types from metadata in input data will be compared with the types of the corresponding columns from the table.

Enabled by default.
)", 0) \
    DECLARE(Bool, input_format_json_read_numbers_as_strings, true, R"(
Allow parsing numbers as strings in JSON input formats.

Enabled by default.
)", 0) \
    DECLARE(Bool, input_format_json_read_objects_as_strings, true, R"(
Allow parsing JSON objects as strings in JSON input formats.

Example:

```sql
SET input_format_json_read_objects_as_strings = 1;
CREATE TABLE test (id UInt64, obj String, date Date) ENGINE=Memory();
INSERT INTO test FORMAT JSONEachRow {"id" : 1, "obj" : {"a" : 1, "b" : "Hello"}, "date" : "2020-01-01"};
SELECT * FROM test;
```

Result:

```
┌─id─┬─obj──────────────────────┬───────date─┐
│  1 │ {"a" : 1, "b" : "Hello"} │ 2020-01-01 │
└────┴──────────────────────────┴────────────┘
```

Enabled by default.
)", 0) \
    DECLARE(Bool, input_format_json_read_arrays_as_strings, true, R"(
Allow parsing JSON arrays as strings in JSON input formats.

Example:

```sql
SET input_format_json_read_arrays_as_strings = 1;
SELECT arr, toTypeName(arr), JSONExtractArrayRaw(arr)[3] from format(JSONEachRow, 'arr String', '{"arr" : [1, "Hello", [1,2,3]]}');
```

Result:
```
┌─arr───────────────────┬─toTypeName(arr)─┬─arrayElement(JSONExtractArrayRaw(arr), 3)─┐
│ [1, "Hello", [1,2,3]] │ String          │ [1,2,3]                                   │
└───────────────────────┴─────────────────┴───────────────────────────────────────────┘
```

Enabled by default.
)", 0) \
    DECLARE(Bool, input_format_json_try_infer_named_tuples_from_objects, true, R"(
If enabled, during schema inference ClickHouse will try to infer named Tuple from JSON objects.
The resulting named Tuple will contain all elements from all corresponding JSON objects from sample data.

Example:

```sql
SET input_format_json_try_infer_named_tuples_from_objects = 1;
DESC format(JSONEachRow, '{"obj" : {"a" : 42, "b" : "Hello"}}, {"obj" : {"a" : 43, "c" : [1, 2, 3]}}, {"obj" : {"d" : {"e" : 42}}}')
```

Result:

```
┌─name─┬─type───────────────────────────────────────────────────────────────────────────────────────────────┬─default_type─┬─default_expression─┬─comment─┬─codec_expression─┬─ttl_expression─┐
│ obj  │ Tuple(a Nullable(Int64), b Nullable(String), c Array(Nullable(Int64)), d Tuple(e Nullable(Int64))) │              │                    │         │                  │                │
└──────┴────────────────────────────────────────────────────────────────────────────────────────────────────┴──────────────┴────────────────────┴─────────┴──────────────────┴────────────────┘
```

Enabled by default.
)", 0) \
    DECLARE(Bool, input_format_json_use_string_type_for_ambiguous_paths_in_named_tuples_inference_from_objects, false, R"(
Use String type instead of an exception in case of ambiguous paths in JSON objects during named tuples inference
)", 0) \
    DECLARE(Bool, input_format_json_infer_incomplete_types_as_strings, true, R"(
Allow to use String type for JSON keys that contain only `Null`/`{}`/`[]` in data sample during schema inference.
In JSON formats any value can be read as String, and we can avoid errors like `Cannot determine type for column 'column_name' by first 25000 rows of data, most likely this column contains only Nulls or empty Arrays/Maps` during schema inference
by using String type for keys with unknown types.

Example:

```sql
SET input_format_json_infer_incomplete_types_as_strings = 1, input_format_json_try_infer_named_tuples_from_objects = 1;
DESCRIBE format(JSONEachRow, '{"obj" : {"a" : [1,2,3], "b" : "hello", "c" : null, "d" : {}, "e" : []}}');
SELECT * FROM format(JSONEachRow, '{"obj" : {"a" : [1,2,3], "b" : "hello", "c" : null, "d" : {}, "e" : []}}');
```

Result:
```
┌─name─┬─type───────────────────────────────────────────────────────────────────────────────────────────────────────────────────┬─default_type─┬─default_expression─┬─comment─┬─codec_expression─┬─ttl_expression─┐
│ obj  │ Tuple(a Array(Nullable(Int64)), b Nullable(String), c Nullable(String), d Nullable(String), e Array(Nullable(String))) │              │                    │         │                  │                │
└──────┴────────────────────────────────────────────────────────────────────────────────────────────────────────────────────────┴──────────────┴────────────────────┴─────────┴──────────────────┴────────────────┘

┌─obj────────────────────────────┐
│ ([1,2,3],'hello',NULL,'{}',[]) │
└────────────────────────────────┘
```

Enabled by default.
)", 0) \
    DECLARE(Bool, input_format_json_named_tuples_as_objects, true, R"(
Parse named tuple columns as JSON objects.

Enabled by default.
)", 0) \
    DECLARE(Bool, input_format_json_ignore_unknown_keys_in_named_tuple, true, R"(
Ignore unknown keys in json object for named tuples.

Enabled by default.
)", 0) \
    DECLARE(Bool, input_format_json_defaults_for_missing_elements_in_named_tuple, true, R"(
Insert default values for missing elements in JSON object while parsing named tuple.
This setting works only when setting `input_format_json_named_tuples_as_objects` is enabled.

Enabled by default.
)", 0) \
    DECLARE(Bool, input_format_json_throw_on_bad_escape_sequence, true, R"(
Throw an exception if JSON string contains bad escape sequence in JSON input formats. If disabled, bad escape sequences will remain as is in the data.

Enabled by default.
)", 0) \
    DECLARE(Bool, input_format_json_ignore_unnecessary_fields, true, R"(
Ignore unnecessary fields and not parse them. Enabling this may not throw exceptions on json strings of invalid format or with duplicated fields
)", 0) \
    DECLARE(Bool, input_format_try_infer_variants, false, R"(
If enabled, ClickHouse will try to infer type [`Variant`](../../sql-reference/data-types/variant.md) in schema inference for text formats when there is more than one possible type for column/array elements.

Possible values:

- 0 — Disabled.
- 1 — Enabled.
)", 0) \
    DECLARE(Bool, type_json_skip_duplicated_paths, false, R"(
When enabled, during parsing JSON object into JSON type duplicated paths will be ignored and only the first one will be inserted instead of an exception
)", 0) \
    DECLARE(UInt64, input_format_json_max_depth, 1000, R"(
Maximum depth of a field in JSON. This is not a strict limit, it does not have to be applied precisely.
)", 0) \
    DECLARE(Bool, input_format_json_empty_as_default, false, R"(
Treat empty fields in JSON input as default values.
)", 0) \
    DECLARE(Bool, input_format_try_infer_integers, true, R"(
If enabled, ClickHouse will try to infer integers instead of floats in schema inference for text formats. If all numbers in the column from input data are integers, the result type will be `Int64`, if at least one number is float, the result type will be `Float64`.

Enabled by default.
)", 0) \
    DECLARE(Bool, input_format_try_infer_dates, true, R"(
If enabled, ClickHouse will try to infer type `Date` from string fields in schema inference for text formats. If all fields from a column in input data were successfully parsed as dates, the result type will be `Date`, if at least one field was not parsed as date, the result type will be `String`.

Enabled by default.
)", 0) \
    DECLARE(Bool, input_format_try_infer_datetimes, true, R"(
If enabled, ClickHouse will try to infer type `DateTime64` from string fields in schema inference for text formats. If all fields from a column in input data were successfully parsed as datetimes, the result type will be `DateTime64`, if at least one field was not parsed as datetime, the result type will be `String`.

Enabled by default.
)", 0) \
    DECLARE(Bool, input_format_try_infer_datetimes_only_datetime64, false, R"(
When input_format_try_infer_datetimes is enabled, infer only DateTime64 but not DateTime types
)", 0) \
    DECLARE(Bool, input_format_try_infer_exponent_floats, false, R"(
Try to infer floats in exponential notation while schema inference in text formats (except JSON, where exponent numbers are always inferred)
)", 0) \
    DECLARE(Bool, output_format_markdown_escape_special_characters, false, R"(
Escape special characters in Markdown
)", 0) \
    DECLARE(Bool, input_format_protobuf_flatten_google_wrappers, false, R"(
Enable Google wrappers for regular non-nested columns, e.g. google.protobuf.StringValue 'str' for String column 'str'. For Nullable columns empty wrappers are recognized as defaults, and missing as nulls
)", 0) \
    DECLARE(Bool, output_format_protobuf_nullables_with_google_wrappers, false, R"(
When serializing Nullable columns with Google wrappers, serialize default values as empty wrappers. If turned off, default and null values are not serialized
)", 0) \
    DECLARE(UInt64, input_format_csv_skip_first_lines, 0, R"(
Skip specified number of lines at the beginning of data in CSV format
)", 0) \
    DECLARE(UInt64, input_format_tsv_skip_first_lines, 0, R"(
Skip specified number of lines at the beginning of data in TSV format
)", 0) \
    DECLARE(Bool, input_format_csv_skip_trailing_empty_lines, false, R"(
Skip trailing empty lines in CSV format
)", 0) \
    DECLARE(Bool, input_format_tsv_skip_trailing_empty_lines, false, R"(
Skip trailing empty lines in TSV format
)", 0) \
    DECLARE(Bool, input_format_custom_skip_trailing_empty_lines, false, R"(
Skip trailing empty lines in CustomSeparated format
)", 0) \
    DECLARE(Bool, input_format_tsv_crlf_end_of_line, false, R"(
If it is set true, file function will read TSV format with \\r\\n instead of \\n.
)", 0) \
    \
    DECLARE(Bool, input_format_native_allow_types_conversion, true, R"(
Allow data types conversion in Native input format
)", 0) \
    DECLARE(Bool, input_format_native_decode_types_in_binary_format, false, R"(
Read data types in binary format instead of type names in Native input format
)", 0) \
    DECLARE(Bool, output_format_native_encode_types_in_binary_format, false, R"(
Write data types in binary format instead of type names in Native output format
)", 0) \
    DECLARE(Bool, output_format_native_write_json_as_string, false, R"(
Write data of [JSON](../../sql-reference/data-types/newjson.md) column as [String](../../sql-reference/data-types/string.md) column containing JSON strings instead of default native JSON serialization.
)", 0) \
    \
    DECLARE(DateTimeInputFormat, date_time_input_format, FormatSettings::DateTimeInputFormat::Basic, R"(
Allows choosing a parser of the text representation of date and time.

The setting does not apply to [date and time functions](../../sql-reference/functions/date-time-functions.md).

Possible values:

- `'best_effort'` — Enables extended parsing.

    ClickHouse can parse the basic `YYYY-MM-DD HH:MM:SS` format and all [ISO 8601](https://en.wikipedia.org/wiki/ISO_8601) date and time formats. For example, `'2018-06-08T01:02:03.000Z'`.

- `'basic'` — Use basic parser.

    ClickHouse can parse only the basic `YYYY-MM-DD HH:MM:SS` or `YYYY-MM-DD` format. For example, `2019-08-20 10:18:56` or `2019-08-20`.

Cloud default value: `'best_effort'`.

See also:

- [DateTime data type.](../../sql-reference/data-types/datetime.md)
- [Functions for working with dates and times.](../../sql-reference/functions/date-time-functions.md)
)", 0) \
    DECLARE(DateTimeOutputFormat, date_time_output_format, FormatSettings::DateTimeOutputFormat::Simple, R"(
Allows choosing different output formats of the text representation of date and time.

Possible values:

- `simple` - Simple output format.

    ClickHouse output date and time `YYYY-MM-DD hh:mm:ss` format. For example, `2019-08-20 10:18:56`. The calculation is performed according to the data type's time zone (if present) or server time zone.

- `iso` - ISO output format.

    ClickHouse output date and time in [ISO 8601](https://en.wikipedia.org/wiki/ISO_8601) `YYYY-MM-DDThh:mm:ssZ` format. For example, `2019-08-20T10:18:56Z`. Note that output is in UTC (`Z` means UTC).

- `unix_timestamp` - Unix timestamp output format.

    ClickHouse output date and time in [Unix timestamp](https://en.wikipedia.org/wiki/Unix_time) format. For example `1566285536`.

See also:

- [DateTime data type.](../../sql-reference/data-types/datetime.md)
- [Functions for working with dates and times.](../../sql-reference/functions/date-time-functions.md)
)", 0) \
    DECLARE(IntervalOutputFormat, interval_output_format, FormatSettings::IntervalOutputFormat::Numeric, R"(
Allows choosing different output formats of the text representation of interval types.

Possible values:

-   `kusto` - KQL-style output format.

    ClickHouse outputs intervals in [KQL format](https://learn.microsoft.com/en-us/dotnet/standard/base-types/standard-timespan-format-strings#the-constant-c-format-specifier). For example, `toIntervalDay(2)` would be formatted as `2.00:00:00`. Please note that for interval types of varying length (ie. `IntervalMonth` and `IntervalYear`) the average number of seconds per interval is taken into account.

-   `numeric` - Numeric output format.

    ClickHouse outputs intervals as their underlying numeric representation. For example, `toIntervalDay(2)` would be formatted as `2`.

See also:

-   [Interval](../../sql-reference/data-types/special-data-types/interval.md)
)", 0) \
    \
    DECLARE(Bool, date_time_64_output_format_cut_trailing_zeros_align_to_groups_of_thousands, false, R"(
Dynamically trim the trailing zeros of datetime64 values to adjust the output scale to [0, 3, 6],
corresponding to 'seconds', 'milliseconds', and 'microseconds')", 0) \
    DECLARE(Bool, input_format_ipv4_default_on_conversion_error, false, R"(
Deserialization of IPv4 will use default values instead of throwing exception on conversion error.

Disabled by default.
)", 0) \
    DECLARE(Bool, input_format_ipv6_default_on_conversion_error, false, R"(
Deserialization of IPV6 will use default values instead of throwing exception on conversion error.

Disabled by default.
)", 0) \
    DECLARE(String, bool_true_representation, "true", R"(
Text to represent true bool value in TSV/CSV/Vertical/Pretty formats.
)", 0) \
    DECLARE(String, bool_false_representation, "false", R"(
Text to represent false bool value in TSV/CSV/Vertical/Pretty formats.
)", 0) \
    \
    DECLARE(Bool, input_format_values_interpret_expressions, true, R"(
For Values format: if the field could not be parsed by streaming parser, run SQL parser and try to interpret it as SQL expression.
)", 0) \
    DECLARE(Bool, input_format_values_deduce_templates_of_expressions, true, R"(
For Values format: if the field could not be parsed by streaming parser, run SQL parser, deduce template of the SQL expression, try to parse all rows using template and then interpret expression for all rows.
)", 0) \
    DECLARE(Bool, input_format_values_accurate_types_of_literals, true, R"(
For Values format: when parsing and interpreting expressions using template, check actual type of literal to avoid possible overflow and precision issues.
)", 0) \
    DECLARE(Bool, input_format_avro_allow_missing_fields, false, R"(
For Avro/AvroConfluent format: when field is not found in schema use default value instead of error
)", 0) \
    /** This setting is obsolete and do nothing, left for compatibility reasons. */ \
    DECLARE(Bool, input_format_avro_null_as_default, false, R"(
For Avro/AvroConfluent format: insert default in case of null and non Nullable column
)", 0) \
    DECLARE(UInt64, format_binary_max_string_size, 1_GiB, R"(
The maximum allowed size for String in RowBinary format. It prevents allocating large amount of memory in case of corrupted data. 0 means there is no limit
)", 0) \
    DECLARE(UInt64, format_binary_max_array_size, 1_GiB, R"(
The maximum allowed size for Array in RowBinary format. It prevents allocating large amount of memory in case of corrupted data. 0 means there is no limit
)", 0) \
    DECLARE(Bool, input_format_binary_decode_types_in_binary_format, false, R"(
Read data types in binary format instead of type names in RowBinaryWithNamesAndTypes input format
)", 0) \
    DECLARE(Bool, output_format_binary_encode_types_in_binary_format, false, R"(
Write data types in binary format instead of type names in RowBinaryWithNamesAndTypes output format
)", 0) \
    DECLARE(URI, format_avro_schema_registry_url, "", R"(
For AvroConfluent format: Confluent Schema Registry URL.
)", 0) \
    DECLARE(Bool, input_format_binary_read_json_as_string, false, R"(
Read values of [JSON](../../sql-reference/data-types/newjson.md) data type as JSON [String](../../sql-reference/data-types/string.md) values in RowBinary input format.
)", 0) \
    DECLARE(Bool, output_format_binary_write_json_as_string, false, R"(
Write values of [JSON](../../sql-reference/data-types/newjson.md) data type as JSON [String](../../sql-reference/data-types/string.md) values in RowBinary output format.
)", 0) \
    \
    DECLARE(Bool, output_format_json_quote_64bit_integers, true, R"(
Controls quoting of 64-bit or bigger [integers](../../sql-reference/data-types/int-uint.md) (like `UInt64` or `Int128`) when they are output in a [JSON](../../interfaces/formats.md/#json) format.
Such integers are enclosed in quotes by default. This behavior is compatible with most JavaScript implementations.

Possible values:

- 0 — Integers are output without quotes.
- 1 — Integers are enclosed in quotes.
)", 0) \
    DECLARE(Bool, output_format_json_quote_denormals, false, R"str(
Enables `+nan`, `-nan`, `+inf`, `-inf` outputs in [JSON](../../interfaces/formats.md/#json) output format.

Possible values:

- 0 — Disabled.
- 1 — Enabled.

**Example**

Consider the following table `account_orders`:

```text
┌─id─┬─name───┬─duration─┬─period─┬─area─┐
│  1 │ Andrew │       20 │      0 │  400 │
│  2 │ John   │       40 │      0 │    0 │
│  3 │ Bob    │       15 │      0 │ -100 │
└────┴────────┴──────────┴────────┴──────┘
```

When `output_format_json_quote_denormals = 0`, the query returns `null` values in output:

```sql
SELECT area/period FROM account_orders FORMAT JSON;
```

```json
{
        "meta":
        [
                {
                        "name": "divide(area, period)",
                        "type": "Float64"
                }
        ],

        "data":
        [
                {
                        "divide(area, period)": null
                },
                {
                        "divide(area, period)": null
                },
                {
                        "divide(area, period)": null
                }
        ],

        "rows": 3,

        "statistics":
        {
                "elapsed": 0.003648093,
                "rows_read": 3,
                "bytes_read": 24
        }
}
```

When `output_format_json_quote_denormals = 1`, the query returns:

```json
{
        "meta":
        [
                {
                        "name": "divide(area, period)",
                        "type": "Float64"
                }
        ],

        "data":
        [
                {
                        "divide(area, period)": "inf"
                },
                {
                        "divide(area, period)": "-nan"
                },
                {
                        "divide(area, period)": "-inf"
                }
        ],

        "rows": 3,

        "statistics":
        {
                "elapsed": 0.000070241,
                "rows_read": 3,
                "bytes_read": 24
        }
}
```
)str", 0) \
    DECLARE(Bool, output_format_json_quote_decimals, false, R"(
Controls quoting of decimals in JSON output formats.

Disabled by default.
)", 0) \
    DECLARE(Bool, output_format_json_quote_64bit_floats, false, R"(
Controls quoting of 64-bit [floats](../../sql-reference/data-types/float.md) when they are output in JSON* formats.

Disabled by default.
)", 0) \
    \
    DECLARE(Bool, output_format_json_escape_forward_slashes, true, R"(
Controls escaping forward slashes for string outputs in JSON output format. This is intended for compatibility with JavaScript. Don't confuse with backslashes that are always escaped.

Enabled by default.
)", 0) \
    DECLARE(Bool, output_format_json_named_tuples_as_objects, true, R"(
Serialize named tuple columns as JSON objects.

Enabled by default.
)", 0) \
    DECLARE(Bool, output_format_json_skip_null_value_in_named_tuples, false, R"(
Skip key value pairs with null value when serialize named tuple columns as JSON objects. It is only valid when output_format_json_named_tuples_as_objects is true.
)", 0) \
    DECLARE(Bool, output_format_json_array_of_rows, false, R"(
Enables the ability to output all rows as a JSON array in the [JSONEachRow](../../interfaces/formats.md/#jsoneachrow) format.

Possible values:

- 1 — ClickHouse outputs all rows as an array, each row in the `JSONEachRow` format.
- 0 — ClickHouse outputs each row separately in the `JSONEachRow` format.

**Example of a query with the enabled setting**

Query:

```sql
SET output_format_json_array_of_rows = 1;
SELECT number FROM numbers(3) FORMAT JSONEachRow;
```

Result:

```text
[
{"number":"0"},
{"number":"1"},
{"number":"2"}
]
```

**Example of a query with the disabled setting**

Query:

```sql
SET output_format_json_array_of_rows = 0;
SELECT number FROM numbers(3) FORMAT JSONEachRow;
```

Result:

```text
{"number":"0"}
{"number":"1"}
{"number":"2"}
```
)", 0) \
    DECLARE(Bool, output_format_json_validate_utf8, false, R"(
Controls validation of UTF-8 sequences in JSON output formats, doesn't impact formats JSON/JSONCompact/JSONColumnsWithMetadata, they always validate UTF-8.

Disabled by default.
)", 0) \
    DECLARE(Bool, output_format_json_pretty_print, true, R"(
When enabled, values in JSON output format will be printed in pretty format.

Enabled by default.
)", 0) \
    \
    DECLARE(String, format_json_object_each_row_column_for_object_name, "", R"(
The name of column that will be used for storing/writing object names in [JSONObjectEachRow](../../interfaces/formats.md/#jsonobjecteachrow) format.
Column type should be String. If value is empty, default names `row_{i}`will be used for object names.

### input_format_json_compact_allow_variable_number_of_columns {#input_format_json_compact_allow_variable_number_of_columns}

Allow variable number of columns in rows in JSONCompact/JSONCompactEachRow input formats.
Ignore extra columns in rows with more columns than expected and treat missing columns as default values.

Disabled by default.

### output_format_markdown_escape_special_characters {#output_format_markdown_escape_special_characters}

When enabled, escape special characters in Markdown.

[Common Mark](https://spec.commonmark.org/0.30/#example-12) defines the following special characters that can be escaped by \:

```
! " # $ % & ' ( ) * + , - . / : ; < = > ? @ [ \ ] ^ _ ` { | } ~
```

Possible values:

+ 0 — Disable.
+ 1 — Enable.

### input_format_json_empty_as_default {#input_format_json_empty_as_default}

When enabled, replace empty input fields in JSON with default values. For complex default expressions `input_format_defaults_for_omitted_fields` must be enabled too.

Possible values:

+ 0 — Disable.
+ 1 — Enable.
)", 0) \
    \
    DECLARE(UInt64, output_format_pretty_max_rows, 10000, R"(
Rows limit for Pretty formats.
)", 0) \
    DECLARE(UInt64, output_format_pretty_max_column_pad_width, 250, R"(
Maximum width to pad all values in a column in Pretty formats.
)", 0) \
    DECLARE(UInt64, output_format_pretty_max_column_name_width_cut_to, 24, R"(
If the column name is too long, cut it to this length.
The column will be cut if it is longer than `output_format_pretty_max_column_name_width_cut_to` plus `output_format_pretty_max_column_name_width_min_chars_to_cut`.
)", 0) \
    DECLARE(UInt64, output_format_pretty_max_column_name_width_min_chars_to_cut, 4, R"(
Minimum characters to cut if the column name is too long.
The column will be cut if it is longer than `output_format_pretty_max_column_name_width_cut_to` plus `output_format_pretty_max_column_name_width_min_chars_to_cut`.
)", 0) \
    DECLARE(UInt64, output_format_pretty_max_value_width, 10000, R"(
Maximum width of value to display in Pretty formats. If greater - it will be cut.
The value 0 means - never cut.
)", 0) \
    DECLARE(UInt64, output_format_pretty_max_value_width_apply_for_single_value, false, R"(
Only cut values (see the `output_format_pretty_max_value_width` setting) when it is not a single value in a block. Otherwise output it entirely, which is useful for the `SHOW CREATE TABLE` query.
)", 0) \
    DECLARE(UInt64Auto, output_format_pretty_color, "auto", R"(
Use ANSI escape sequences in Pretty formats. 0 - disabled, 1 - enabled, 'auto' - enabled if a terminal.
)", 0) \
    DECLARE(String, output_format_pretty_grid_charset, "UTF-8", R"(
Charset for printing grid borders. Available charsets: ASCII, UTF-8 (default one).
)", 0) \
    DECLARE(UInt64, output_format_pretty_display_footer_column_names, true, R"(
Display column names in the footer if there are many table rows.

Possible values:

- 0 — No column names are displayed in the footer.
- 1 — Column names are displayed in the footer if row count is greater than or equal to the threshold value set by [output_format_pretty_display_footer_column_names_min_rows](#output_format_pretty_display_footer_column_names_min_rows) (50 by default).

**Example**

Query:

```sql
SELECT *, toTypeName(*) FROM (SELECT * FROM system.numbers LIMIT 1000);
```

Result:

```response
      ┌─number─┬─toTypeName(number)─┐
   1. │      0 │ UInt64             │
   2. │      1 │ UInt64             │
   3. │      2 │ UInt64             │
   ...
 999. │    998 │ UInt64             │
1000. │    999 │ UInt64             │
      └─number─┴─toTypeName(number)─┘
```
)", 0) \
    DECLARE(UInt64, output_format_pretty_display_footer_column_names_min_rows, 50, R"(
Sets the minimum number of rows for which a footer with column names will be displayed if setting [output_format_pretty_display_footer_column_names](#output_format_pretty_display_footer_column_names) is enabled.
)", 0) \
    DECLARE(UInt64, output_format_parquet_row_group_size, 1000000, R"(
Target row group size in rows.
)", 0) \
    DECLARE(UInt64, output_format_parquet_row_group_size_bytes, 512 * 1024 * 1024, R"(
Target row group size in bytes, before compression.
)", 0) \
    DECLARE(Bool, output_format_parquet_string_as_string, true, R"(
Use Parquet String type instead of Binary for String columns.
)", 0) \
    DECLARE(Bool, output_format_parquet_fixed_string_as_fixed_byte_array, true, R"(
Use Parquet FIXED_LENGTH_BYTE_ARRAY type instead of Binary for FixedString columns.
)", 0) \
    DECLARE(ParquetVersion, output_format_parquet_version, "2.latest", R"(
Parquet format version for output format. Supported versions: 1.0, 2.4, 2.6 and 2.latest (default)
)", 0) \
    DECLARE(ParquetCompression, output_format_parquet_compression_method, "zstd", R"(
Compression method for Parquet output format. Supported codecs: snappy, lz4, brotli, zstd, gzip, none (uncompressed)
)", 0) \
    DECLARE(Bool, output_format_parquet_compliant_nested_types, true, R"(
In parquet file schema, use name 'element' instead of 'item' for list elements. This is a historical artifact of Arrow library implementation. Generally increases compatibility, except perhaps with some old versions of Arrow.
)", 0) \
    DECLARE(Bool, output_format_parquet_use_custom_encoder, true, R"(
Use a faster Parquet encoder implementation.
)", 0) \
    DECLARE(Bool, output_format_parquet_parallel_encoding, true, R"(
Do Parquet encoding in multiple threads. Requires output_format_parquet_use_custom_encoder.
)", 0) \
    DECLARE(UInt64, output_format_parquet_data_page_size, 1024 * 1024, R"(
Target page size in bytes, before compression.
)", 0) \
    DECLARE(UInt64, output_format_parquet_batch_size, 1024, R"(
Check page size every this many rows. Consider decreasing if you have columns with average values size above a few KBs.
)", 0) \
    DECLARE(Bool, output_format_parquet_write_page_index, true, R"(
Add a possibility to write page index into parquet files.
)", 0) \
    DECLARE(Bool, output_format_parquet_datetime_as_uint32, false, R"(
Write DateTime values as raw unix timestamp (read back as UInt32), instead of converting to milliseconds (read back as DateTime64(3)).
)", 0) \
    DECLARE(String, output_format_avro_codec, "", R"(
Compression codec used for output. Possible values: 'null', 'deflate', 'snappy', 'zstd'.
)", 0) \
    DECLARE(UInt64, output_format_avro_sync_interval, 16 * 1024, R"(
Sync interval in bytes.
)", 0) \
    DECLARE(String, output_format_avro_string_column_pattern, "", R"(
For Avro format: regexp of String columns to select as AVRO string.
)", 0) \
    DECLARE(UInt64, output_format_avro_rows_in_file, 1, R"(
Max rows in a file (if permitted by storage)
)", 0) \
    DECLARE(Bool, output_format_tsv_crlf_end_of_line, false, R"(
If it is set true, end of line in TSV format will be \\r\\n instead of \\n.
)", 0) \
    DECLARE(String, format_csv_null_representation, "\\N", R"(
Custom NULL representation in CSV format
)", 0) \
    DECLARE(String, format_tsv_null_representation, "\\N", R"(
Custom NULL representation in TSV format
)", 0) \
    DECLARE(Bool, output_format_decimal_trailing_zeros, false, R"(
Output trailing zeros when printing Decimal values. E.g. 1.230000 instead of 1.23.

Disabled by default.
)", 0) \
    \
    DECLARE(UInt64, input_format_allow_errors_num, 0, R"(
Sets the maximum number of acceptable errors when reading from text formats (CSV, TSV, etc.).

The default value is 0.

Always pair it with `input_format_allow_errors_ratio`.

If an error occurred while reading rows but the error counter is still less than `input_format_allow_errors_num`, ClickHouse ignores the row and moves on to the next one.

If both `input_format_allow_errors_num` and `input_format_allow_errors_ratio` are exceeded, ClickHouse throws an exception.
)", 0) \
    DECLARE(Float, input_format_allow_errors_ratio, 0, R"(
Sets the maximum percentage of errors allowed when reading from text formats (CSV, TSV, etc.).
The percentage of errors is set as a floating-point number between 0 and 1.

The default value is 0.

Always pair it with `input_format_allow_errors_num`.

If an error occurred while reading rows but the error counter is still less than `input_format_allow_errors_ratio`, ClickHouse ignores the row and moves on to the next one.

If both `input_format_allow_errors_num` and `input_format_allow_errors_ratio` are exceeded, ClickHouse throws an exception.
)", 0) \
    DECLARE(String, input_format_record_errors_file_path, "", R"(
Path of the file used to record errors while reading text formats (CSV, TSV).
)", 0) \
    DECLARE(String, errors_output_format, "CSV", R"(
Method to write Errors to text output.
)", 0) \
    \
    DECLARE(String, format_schema, "", R"(
This parameter is useful when you are using formats that require a schema definition, such as [Cap’n Proto](https://capnproto.org/) or [Protobuf](https://developers.google.com/protocol-buffers/). The value depends on the format.
)", 0) \
    DECLARE(String, format_template_resultset, "", R"(
Path to file which contains format string for result set (for Template format)
)", 0) \
    DECLARE(String, format_template_row, "", R"(
Path to file which contains format string for rows (for Template format)
)", 0) \
    DECLARE(String, format_template_row_format, "", R"(
Format string for rows (for Template format)
)", 0) \
    DECLARE(String, format_template_resultset_format, "", R"(
Format string for result set (for Template format)
)", 0) \
    DECLARE(String, format_template_rows_between_delimiter, "\n", R"(
Delimiter between rows (for Template format)
)", 0) \
    \
    DECLARE(EscapingRule, format_custom_escaping_rule, "Escaped", R"(
Field escaping rule (for CustomSeparated format)
)", 0) \
    DECLARE(String, format_custom_field_delimiter, "\t", R"(
Delimiter between fields (for CustomSeparated format)
)", 0) \
    DECLARE(String, format_custom_row_before_delimiter, "", R"(
Delimiter before field of the first column (for CustomSeparated format)
)", 0) \
    DECLARE(String, format_custom_row_after_delimiter, "\n", R"(
Delimiter after field of the last column (for CustomSeparated format)
)", 0) \
    DECLARE(String, format_custom_row_between_delimiter, "", R"(
Delimiter between rows (for CustomSeparated format)
)", 0) \
    DECLARE(String, format_custom_result_before_delimiter, "", R"(
Prefix before result set (for CustomSeparated format)
)", 0) \
    DECLARE(String, format_custom_result_after_delimiter, "", R"(
Suffix after result set (for CustomSeparated format)
)", 0) \
    \
    DECLARE(String, format_regexp, "", R"(
Regular expression (for Regexp format)
)", 0) \
    DECLARE(EscapingRule, format_regexp_escaping_rule, "Raw", R"(
Field escaping rule (for Regexp format)
)", 0) \
    DECLARE(Bool, format_regexp_skip_unmatched, false, R"(
Skip lines unmatched by regular expression (for Regexp format)
)", 0) \
    DECLARE(Bool, output_format_write_statistics, true, R"(
Write statistics about read rows, bytes, time elapsed in suitable output formats.

Enabled by default
)", 0) \
    DECLARE(Bool, output_format_pretty_row_numbers, true, R"(
Add row numbers before each row for pretty output format
)", 0) \
    DECLARE(Bool, output_format_pretty_highlight_digit_groups, true, R"(
If enabled and if output is a terminal, highlight every digit corresponding to the number of thousands, millions, etc. with underline.
)", 0) \
    DECLARE(UInt64, output_format_pretty_single_large_number_tip_threshold, 1'000'000, R"(
Print a readable number tip on the right side of the table if the block consists of a single number which exceeds this value (except 0)
)", 0) \
    DECLARE(Bool, output_format_pretty_highlight_trailing_spaces, true, R"(
If enabled and if output is a terminal, highlight trailing spaces with a gray color and underline.
)", 0) \
    DECLARE(Bool, insert_distributed_one_random_shard, false, R"(
Enables or disables random shard insertion into a [Distributed](../../engines/table-engines/special/distributed.md/#distributed) table when there is no distributed key.

By default, when inserting data into a `Distributed` table with more than one shard, the ClickHouse server will reject any insertion request if there is no distributed key. When `insert_distributed_one_random_shard = 1`, insertions are allowed and data is forwarded randomly among all shards.

Possible values:

- 0 — Insertion is rejected if there are multiple shards and no distributed key is given.
- 1 — Insertion is done randomly among all available shards when no distributed key is given.
)", 0) \
    \
    DECLARE(Bool, exact_rows_before_limit, false, R"(
When enabled, ClickHouse will provide exact value for rows_before_limit_at_least statistic, but with the cost that the data before limit will have to be read completely
)", 0) \
    DECLARE(Bool, rows_before_aggregation, false, R"(
When enabled, ClickHouse will provide exact value for rows_before_aggregation statistic, represents the number of rows read before aggregation
)", 0) \
    DECLARE(UInt64, cross_to_inner_join_rewrite, 1, R"(
Use inner join instead of comma/cross join if there are joining expressions in the WHERE section. Values: 0 - no rewrite, 1 - apply if possible for comma/cross, 2 - force rewrite all comma joins, cross - if possible
)", 0) \
    \
    DECLARE(Bool, output_format_arrow_low_cardinality_as_dictionary, false, R"(
Enable output LowCardinality type as Dictionary Arrow type
)", 0) \
    DECLARE(Bool, output_format_arrow_use_signed_indexes_for_dictionary, true, R"(
Use signed integers for dictionary indexes in Arrow format
)", 0) \
    DECLARE(Bool, output_format_arrow_use_64_bit_indexes_for_dictionary, false, R"(
Always use 64 bit integers for dictionary indexes in Arrow format
)", 0) \
    DECLARE(Bool, output_format_arrow_string_as_string, true, R"(
Use Arrow String type instead of Binary for String columns
)", 0) \
    DECLARE(Bool, output_format_arrow_fixed_string_as_fixed_byte_array, true, R"(
Use Arrow FIXED_SIZE_BINARY type instead of Binary for FixedString columns.
)", 0) \
    DECLARE(ArrowCompression, output_format_arrow_compression_method, "lz4_frame", R"(
Compression method for Arrow output format. Supported codecs: lz4_frame, zstd, none (uncompressed)
)", 0) \
    \
    DECLARE(Bool, output_format_orc_string_as_string, true, R"(
Use ORC String type instead of Binary for String columns
)", 0) \
    DECLARE(ORCCompression, output_format_orc_compression_method, "zstd", R"(
Compression method for ORC output format. Supported codecs: lz4, snappy, zlib, zstd, none (uncompressed)
)", 0) \
    DECLARE(UInt64, output_format_orc_row_index_stride, 10'000, R"(
Target row index stride in ORC output format
)", 0) \
    DECLARE(Double, output_format_orc_dictionary_key_size_threshold, 0.0, R"(
For a string column in ORC output format, if the number of distinct values is greater than this fraction of the total number of non-null rows, turn off dictionary encoding. Otherwise dictionary encoding is enabled
)", 0) \
    DECLARE(String, output_format_orc_writer_time_zone_name, "GMT", R"(
The time zone name for ORC writer, the default ORC writer's time zone is GMT.
)", 0) \
    \
    DECLARE(CapnProtoEnumComparingMode, format_capn_proto_enum_comparising_mode, FormatSettings::CapnProtoEnumComparingMode::BY_VALUES, R"(
How to map ClickHouse Enum and CapnProto Enum
)", 0) \
    \
    DECLARE(Bool, format_capn_proto_use_autogenerated_schema, true, R"(
Use autogenerated CapnProto schema when format_schema is not set
)", 0) \
    DECLARE(Bool, format_protobuf_use_autogenerated_schema, true, R"(
Use autogenerated Protobuf when format_schema is not set
)", 0) \
    DECLARE(String, output_format_schema, "", R"(
The path to the file where the automatically generated schema will be saved in [Cap’n Proto](../../interfaces/formats.md#capnproto-capnproto) or [Protobuf](../../interfaces/formats.md#protobuf-protobuf) formats.
)", 0) \
    \
    DECLARE(String, input_format_mysql_dump_table_name, "", R"(
Name of the table in MySQL dump from which to read data
)", 0) \
    DECLARE(Bool, input_format_mysql_dump_map_column_names, true, R"(
Match columns from table in MySQL dump and columns from ClickHouse table by names
)", 0) \
    \
    DECLARE(UInt64, output_format_sql_insert_max_batch_size, DEFAULT_BLOCK_SIZE, R"(
The maximum number  of rows in one INSERT statement.
)", 0) \
    DECLARE(String, output_format_sql_insert_table_name, "table", R"(
The name of table in the output INSERT query
)", 0) \
    DECLARE(Bool, output_format_sql_insert_include_column_names, true, R"(
Include column names in INSERT query
)", 0) \
    DECLARE(Bool, output_format_sql_insert_use_replace, false, R"(
Use REPLACE statement instead of INSERT
)", 0) \
    DECLARE(Bool, output_format_sql_insert_quote_names, true, R"(
Quote column names with '`' characters
)", 0) \
    \
    DECLARE(Bool, output_format_values_escape_quote_with_quote, false, R"(
If true escape ' with '', otherwise quoted with \\'
)", 0) \
    \
    DECLARE(Bool, output_format_bson_string_as_string, false, R"(
Use BSON String type instead of Binary for String columns.
)", 0) \
    DECLARE(Bool, input_format_bson_skip_fields_with_unsupported_types_in_schema_inference, false, R"(
Skip fields with unsupported types while schema inference for format BSON.
)", 0) \
    \
    DECLARE(Bool, format_display_secrets_in_show_and_select, false, R"(
Enables or disables showing secrets in `SHOW` and `SELECT` queries for tables, databases,
table functions, and dictionaries.

User wishing to see secrets must also have
[`display_secrets_in_show_and_select` server setting](../server-configuration-parameters/settings#display_secrets_in_show_and_select)
turned on and a
[`displaySecretsInShowAndSelect`](../../sql-reference/statements/grant#display-secrets) privilege.

Possible values:

-   0 — Disabled.
-   1 — Enabled.
)", IMPORTANT) \
    DECLARE(Bool, regexp_dict_allow_hyperscan, true, R"(
Allow regexp_tree dictionary using Hyperscan library.
)", 0) \
    DECLARE(Bool, regexp_dict_flag_case_insensitive, false, R"(
Use case-insensitive matching for a regexp_tree dictionary. Can be overridden in individual expressions with (?i) and (?-i).
)", 0) \
    DECLARE(Bool, regexp_dict_flag_dotall, false, R"(
Allow '.' to match newline characters for a regexp_tree dictionary.
)", 0) \
    \
    DECLARE(Bool, dictionary_use_async_executor, false, R"(
Execute a pipeline for reading dictionary source in several threads. It's supported only by dictionaries with local CLICKHOUSE source.
)", 0) \
    DECLARE(Bool, precise_float_parsing, false, R"(
Prefer more precise (but slower) float parsing algorithm
)", 0) \
    DECLARE(DateTimeOverflowBehavior, date_time_overflow_behavior, "ignore", R"(
Defines the behavior when [Date](../../sql-reference/data-types/date.md), [Date32](../../sql-reference/data-types/date32.md), [DateTime](../../sql-reference/data-types/datetime.md), [DateTime64](../../sql-reference/data-types/datetime64.md) or integers are converted into Date, Date32, DateTime or DateTime64 but the value cannot be represented in the result type.

Possible values:

- `ignore` — Silently ignore overflows. The result is random.
- `throw` — Throw an exception in case of conversion overflow.
- `saturate` — Silently saturate the result. If the value is smaller than the smallest value that can be represented by the target type, the result is chosen as the smallest representable value. If the value is bigger than the largest value that can be represented by the target type, the result is chosen as the largest representable value.

Default value: `ignore`.
)", 0) \
    DECLARE(Bool, validate_experimental_and_suspicious_types_inside_nested_types, true, R"(
Validate usage of experimental and suspicious types inside nested types like Array/Map/Tuple
)", 0) \
    \
    DECLARE(IdentifierQuotingRule, show_create_query_identifier_quoting_rule, IdentifierQuotingRule::WhenNecessary, R"(
Set the quoting rule for identifiers in SHOW CREATE query
)", 0) \
    DECLARE(IdentifierQuotingStyle, show_create_query_identifier_quoting_style, IdentifierQuotingStyle::Backticks, R"(
Set the quoting style for identifiers in SHOW CREATE query
)", 0) \
<<<<<<< HEAD
    DECLARE(String, composed_data_type_output_format_mode, "default", R"(
Set composed data type output format mode, default or spark.
)", 0) \
=======
>>>>>>> e2c010fd

// End of FORMAT_FACTORY_SETTINGS

#define OBSOLETE_FORMAT_SETTINGS(M, ALIAS) \
    /** Obsolete format settings that do nothing but left for compatibility reasons. Remove each one after half a year of obsolescence. */ \
    MAKE_OBSOLETE(M, Bool, input_format_arrow_import_nested, false) \
    MAKE_OBSOLETE(M, Bool, input_format_parquet_import_nested, false) \
    MAKE_OBSOLETE(M, Bool, input_format_orc_import_nested, false) \
    MAKE_OBSOLETE(M, Bool, output_format_enable_streaming, false) \

#endif // __CLION_IDE__

#define LIST_OF_ALL_FORMAT_SETTINGS(M, ALIAS) \
    FORMAT_FACTORY_SETTINGS(M, ALIAS) \
    OBSOLETE_FORMAT_SETTINGS(M, ALIAS)<|MERGE_RESOLUTION|>--- conflicted
+++ resolved
@@ -1272,12 +1272,6 @@
     DECLARE(IdentifierQuotingStyle, show_create_query_identifier_quoting_style, IdentifierQuotingStyle::Backticks, R"(
 Set the quoting style for identifiers in SHOW CREATE query
 )", 0) \
-<<<<<<< HEAD
-    DECLARE(String, composed_data_type_output_format_mode, "default", R"(
-Set composed data type output format mode, default or spark.
-)", 0) \
-=======
->>>>>>> e2c010fd
 
 // End of FORMAT_FACTORY_SETTINGS
 
