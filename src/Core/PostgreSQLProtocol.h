#pragma once

#include <Access/AccessControlManager.h>
#include <Access/User.h>
#include <functional>
#include <Interpreters/Context.h>
#include <IO/ReadBuffer.h>
#include <IO/ReadHelpers.h>
#include <IO/WriteBuffer.h>
#include <IO/WriteHelpers.h>
#include <common/logger_useful.h>
#include <Poco/Format.h>
#include <Poco/RegularExpression.h>
#include <Poco/Net/StreamSocket.h>
#include "Types.h"
#include <unordered_map>
#include <utility>

namespace DB
{

namespace ErrorCodes
{
    extern const int UNKNOWN_PACKET_FROM_CLIENT;
    extern const int UNEXPECTED_PACKET_FROM_CLIENT;
    extern const int NOT_IMPLEMENTED;
    extern const int UNKNOWN_TYPE;
}


namespace PostgreSQLProtocol
{

namespace Messaging
{

enum class FrontMessageType : Int32
{
// first message types
    CANCEL_REQUEST = 80877102,
    SSL_REQUEST = 80877103,
    GSSENC_REQUEST = 80877104,

// other front message types
    PASSWORD_MESSAGE = 'p',
    QUERY = 'Q',
    TERMINATE = 'X',
    PARSE = 'P',
    BIND = 'B',
    DESCRIBE = 'D',
    SYNC = 'S',
    FLUSH = 'H',
    CLOSE = 'C',
};

enum class MessageType : Int32
{
// common
    ERROR_RESPONSE = 0,
    CANCEL_REQUEST = 1,
    COMMAND_COMPLETE = 2,
    NOTICE_RESPONSE = 3,
    NOTIFICATION_RESPONSE = 4,
    PARAMETER_STATUS = 5,
    READY_FOR_QUERY = 6,
    SYNC = 7,
    TERMINATE = 8,

// start up and authentication
    AUTHENTICATION_OK = 30,
    AUTHENTICATION_KERBEROS_V5 = 31,
    AUTHENTICATION_CLEARTEXT_PASSWORD = 32,
    AUTHENTICATION_MD5_PASSWORD = 33,
    AUTHENTICATION_SCM_CREDENTIAL = 34,
    AUTHENTICATION_GSS = 35,
    AUTHENTICATION_SSPI = 36,
    AUTHENTICATION_GSS_CONTINUE = 37,
    AUTHENTICATION_SASL = 38,
    AUTHENTICATION_SASL_CONTINUE = 39,
    AUTHENTICATION_SASL_FINAL = 40,
    BACKEND_KEY_DATA = 41,
    GSSENC_REQUEST = 42,
    GSS_RESPONSE = 43,
    NEGOTIATE_PROTOCOL_VERSION = 44,
    PASSWORD_MESSAGE = 45,
    SASL_INITIAL_RESPONSE = 46,
    SASL_RESPONSE = 47,
    SSL_REQUEST = 48,
    STARTUP_MESSAGE = 49,

// simple query
    DATA_ROW = 100,
    EMPTY_QUERY_RESPONSE = 101,
    ROW_DESCRIPTION = 102,
    QUERY = 103,

// extended query
    BIND = 120,
    BIND_COMPLETE = 121,
    CLOSE = 122,
    CLOSE_COMPLETE = 123,
    DESCRIBE = 124,
    EXECUTE = 125,
    FLUSH = 126,
    NODATA = 127,
    PARAMETER_DESCRIPTION = 128,
    PARSE = 129,
    PARSE_COMPLETE = 130,
    PORTAL_SUSPENDED = 131,

// copy query
    COPY_DATA = 171,
    COPY_DONE = 172,
    COPY_FAIL = 173,
    COPY_IN_RESPONSE = 174,
    COPY_OUT_RESPONSE = 175,
    COPY_BOTH_RESPONSE = 176,

// function query (deprecated by the protocol)
    FUNCTION_CALL = 190,
    FUNCTION_CALL_RESPONSE = 191,
};

//// Column 'typelem' from 'pg_type' table. NB: not all types are compatible with PostgreSQL's ones
enum class ColumnType : Int32
{
    CHAR = 18,
    INT8 = 20,
    INT2 = 21,
    INT4 = 23,
    FLOAT4 = 700,
    FLOAT8 = 701,
    VARCHAR = 1043,
    DATE = 1082,
    NUMERIC = 1700,
    UUID = 2950,
};

class ColumnTypeSpec
{
public:
    ColumnType type;
    Int16 len;

    ColumnTypeSpec(ColumnType type_, Int16 len_) : type(type_), len(len_) {}
};

ColumnTypeSpec convertTypeIndexToPostgresColumnTypeSpec(TypeIndex type_index);

class MessageTransport
{
private:
    ReadBuffer * in;
    WriteBuffer * out;

public:
    MessageTransport(WriteBuffer * out_) : in(nullptr), out(out_) {}

    MessageTransport(ReadBuffer * in_, WriteBuffer * out_): in(in_), out(out_) {}

    template<typename TMessage>
    std::unique_ptr<TMessage> receiveWithPayloadSize(Int32 payload_size)
    {
        std::unique_ptr<TMessage> message = std::make_unique<TMessage>(payload_size);
        message->deserialize(*in);
        return message;
    }

    template<typename TMessage>
    std::unique_ptr<TMessage> receive()
    {
        std::unique_ptr<TMessage> message = std::make_unique<TMessage>();
        message->deserialize(*in);
        return message;
    }

    FrontMessageType receiveMessageType()
    {
        char type = 0;
        in->read(type);
        return static_cast<FrontMessageType>(type);
    }

    template<typename TMessage>
    void send(TMessage & message, bool flush=false)
    {
        message.serialize(*out);
        if (flush)
            out->next();
    }

    template<typename TMessage>
    void send(TMessage && message, bool flush=false)
    {
        send(message, flush);
    }

    void send(char message, bool flush=false)
    {
        out->write(message);
        if (flush)
            out->next();
    }

    void dropMessage()
    {
        Int32 size;
        readBinaryBigEndian(size, *in);
        in->ignore(size - 4);
    }

    void flush()
    {
        out->next();
    }
};

/** Basic class for messages sent by client or server. */
class IMessage
{
public:
    virtual MessageType getMessageType() const = 0;

    virtual ~IMessage() = default;
};

class ISerializable
{
public:
    /** Should be overridden for sending the message */
    virtual void serialize(WriteBuffer & out) const = 0;

    /** Size of the message in bytes including message length part (4 bytes) */
    virtual Int32 size() const = 0;

    ISerializable() = default;

    ISerializable(const ISerializable &) = default;

    virtual ~ISerializable() = default;
};

class FrontMessage : public IMessage
{
public:
    /** Should be overridden for receiving the message
     * NB: This method should not read the first byte, which means the type of the message
     * (if type is provided for the message by the protocol).
     */
    virtual void deserialize(ReadBuffer & in) = 0;
};

class BackendMessage : public IMessage, public ISerializable
{};

class FirstMessage : public FrontMessage
{
public:
    Int32 payload_size;
    FirstMessage() = delete;
    FirstMessage(int payload_size_) : payload_size(payload_size_) {}
};

class CancelRequest : public FirstMessage
{
public:
    Int32 process_id;
    Int32 secret_key;
    CancelRequest(int payload_size_) : FirstMessage(payload_size_) {}

    void deserialize(ReadBuffer & in) override
    {
        readBinaryBigEndian(process_id, in);
        readBinaryBigEndian(secret_key, in);
    }

    MessageType getMessageType() const override
    {
        return MessageType::CANCEL_REQUEST;
    }
};

class ErrorOrNoticeResponse : BackendMessage
{
public:
    enum Severity {ERROR = 0, FATAL = 1, PANIC = 2, WARNING = 3, NOTICE = 4, DEBUG = 5, INFO = 6, LOG = 7};

private:
    Severity severity;
    String sql_state;
    String message;

    String enum_to_string[8] = {"ERROR", "FATAL", "PANIC", "WARNING", "NOTICE", "DEBUG", "INFO", "LOG"};

    char isErrorOrNotice() const
    {
        switch (severity)
        {
            case ERROR:
            case FATAL:
            case PANIC:
                return 'E';
            case WARNING:
            case NOTICE:
            case DEBUG:
            case INFO:
            case LOG:
                return 'N';
        }
        throw Exception("Unknown severity type " + std::to_string(severity), ErrorCodes::UNKNOWN_TYPE);
    }

public:
    ErrorOrNoticeResponse(const Severity & severity_, const String & sql_state_, const String & message_)
    : severity(severity_)
    , sql_state(sql_state_)
    , message(message_)
    {}

    void serialize(WriteBuffer & out) const override
    {
        out.write(isErrorOrNotice());
        Int32 sz = size();
        writeBinaryBigEndian(sz, out);

        out.write('S');
        writeNullTerminatedString(enum_to_string[severity], out);
        out.write('C');
        writeNullTerminatedString(sql_state, out);
        out.write('M');
        writeNullTerminatedString(message, out);

        out.write(0);
    }

    Int32 size() const override
    {
        // message length part + (1 + sizes of other fields + 1) + null byte in the end of the message
        return 4 + (1 + enum_to_string[severity].size() + 1) + (1 + sql_state.size() + 1) + (1 + message.size() + 1) + 1;
    }

    MessageType getMessageType() const override
    {
        if (isErrorOrNotice() == 'E')
            return MessageType::ERROR_RESPONSE;
        return MessageType::NOTICE_RESPONSE;
    }
};

class ReadyForQuery : BackendMessage
{
public:
    void serialize(WriteBuffer &out) const override
    {
        out.write('Z');
        writeBinaryBigEndian(size(), out);
        // 'I' means that we are not in a transaction block. We use it here, because ClickHouse doesn't support transactions.
        out.write('I');
    }

    Int32 size() const override
    {
        return 4 + 1;
    }

    MessageType getMessageType() const override
    {
        return MessageType::READY_FOR_QUERY;
    }
};

class Terminate : FrontMessage
{
public:
    void deserialize(ReadBuffer & in) override
    {
        in.ignore(4);
    }

    MessageType getMessageType() const override
    {
        return MessageType::TERMINATE;
    }
};

class StartupMessage : FirstMessage
{
public:
    String user;
    String database;
    // includes username, may also include database and other runtime parameters
    std::unordered_map<String, String> parameters;

    StartupMessage(Int32 payload_size_) : FirstMessage(payload_size_) {}

    void deserialize(ReadBuffer & in) override
    {
        Int32 ps = payload_size - 1;
        while (ps > 0)
        {
            String parameter_name;
            String parameter_value;
            readNullTerminated(parameter_name, in);
            readNullTerminated(parameter_value, in);
            ps -= parameter_name.size() + 1;
            ps -= parameter_value.size() + 1;

            if (parameter_name == "user")
            {
                user = parameter_value;
            }
            else if (parameter_name == "database")
            {
                database = parameter_value;
            }

            parameters.insert({std::move(parameter_name), std::move(parameter_value)});

            if (payload_size < 0)
            {
                throw Exception(
                        Poco::format(
                                "Size of payload is larger than one declared in the message of type %d.",
                                getMessageType()),
                        ErrorCodes::UNKNOWN_PACKET_FROM_CLIENT);
            }
        }
        in.ignore();
    }

    MessageType getMessageType() const override
    {
        return MessageType::STARTUP_MESSAGE;
    }
};

class AuthenticationCleartextPassword : public Messaging::BackendMessage
{
public:
    void serialize(WriteBuffer & out) const override
    {
        out.write('R');
        writeBinaryBigEndian(size(), out);
        writeBinaryBigEndian(static_cast<Int32>(3), out); // specifies that a clear-text password is required (by protocol)
    }

    Int32 size() const override
    {
        // length of message + special int32
        return 4 + 4;
    }

    MessageType getMessageType() const override
    {
        return MessageType::AUTHENTICATION_CLEARTEXT_PASSWORD;
    }
};

class AuthenticationOk : BackendMessage
{
public:
    void serialize(WriteBuffer & out) const override
    {
        out.write('R');
        writeBinaryBigEndian(size(), out);
        writeBinaryBigEndian(0, out); // specifies that the authentication was successful (by protocol)
    }

    Int32 size() const override
    {
        // length of message + special int32
        return 4 + 4;
    }

    MessageType getMessageType() const override
    {
        return MessageType::AUTHENTICATION_OK;
    }
};

class PasswordMessage : FrontMessage
{
public:
    String password;

    void deserialize(ReadBuffer & in) override
    {
        Int32 sz;
        readBinaryBigEndian(sz, in);
        readNullTerminated(password, in);
    }

    MessageType getMessageType() const override
    {
        return MessageType::PASSWORD_MESSAGE;
    }
};

class ParameterStatus : BackendMessage
{
private:
    String name;
    String value;

public:
    ParameterStatus(String name_, String value_)
    : name(name_)
    , value(value_)
    {}

    void serialize(WriteBuffer & out) const override
    {
        out.write('S');
        writeBinaryBigEndian(size(), out);
        writeNullTerminatedString(name, out);
        writeNullTerminatedString(value, out);
    }

    Int32 size() const override
    {
        return 4 + name.size() + 1 + value.size() + 1;
    }

    MessageType getMessageType() const override
    {
        return MessageType::PARAMETER_STATUS;
    }
};

class BackendKeyData : BackendMessage
{
private:
    Int32 process_id;
    Int32 secret_key;

public:
    BackendKeyData(Int32 process_id_, Int32 secret_key_)
    : process_id(process_id_)
    , secret_key(secret_key_)
    {}

    void serialize(WriteBuffer & out) const override
    {
        out.write('K');
        writeBinaryBigEndian(size(), out);
        writeBinaryBigEndian(process_id, out);
        writeBinaryBigEndian(secret_key, out);
    }

    Int32 size() const override
    {
        return 4 + 4 + 4;
    }

    MessageType getMessageType() const override
    {
        return MessageType::BACKEND_KEY_DATA;
    }
};

class Query : FrontMessage
{
public:
    String query;

    void deserialize(ReadBuffer & in) override
    {
        Int32 sz;
        readBinaryBigEndian(sz, in);
        readNullTerminated(query, in);
    }

    MessageType getMessageType() const override
    {
        return MessageType::QUERY;
    }
};

class EmptyQueryResponse : public BackendMessage
{
public:
    void serialize(WriteBuffer & out) const override
    {
        out.write('I');
        writeBinaryBigEndian(size(), out);
    }

    Int32 size() const override
    {
        return 4;
    }

    MessageType getMessageType() const override
    {
        return MessageType::EMPTY_QUERY_RESPONSE;
    }
};

enum class FormatCode : Int16
{
    TEXT = 0,
    BINARY = 1,
};

class FieldDescription : ISerializable
{
private:
    const String & name;
    ColumnTypeSpec type_spec;
    FormatCode format_code;

public:
    FieldDescription(const String & name_, TypeIndex type_index, FormatCode format_code_ = FormatCode::TEXT)
    : name(name_)
    , type_spec(convertTypeIndexToPostgresColumnTypeSpec(type_index))
    , format_code(format_code_)
    {}

    void serialize(WriteBuffer & out) const override
    {
        writeNullTerminatedString(name, out);
        writeBinaryBigEndian(static_cast<Int32>(0), out);
        writeBinaryBigEndian(static_cast<Int16>(0), out);
        writeBinaryBigEndian(static_cast<Int32>(type_spec.type), out);
        writeBinaryBigEndian(type_spec.len, out);
        writeBinaryBigEndian(static_cast<Int32>(-1), out);
        writeBinaryBigEndian(static_cast<Int16>(format_code), out);
    }

    Int32 size() const override
    {
        // size of name (C string)
        // + object ID of the table (Int32 and always zero) + attribute number of the column (Int16 and always zero)
        // + type object id (Int32) + data type size (Int16)
        // + type modifier (Int32 and always -1) + format code (Int16)
        return (name.size() + 1) + 4 + 2 + 4 + 2 + 4 + 2;
    }
};

class RowDescription : BackendMessage
{
private:
    const std::vector<FieldDescription> & fields_descr;

public:
    RowDescription(const std::vector<FieldDescription> & fields_descr_) : fields_descr(fields_descr_) {}

    void serialize(WriteBuffer & out) const override
    {
        out.write('T');
        writeBinaryBigEndian(size(), out);
        writeBinaryBigEndian(static_cast<Int16>(fields_descr.size()), out);
        for (const FieldDescription & field : fields_descr)
            field.serialize(out);
    }

    Int32 size() const override
    {
        Int32 sz = 4 + 2; // size of message + number of fields
        for (const FieldDescription & field : fields_descr)
            sz += field.size();
        return sz;
    }

    MessageType getMessageType() const override
    {
        return MessageType::ROW_DESCRIPTION;
    }
};

class StringField : public ISerializable
{
private:
    String str;
public:
    StringField(String str_) : str(str_) {}

    void serialize(WriteBuffer & out) const override
    {
        writeString(str, out);
    }

    Int32 size() const override
    {
        return str.size();
    }
};

class NullField : public ISerializable
{
public:
    void serialize(WriteBuffer & /* out */) const override {}

    Int32 size() const override
    {
        return -1;
    }
};

class DataRow : BackendMessage
{
private:
    const std::vector<std::shared_ptr<ISerializable>> & row;

public:
    DataRow(const std::vector<std::shared_ptr<ISerializable>> & row_) : row(row_) {}

    void serialize(WriteBuffer & out) const override
    {
        out.write('D');
        writeBinaryBigEndian(size(), out);
        writeBinaryBigEndian(static_cast<Int16>(row.size()), out);
        for (const std::shared_ptr<ISerializable> & field : row)
        {
            Int32 sz = field->size();
            writeBinaryBigEndian(sz, out);
            if (sz > 0)
                field->serialize(out);
        }
    }

    Int32 size() const override
    {
        Int32 sz = 4 + 2; // size of message + number of fields
        for (const std::shared_ptr<ISerializable> & field : row)
            sz += 4 + field->size();
        return sz;
    }

    MessageType getMessageType() const override
    {
        return MessageType::DATA_ROW;
    }
};

class CommandComplete : BackendMessage
{
public:
    enum Command {BEGIN = 0, COMMIT = 1, INSERT = 2, DELETE = 3, UPDATE = 4, SELECT = 5, MOVE = 6, FETCH = 7, COPY = 8};
private:
    String enum_to_string[9] = {"BEGIN", "COMMIT", "INSERT", "DELETE", "UPDATE", "SELECT", "MOVE", "FETCH", "COPY"};

    String value;

public:
    CommandComplete(Command cmd_, Int32 rows_count_)
    {
        value = enum_to_string[cmd_];
        String add = " ";
        if (cmd_ == Command::INSERT)
            add = " 0 ";
        value += add + std::to_string(rows_count_);
    }

    void serialize(WriteBuffer & out) const override
    {
        out.write('C');
        writeBinaryBigEndian(size(), out);
        writeNullTerminatedString(value, out);
    }

    Int32 size() const override
    {
        return 4 + value.size() + 1;
    }

    MessageType getMessageType() const override
    {
        return MessageType::COMMAND_COMPLETE;
    }

    static Command classifyQuery(const String & query)
    {
        std::vector<String> query_types({"BEGIN", "COMMIT", "INSERT", "DELETE", "UPDATE", "SELECT", "MOVE", "FETCH", "COPY"});
        for (size_t i = 0; i != query_types.size(); ++i)
        {
            String::const_iterator iter = std::search(
                query.begin(),
                query.end(),
                query_types[i].begin(),
                query_types[i].end(),
                [](char a, char b){return std::toupper(a) == b;});

            if (iter != query.end())
                return static_cast<Command>(i);
        }

        return Command::SELECT;
    }
};

}

namespace PGAuthentication
{

class AuthenticationMethod
{
protected:
    static void setPassword(
        const String & user_name,
        const String & password,
        ContextPtr context,
        Messaging::MessageTransport & mt,
        const Poco::Net::SocketAddress & address)
    {
        try {
            context->setUser(user_name, password, address);
        }
        catch (const Exception &)
        {
            mt.send(
                Messaging::ErrorOrNoticeResponse(Messaging::ErrorOrNoticeResponse::ERROR, "28P01", "Invalid user or password"),
                true);
            throw;
        }
    }

public:
    virtual void authenticate(
        const String & user_name,
        ContextPtr context,
        Messaging::MessageTransport & mt,
        const Poco::Net::SocketAddress & address) = 0;

    virtual Authentication::Type getType() const = 0;

    virtual ~AuthenticationMethod() = default;
};

class NoPasswordAuth : public AuthenticationMethod
{
public:
    void authenticate(
<<<<<<< HEAD
        const String & user_name,
        Context & context,
=======
        const String & /* user_name */,
        ContextPtr /* context */,
>>>>>>> 495c6e03
        Messaging::MessageTransport & /* mt */,
        const Poco::Net::SocketAddress & address) override
    {
        context.setUser(user_name, "", address);
    }

    Authentication::Type getType() const override
    {
        return Authentication::Type::NO_PASSWORD;
    }
};

class CleartextPasswordAuth : public AuthenticationMethod
{
public:
    void authenticate(
        const String & user_name,
        ContextPtr context,
        Messaging::MessageTransport & mt,
        const Poco::Net::SocketAddress & address) override
    {
        mt.send(Messaging::AuthenticationCleartextPassword(), true);

        Messaging::FrontMessageType type = mt.receiveMessageType();
        if (type == Messaging::FrontMessageType::PASSWORD_MESSAGE)
        {
            std::unique_ptr<Messaging::PasswordMessage> password = mt.receive<Messaging::PasswordMessage>();
            setPassword(user_name, password->password, context, mt, address);
            context.setUser(user_name, password->password, address);
        }
        else
            throw Exception(
                Poco::format(
                    "Client sent wrong message or closed the connection. Message byte was %d.",
                    static_cast<Int32>(type)),
                ErrorCodes::UNEXPECTED_PACKET_FROM_CLIENT);
    }

    Authentication::Type getType() const override
    {
        return Authentication::Type::PLAINTEXT_PASSWORD;
    }
};

class AuthenticationManager
{
private:
    Poco::Logger * log = &Poco::Logger::get("AuthenticationManager");
    std::unordered_map<Authentication::Type, std::shared_ptr<AuthenticationMethod>> type_to_method = {};

public:
    AuthenticationManager(const std::vector<std::shared_ptr<AuthenticationMethod>> & auth_methods)
    {
        for (const std::shared_ptr<AuthenticationMethod> & method : auth_methods)
        {
            type_to_method[method->getType()] = method;
        }
    }

    void authenticate(
        const String & user_name,
        ContextPtr context,
        Messaging::MessageTransport & mt,
        const Poco::Net::SocketAddress & address)
    {
        auto user = context->getAccessControlManager().read<User>(user_name);
        Authentication::Type user_auth_type = user->authentication.getType();

        if (type_to_method.find(user_auth_type) != type_to_method.end())
        {
            type_to_method[user_auth_type]->authenticate(user_name, context, mt, address);
            mt.send(Messaging::AuthenticationOk(), true);
            LOG_DEBUG(log, "Authentication for user {} was successful.", user_name);
            return;
        }

        mt.send(
            Messaging::ErrorOrNoticeResponse(Messaging::ErrorOrNoticeResponse::ERROR, "0A000", "Authentication method is not supported"),
            true);

        throw Exception(Poco::format("Authentication type %d is not supported.", user_auth_type), ErrorCodes::NOT_IMPLEMENTED);
    }
};
}

}
}<|MERGE_RESOLUTION|>--- conflicted
+++ resolved
@@ -832,17 +832,12 @@
 {
 public:
     void authenticate(
-<<<<<<< HEAD
         const String & user_name,
-        Context & context,
-=======
-        const String & /* user_name */,
-        ContextPtr /* context */,
->>>>>>> 495c6e03
-        Messaging::MessageTransport & /* mt */,
+        ContextPtr context,
+        Messaging::MessageTransport & mt,
         const Poco::Net::SocketAddress & address) override
     {
-        context.setUser(user_name, "", address);
+        setPassword(user_name, "", context, mt, address);
     }
 
     Authentication::Type getType() const override
@@ -867,7 +862,6 @@
         {
             std::unique_ptr<Messaging::PasswordMessage> password = mt.receive<Messaging::PasswordMessage>();
             setPassword(user_name, password->password, context, mt, address);
-            context.setUser(user_name, password->password, address);
         }
         else
             throw Exception(
