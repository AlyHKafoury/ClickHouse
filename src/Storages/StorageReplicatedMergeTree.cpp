#include <Core/Defines.h>

#include "Common/hex.h"
#include <Common/Macros.h>
#include <Common/StringUtils/StringUtils.h>
#include <Common/ZooKeeper/KeeperException.h>
#include <Common/ZooKeeper/Types.h>
#include <Common/escapeForFileName.h>
#include <Common/formatReadable.h>
#include <Common/thread_local_rng.h>
#include <Common/typeid_cast.h>

#include <base/sort.h>

#include <Storages/AlterCommands.h>
#include <Storages/PartitionCommands.h>
#include <Storages/ColumnsDescription.h>
#include <Storages/StorageReplicatedMergeTree.h>
#include <Storages/MergeTree/IMergeTreeDataPart.h>
#include <Storages/MergeTree/MergeList.h>
#include <Storages/MergeTree/MergeTreeBackgroundExecutor.h>
#include <Storages/MergeTree/MergedBlockOutputStream.h>
#include <Storages/MergeTree/PinnedPartUUIDs.h>
#include <Storages/MergeTree/ReplicatedMergeTreeTableMetadata.h>
#include <Storages/MergeTree/ReplicatedMergeTreeSink.h>
#include <Storages/MergeTree/ReplicatedMergeTreeQuorumEntry.h>
#include <Storages/MergeTree/ReplicatedMergeTreeMutationEntry.h>
#include <Storages/MergeTree/ReplicatedMergeTreeAddress.h>
#include <Storages/MergeTree/ReplicatedMergeTreeQuorumAddedParts.h>
#include <Storages/MergeTree/ReplicatedMergeTreePartHeader.h>
#include <Storages/MergeTree/MergeFromLogEntryTask.h>
#include <Storages/MergeTree/MutateFromLogEntryTask.h>
#include <Storages/VirtualColumnUtils.h>
#include <Storages/MergeTree/MergeTreeReaderCompact.h>
#include <Storages/MergeTree/LeaderElection.h>
#include <Storages/MergeTree/ZeroCopyLock.h>


#include <Databases/DatabaseOnDisk.h>

#include <Parsers/formatAST.h>
#include <Parsers/parseQuery.h>
#include <Parsers/ASTDropQuery.h>
#include <Parsers/ASTFunction.h>
#include <Parsers/ASTOptimizeQuery.h>
#include <Parsers/ASTLiteral.h>
#include <Parsers/queryToString.h>
#include <Parsers/ASTCheckQuery.h>
#include <Parsers/ExpressionListParsers.h>

#include <Processors/QueryPlan/QueryPlan.h>
#include <Processors/Sources/RemoteSource.h>
#include <Processors/QueryPlan/BuildQueryPipelineSettings.h>
#include <Processors/QueryPlan/Optimizations/QueryPlanOptimizationSettings.h>
#include <Processors/QueryPlan/ReadFromPreparedSource.h>

#include <IO/ReadBufferFromString.h>
#include <IO/Operators.h>
#include <IO/ConnectionTimeouts.h>
#include <IO/ConnectionTimeoutsContext.h>

#include <Interpreters/InterpreterAlterQuery.h>
#include <Interpreters/PartLog.h>
#include <Interpreters/Context.h>
#include <Interpreters/DDLTask.h>
#include <Interpreters/InterserverCredentials.h>
#include <Interpreters/SelectQueryOptions.h>
#include <Interpreters/InterpreterSelectQuery.h>

#include <Poco/DirectoryIterator.h>

#include <base/scope_guard.h>
#include <base/scope_guard_safe.h>

#include <boost/algorithm/string/join.hpp>
#include <boost/algorithm/string/replace.hpp>

#include <algorithm>
#include <ctime>
#include <filesystem>
#include <iterator>
#include <numeric>
#include <thread>
#include <future>

namespace fs = std::filesystem;

namespace ProfileEvents
{
    extern const Event ReplicatedPartFailedFetches;
    extern const Event ReplicatedPartFetchesOfMerged;
    extern const Event ObsoleteReplicatedParts;
    extern const Event ReplicatedPartFetches;
    extern const Event CreatedLogEntryForMerge;
    extern const Event NotCreatedLogEntryForMerge;
    extern const Event CreatedLogEntryForMutation;
    extern const Event NotCreatedLogEntryForMutation;
}

namespace CurrentMetrics
{
    extern const Metric BackgroundFetchesPoolTask;
}

namespace DB
{

namespace ErrorCodes
{
    extern const int CANNOT_READ_ALL_DATA;
    extern const int NOT_IMPLEMENTED;
    extern const int NO_ZOOKEEPER;
    extern const int INCORRECT_DATA;
    extern const int INCOMPATIBLE_COLUMNS;
    extern const int REPLICA_IS_ALREADY_EXIST;
    extern const int NO_REPLICA_HAS_PART;
    extern const int LOGICAL_ERROR;
    extern const int TOO_MANY_UNEXPECTED_DATA_PARTS;
    extern const int ABORTED;
    extern const int REPLICA_IS_NOT_IN_QUORUM;
    extern const int TABLE_IS_READ_ONLY;
    extern const int NOT_FOUND_NODE;
    extern const int NO_ACTIVE_REPLICAS;
    extern const int NOT_A_LEADER;
    extern const int TABLE_WAS_NOT_DROPPED;
    extern const int PARTITION_ALREADY_EXISTS;
    extern const int TOO_MANY_RETRIES_TO_FETCH_PARTS;
    extern const int RECEIVED_ERROR_FROM_REMOTE_IO_SERVER;
    extern const int PARTITION_DOESNT_EXIST;
    extern const int UNFINISHED;
    extern const int RECEIVED_ERROR_TOO_MANY_REQUESTS;
    extern const int PART_IS_TEMPORARILY_LOCKED;
    extern const int CANNOT_ASSIGN_OPTIMIZE;
    extern const int KEEPER_EXCEPTION;
    extern const int ALL_REPLICAS_LOST;
    extern const int REPLICA_STATUS_CHANGED;
    extern const int CANNOT_ASSIGN_ALTER;
    extern const int DIRECTORY_ALREADY_EXISTS;
    extern const int ILLEGAL_TYPE_OF_ARGUMENT;
    extern const int UNKNOWN_POLICY;
    extern const int NO_SUCH_DATA_PART;
    extern const int INTERSERVER_SCHEME_DOESNT_MATCH;
    extern const int DUPLICATE_DATA_PART;
    extern const int BAD_ARGUMENTS;
    extern const int CONCURRENT_ACCESS_NOT_SUPPORTED;
    extern const int CHECKSUM_DOESNT_MATCH;
}

namespace ActionLocks
{
    extern const StorageActionBlockType PartsMerge;
    extern const StorageActionBlockType PartsFetch;
    extern const StorageActionBlockType PartsSend;
    extern const StorageActionBlockType ReplicationQueue;
    extern const StorageActionBlockType PartsTTLMerge;
    extern const StorageActionBlockType PartsMove;
}


static const auto QUEUE_UPDATE_ERROR_SLEEP_MS        = 1 * 1000;
static const auto MUTATIONS_FINALIZING_SLEEP_MS      = 1 * 1000;
static const auto MUTATIONS_FINALIZING_IDLE_SLEEP_MS = 5 * 1000;

void StorageReplicatedMergeTree::setZooKeeper()
{
    /// Every ReplicatedMergeTree table is using only one ZooKeeper session.
    /// But if several ReplicatedMergeTree tables are using different
    /// ZooKeeper sessions, some queries like ATTACH PARTITION FROM may have
    /// strange effects. So we always use only one session for all tables.
    /// (excluding auxiliary zookeepers)

    std::lock_guard lock(current_zookeeper_mutex);
    if (zookeeper_name == default_zookeeper_name)
    {
        current_zookeeper = getContext()->getZooKeeper();
    }
    else
    {
        current_zookeeper = getContext()->getAuxiliaryZooKeeper(zookeeper_name);
    }
}

zkutil::ZooKeeperPtr StorageReplicatedMergeTree::tryGetZooKeeper() const
{
    std::lock_guard lock(current_zookeeper_mutex);
    return current_zookeeper;
}

zkutil::ZooKeeperPtr StorageReplicatedMergeTree::getZooKeeper() const
{
    auto res = tryGetZooKeeper();
    if (!res)
        throw Exception("Cannot get ZooKeeper", ErrorCodes::NO_ZOOKEEPER);
    return res;
}

zkutil::ZooKeeperPtr StorageReplicatedMergeTree::getZooKeeperAndAssertNotReadonly() const
{
    /// There's a short period of time after connection loss when new session is created,
    /// but replication queue is not reinitialized. We must ensure that table is not readonly anymore
    /// before using new ZooKeeper session to write something (except maybe GET_PART) into replication log.
    auto res = getZooKeeper();
    assertNotReadonly();
    return res;
}

static MergeTreePartInfo makeDummyDropRangeForMovePartitionOrAttachPartitionFrom(const String & partition_id)
{
    /// NOTE We don't have special log entry type for MOVE PARTITION/ATTACH PARTITION FROM,
    /// so we use REPLACE_RANGE with dummy range of one block, which means "attach, not replace".
    /// It's safe to fill drop range for MOVE PARTITION/ATTACH PARTITION FROM with zeros,
    /// because drop range for REPLACE PARTITION must contain at least 2 blocks,
    /// so we can distinguish dummy drop range from any real or virtual part.
    /// But we should never construct such part name, even for virtual part,
    /// because it can be confused with real part <partition>_0_0_0.
    /// TODO get rid of this.

    MergeTreePartInfo drop_range;
    drop_range.partition_id = partition_id;
    drop_range.min_block = 0;
    drop_range.max_block = 0;
    drop_range.level = 0;
    drop_range.mutation = 0;
    return drop_range;
}

StorageReplicatedMergeTree::StorageReplicatedMergeTree(
    const String & zookeeper_path_,
    const String & replica_name_,
    bool attach,
    const StorageID & table_id_,
    const String & relative_data_path_,
    const StorageInMemoryMetadata & metadata_,
    ContextMutablePtr context_,
    const String & date_column_name,
    const MergingParams & merging_params_,
    std::unique_ptr<MergeTreeSettings> settings_,
    bool has_force_restore_data_flag,
    bool allow_renaming_)
    : MergeTreeData(table_id_,
                    relative_data_path_,
                    metadata_,
                    context_,
                    date_column_name,
                    merging_params_,
                    std::move(settings_),
                    true,                   /// require_part_metadata
                    attach,
                    [this] (const std::string & name) { enqueuePartForCheck(name); })
    , zookeeper_name(zkutil::extractZooKeeperName(zookeeper_path_))
    , zookeeper_path(zkutil::extractZooKeeperPath(zookeeper_path_, /* check_starts_with_slash */ !attach, log))
    , replica_name(replica_name_)
    , replica_path(fs::path(zookeeper_path) / "replicas" / replica_name_)
    , reader(*this)
    , writer(*this)
    , merger_mutator(*this,
        getContext()->getSettingsRef().background_merges_mutations_concurrency_ratio *
        getContext()->getSettingsRef().background_pool_size)
    , merge_strategy_picker(*this)
    , queue(*this, merge_strategy_picker)
    , fetcher(*this)
    , cleanup_thread(*this)
    , part_check_thread(*this)
    , restarting_thread(*this)
    , part_moves_between_shards_orchestrator(*this)
    , allow_renaming(allow_renaming_)
    , replicated_fetches_pool_size(getContext()->getSettingsRef().background_fetches_pool_size)
    , replicated_fetches_throttler(std::make_shared<Throttler>(getSettings()->max_replicated_fetches_network_bandwidth, getContext()->getReplicatedFetchesThrottler()))
    , replicated_sends_throttler(std::make_shared<Throttler>(getSettings()->max_replicated_sends_network_bandwidth, getContext()->getReplicatedSendsThrottler()))
{
    queue_updating_task = getContext()->getSchedulePool().createTask(
        getStorageID().getFullTableName() + " (StorageReplicatedMergeTree::queueUpdatingTask)", [this]{ queueUpdatingTask(); });

    mutations_updating_task = getContext()->getSchedulePool().createTask(
        getStorageID().getFullTableName() + " (StorageReplicatedMergeTree::mutationsUpdatingTask)", [this]{ mutationsUpdatingTask(); });

    merge_selecting_task = getContext()->getSchedulePool().createTask(
        getStorageID().getFullTableName() + " (StorageReplicatedMergeTree::mergeSelectingTask)", [this] { mergeSelectingTask(); });

    /// Will be activated if we win leader election.
    merge_selecting_task->deactivate();

    mutations_finalizing_task = getContext()->getSchedulePool().createTask(
        getStorageID().getFullTableName() + " (StorageReplicatedMergeTree::mutationsFinalizingTask)", [this] { mutationsFinalizingTask(); });

    if (getContext()->hasZooKeeper() || getContext()->hasAuxiliaryZooKeeper(zookeeper_name))
    {
        /// It's possible for getZooKeeper() to timeout if  zookeeper host(s) can't
        /// be reached. In such cases Poco::Exception is thrown after a connection
        /// timeout - refer to src/Common/ZooKeeper/ZooKeeperImpl.cpp:866 for more info.
        ///
        /// Side effect of this is that the CreateQuery gets interrupted and it exits.
        /// But the data Directories for the tables being created aren't cleaned up.
        /// This unclean state will hinder table creation on any retries and will
        /// complain that the Directory for table already exists.
        ///
        /// To achieve a clean state on failed table creations, catch this error and
        /// call dropIfEmpty() method only if the operation isn't ATTACH then proceed
        /// throwing the exception. Without this, the Directory for the tables need
        /// to be manually deleted before retrying the CreateQuery.
        try
        {
            if (zookeeper_name == default_zookeeper_name)
            {
                current_zookeeper = getContext()->getZooKeeper();
            }
            else
            {
                current_zookeeper = getContext()->getAuxiliaryZooKeeper(zookeeper_name);
            }
        }
        catch (...)
        {
            if (!attach)
                dropIfEmpty();
            throw;
        }
    }

    bool skip_sanity_checks = false;

    if (current_zookeeper && current_zookeeper->exists(replica_path + "/flags/force_restore_data"))
    {
        skip_sanity_checks = true;
        current_zookeeper->remove(replica_path + "/flags/force_restore_data");

        LOG_WARNING(log, "Skipping the limits on severity of changes to data parts and columns (flag {}/flags/force_restore_data).", replica_path);
    }
    else if (has_force_restore_data_flag)
    {
        skip_sanity_checks = true;

        LOG_WARNING(log, "Skipping the limits on severity of changes to data parts and columns (flag force_restore_data).");
    }

    loadDataParts(skip_sanity_checks);

    if (!current_zookeeper)
    {
        if (!attach)
        {
            dropIfEmpty();
            throw Exception("Can't create replicated table without ZooKeeper", ErrorCodes::NO_ZOOKEEPER);
        }

        /// Do not activate the replica. It will be readonly.
        LOG_ERROR(log, "No ZooKeeper: table will be in readonly mode.");
        has_metadata_in_zookeeper = std::nullopt;
        return;
    }

    if (attach && !current_zookeeper->exists(zookeeper_path + "/metadata"))
    {
        LOG_WARNING(log, "No metadata in ZooKeeper for {}: table will be in readonly mode.", zookeeper_path);
        has_metadata_in_zookeeper = false;
        return;
    }

    auto metadata_snapshot = getInMemoryMetadataPtr();

    /// May it be ZK lost not the whole root, so the upper check passed, but only the /replicas/replica
    /// folder.
    if (attach && !current_zookeeper->exists(replica_path))
    {
        LOG_WARNING(log, "No metadata in ZooKeeper for {}: table will be in readonly mode", replica_path);
        has_metadata_in_zookeeper = false;
        return;
    }

    has_metadata_in_zookeeper = true;

    if (!attach)
    {
        if (!getDataParts().empty())
            throw Exception("Data directory for table already contains data parts"
                " - probably it was unclean DROP table or manual intervention."
                " You must either clear directory by hand or use ATTACH TABLE"
                " instead of CREATE TABLE if you need to use that parts.", ErrorCodes::INCORRECT_DATA);

        try
        {
            bool is_first_replica = createTableIfNotExists(metadata_snapshot);

            try
            {
                /// NOTE If it's the first replica, these requests to ZooKeeper look redundant, we already know everything.

                /// We have to check granularity on other replicas. If it's fixed we
                /// must create our new replica with fixed granularity and store this
                /// information in /replica/metadata.
                other_replicas_fixed_granularity = checkFixedGranularityInZookeeper();

                checkTableStructure(zookeeper_path, metadata_snapshot);

                Coordination::Stat metadata_stat;
                current_zookeeper->get(zookeeper_path + "/metadata", &metadata_stat);
                metadata_version = metadata_stat.version;
            }
            catch (Coordination::Exception & e)
            {
                if (!is_first_replica && e.code == Coordination::Error::ZNONODE)
                    throw Exception("Table " + zookeeper_path + " was suddenly removed.", ErrorCodes::ALL_REPLICAS_LOST);
                else
                    throw;
            }

            if (!is_first_replica)
                createReplica(metadata_snapshot);
        }
        catch (...)
        {
            /// If replica was not created, rollback creation of data directory.
            dropIfEmpty();
            throw;
        }
    }
    else
    {
        /// In old tables this node may missing or be empty
        String replica_metadata;
        const bool replica_metadata_exists = current_zookeeper->tryGet(replica_path + "/metadata", replica_metadata);

        if (!replica_metadata_exists || replica_metadata.empty())
        {
            /// We have to check shared node granularity before we create ours.
            other_replicas_fixed_granularity = checkFixedGranularityInZookeeper();

            ReplicatedMergeTreeTableMetadata current_metadata(*this, metadata_snapshot);

            current_zookeeper->createOrUpdate(replica_path + "/metadata", current_metadata.toString(),
                zkutil::CreateMode::Persistent);
        }

        checkTableStructure(replica_path, metadata_snapshot);
        checkParts(skip_sanity_checks);

        if (current_zookeeper->exists(replica_path + "/metadata_version"))
        {
            metadata_version = parse<int>(current_zookeeper->get(replica_path + "/metadata_version"));
        }
        else
        {
            /// This replica was created with old clickhouse version, so we have
            /// to take version of global node. If somebody will alter our
            /// table, then we will fill /metadata_version node in zookeeper.
            /// Otherwise on the next restart we can again use version from
            /// shared metadata node because it was not changed.
            Coordination::Stat metadata_stat;
            current_zookeeper->get(zookeeper_path + "/metadata", &metadata_stat);
            metadata_version = metadata_stat.version;
        }
        /// Temporary directories contain uninitialized results of Merges or Fetches (after forced restart),
        /// don't allow to reinitialize them, delete each of them immediately.
        clearOldTemporaryDirectories(merger_mutator, 0);
        clearOldWriteAheadLogs();
    }

    createNewZooKeeperNodes();
    syncPinnedPartUUIDs();

    createTableSharedID();
}


bool StorageReplicatedMergeTree::checkFixedGranularityInZookeeper()
{
    auto zookeeper = getZooKeeper();
    String metadata_str = zookeeper->get(zookeeper_path + "/metadata");
    auto metadata_from_zk = ReplicatedMergeTreeTableMetadata::parse(metadata_str);
    return metadata_from_zk.index_granularity_bytes == 0;
}


void StorageReplicatedMergeTree::waitMutationToFinishOnReplicas(
    const Strings & replicas, const String & mutation_id) const
{
    if (replicas.empty())
        return;


    std::set<String> inactive_replicas;
    for (const String & replica : replicas)
    {
        LOG_DEBUG(log, "Waiting for {} to apply mutation {}", replica, mutation_id);
        zkutil::EventPtr wait_event = std::make_shared<Poco::Event>();

        while (!partial_shutdown_called)
        {
            /// Mutation maybe killed or whole replica was deleted.
            /// Wait event will unblock at this moment.
            Coordination::Stat exists_stat;
            if (!getZooKeeper()->exists(fs::path(zookeeper_path) / "mutations" / mutation_id, &exists_stat, wait_event))
            {
                throw Exception(ErrorCodes::UNFINISHED, "Mutation {} was killed, manually removed or table was dropped", mutation_id);
            }

            auto zookeeper = getZooKeeper();
            /// Replica could be inactive.
            if (!zookeeper->exists(fs::path(zookeeper_path) / "replicas" / replica / "is_active"))
            {
                LOG_WARNING(log, "Replica {} is not active during mutation. Mutation will be done asynchronously when replica becomes active.", replica);

                inactive_replicas.emplace(replica);
                break;
            }

            String mutation_pointer = fs::path(zookeeper_path) / "replicas" / replica / "mutation_pointer";
            std::string mutation_pointer_value;
            /// Replica could be removed
            if (!zookeeper->tryGet(mutation_pointer, mutation_pointer_value, nullptr, wait_event))
            {
                LOG_WARNING(log, "Replica {} was removed", replica);
                break;
            }
            else if (mutation_pointer_value >= mutation_id) /// Maybe we already processed more fresh mutation
                break;                                      /// (numbers like 0000000000 and 0000000001)

            /// Replica can become inactive, so wait with timeout and recheck it
            if (wait_event->tryWait(1000))
                continue;

            /// Here we check mutation for errors on local replica. If they happen on this replica
            /// they will happen on each replica, so we can check only in-memory info.
            auto mutation_status = queue.getIncompleteMutationsStatus(mutation_id);
            /// If mutation status is empty, than local replica may just not loaded it into memory.
            if (mutation_status && !mutation_status->latest_fail_reason.empty())
                break;
        }

        /// This replica inactive, don't check anything
        if (!inactive_replicas.empty() && inactive_replicas.count(replica))
            break;

        /// It maybe already removed from zk, but local in-memory mutations
        /// state was not updated.
        if (!getZooKeeper()->exists(fs::path(zookeeper_path) / "mutations" / mutation_id))
        {
            throw Exception(ErrorCodes::UNFINISHED, "Mutation {} was killed, manually removed or table was dropped", mutation_id);
        }

        if (partial_shutdown_called)
            throw Exception("Mutation is not finished because table shutdown was called. It will be done after table restart.",
                ErrorCodes::UNFINISHED);

        /// Replica inactive, don't check mutation status
        if (!inactive_replicas.empty() && inactive_replicas.count(replica))
            continue;

        /// At least we have our current mutation
        std::set<String> mutation_ids;
        mutation_ids.insert(mutation_id);

        /// Here we check mutation for errors or kill on local replica. If they happen on this replica
        /// they will happen on each replica, so we can check only in-memory info.
        auto mutation_status = queue.getIncompleteMutationsStatus(mutation_id, &mutation_ids);
        checkMutationStatus(mutation_status, mutation_ids);
    }

    if (!inactive_replicas.empty())
    {
        throw Exception(ErrorCodes::UNFINISHED,
                        "Mutation is not finished because some replicas are inactive right now: {}. Mutation will be done asynchronously",
                        boost::algorithm::join(inactive_replicas, ", "));
    }
}

void StorageReplicatedMergeTree::createNewZooKeeperNodes()
{
    auto zookeeper = getZooKeeper();

    /// Working with quorum.
    zookeeper->createIfNotExists(zookeeper_path + "/quorum", String());
    zookeeper->createIfNotExists(zookeeper_path + "/quorum/parallel", String());
    zookeeper->createIfNotExists(zookeeper_path + "/quorum/last_part", String());
    zookeeper->createIfNotExists(zookeeper_path + "/quorum/failed_parts", String());

    /// Tracking lag of replicas.
    zookeeper->createIfNotExists(replica_path + "/min_unprocessed_insert_time", String());
    zookeeper->createIfNotExists(replica_path + "/max_processed_insert_time", String());

    /// Mutations
    zookeeper->createIfNotExists(zookeeper_path + "/mutations", String());
    zookeeper->createIfNotExists(replica_path + "/mutation_pointer", String());

    /// Nodes for remote fs zero-copy replication
    const auto settings = getSettings();
    if (settings->allow_remote_fs_zero_copy_replication)
    {
        zookeeper->createIfNotExists(zookeeper_path + "/zero_copy_s3", String());
        zookeeper->createIfNotExists(zookeeper_path + "/zero_copy_s3/shared", String());
        zookeeper->createIfNotExists(zookeeper_path + "/zero_copy_hdfs", String());
        zookeeper->createIfNotExists(zookeeper_path + "/zero_copy_hdfs/shared", String());
    }

    /// Part movement.
    zookeeper->createIfNotExists(zookeeper_path + "/part_moves_shard", String());
    zookeeper->createIfNotExists(zookeeper_path + "/pinned_part_uuids", getPinnedPartUUIDs()->toString());
    /// For ALTER PARTITION with multi-leaders
    zookeeper->createIfNotExists(zookeeper_path + "/alter_partition_version", String());
}


bool StorageReplicatedMergeTree::createTableIfNotExists(const StorageMetadataPtr & metadata_snapshot)
{
    auto zookeeper = getZooKeeper();
    zookeeper->createAncestors(zookeeper_path);

    for (size_t i = 0; i < 1000; ++i)
    {
        /// Invariant: "replicas" does not exist if there is no table or if there are leftovers from incompletely dropped table.
        if (zookeeper->exists(zookeeper_path + "/replicas"))
        {
            LOG_DEBUG(log, "This table {} is already created, will add new replica", zookeeper_path);
            return false;
        }

        /// There are leftovers from incompletely dropped table.
        if (zookeeper->exists(zookeeper_path + "/dropped"))
        {
            /// This condition may happen when the previous drop attempt was not completed
            ///  or when table is dropped by another replica right now.
            /// This is Ok because another replica is definitely going to drop the table.

            LOG_WARNING(log, "Removing leftovers from table {} (this might take several minutes)", zookeeper_path);
            String drop_lock_path = zookeeper_path + "/dropped/lock";
            Coordination::Error code = zookeeper->tryCreate(drop_lock_path, "", zkutil::CreateMode::Ephemeral);

            if (code == Coordination::Error::ZNONODE || code == Coordination::Error::ZNODEEXISTS)
            {
                LOG_WARNING(log, "The leftovers from table {} were removed by another replica", zookeeper_path);
            }
            else if (code != Coordination::Error::ZOK)
            {
                throw Coordination::Exception(code, drop_lock_path);
            }
            else
            {
                auto metadata_drop_lock = zkutil::EphemeralNodeHolder::existing(drop_lock_path, *zookeeper);
                if (!removeTableNodesFromZooKeeper(zookeeper, zookeeper_path, metadata_drop_lock, log))
                {
                    /// Someone is recursively removing table right now, we cannot create new table until old one is removed
                    continue;
                }
            }
        }

        LOG_DEBUG(log, "Creating table {}", zookeeper_path);

        /// We write metadata of table so that the replicas can check table parameters with them.
        String metadata_str = ReplicatedMergeTreeTableMetadata(*this, metadata_snapshot).toString();

        Coordination::Requests ops;
        ops.emplace_back(zkutil::makeCreateRequest(zookeeper_path, "", zkutil::CreateMode::Persistent));

        ops.emplace_back(zkutil::makeCreateRequest(zookeeper_path + "/metadata", metadata_str,
            zkutil::CreateMode::Persistent));
        ops.emplace_back(zkutil::makeCreateRequest(zookeeper_path + "/columns", metadata_snapshot->getColumns().toString(),
            zkutil::CreateMode::Persistent));
        ops.emplace_back(zkutil::makeCreateRequest(zookeeper_path + "/log", "",
            zkutil::CreateMode::Persistent));
        ops.emplace_back(zkutil::makeCreateRequest(zookeeper_path + "/blocks", "",
            zkutil::CreateMode::Persistent));
        ops.emplace_back(zkutil::makeCreateRequest(zookeeper_path + "/block_numbers", "",
            zkutil::CreateMode::Persistent));
        ops.emplace_back(zkutil::makeCreateRequest(zookeeper_path + "/nonincrement_block_numbers", "",
            zkutil::CreateMode::Persistent)); /// /nonincrement_block_numbers dir is unused, but is created nonetheless for backwards compatibility.
        ops.emplace_back(zkutil::makeCreateRequest(zookeeper_path + "/leader_election", "",
            zkutil::CreateMode::Persistent));
        ops.emplace_back(zkutil::makeCreateRequest(zookeeper_path + "/temp", "",
            zkutil::CreateMode::Persistent));
        ops.emplace_back(zkutil::makeCreateRequest(zookeeper_path + "/replicas", "last added replica: " + replica_name,
            zkutil::CreateMode::Persistent));

        /// And create first replica atomically. See also "createReplica" method that is used to create not the first replicas.

        ops.emplace_back(zkutil::makeCreateRequest(replica_path, "",
            zkutil::CreateMode::Persistent));
        ops.emplace_back(zkutil::makeCreateRequest(replica_path + "/host", "",
            zkutil::CreateMode::Persistent));
        ops.emplace_back(zkutil::makeCreateRequest(replica_path + "/log_pointer", "",
            zkutil::CreateMode::Persistent));
        ops.emplace_back(zkutil::makeCreateRequest(replica_path + "/queue", "",
            zkutil::CreateMode::Persistent));
        ops.emplace_back(zkutil::makeCreateRequest(replica_path + "/parts", "",
            zkutil::CreateMode::Persistent));
        ops.emplace_back(zkutil::makeCreateRequest(replica_path + "/flags", "",
            zkutil::CreateMode::Persistent));
        ops.emplace_back(zkutil::makeCreateRequest(replica_path + "/is_lost", "0",
            zkutil::CreateMode::Persistent));
        ops.emplace_back(zkutil::makeCreateRequest(replica_path + "/metadata", metadata_str,
            zkutil::CreateMode::Persistent));
        ops.emplace_back(zkutil::makeCreateRequest(replica_path + "/columns", metadata_snapshot->getColumns().toString(),
            zkutil::CreateMode::Persistent));
        ops.emplace_back(zkutil::makeCreateRequest(replica_path + "/metadata_version", std::to_string(metadata_version),
            zkutil::CreateMode::Persistent));

        Coordination::Responses responses;
        auto code = zookeeper->tryMulti(ops, responses);
        if (code == Coordination::Error::ZNODEEXISTS)
        {
            LOG_WARNING(log, "It looks like the table {} was created by another server at the same moment, will retry", zookeeper_path);
            continue;
        }
        else if (code != Coordination::Error::ZOK)
        {
            zkutil::KeeperMultiException::check(code, ops, responses);
        }

        return true;
    }

    /// Do not use LOGICAL_ERROR code, because it may happen if user has specified wrong zookeeper_path
    throw Exception("Cannot create table, because it is created concurrently every time "
                    "or because of wrong zookeeper_path "
                    "or because of logical error", ErrorCodes::REPLICA_IS_ALREADY_EXIST);
}

void StorageReplicatedMergeTree::createReplica(const StorageMetadataPtr & metadata_snapshot)
{
    auto zookeeper = getZooKeeper();

    LOG_DEBUG(log, "Creating replica {}", replica_path);

    Coordination::Error code;

    do
    {
        Coordination::Stat replicas_stat;
        String replicas_value;

        if (!zookeeper->tryGet(zookeeper_path + "/replicas", replicas_value, &replicas_stat))
            throw Exception(ErrorCodes::ALL_REPLICAS_LOST,
                "Cannot create a replica of the table {}, because the last replica of the table was dropped right now",
                zookeeper_path);

        /// It is not the first replica, we will mark it as "lost", to immediately repair (clone) from existing replica.
        /// By the way, it's possible that the replica will be first, if all previous replicas were removed concurrently.
        const String is_lost_value = replicas_stat.numChildren ? "1" : "0";

        Coordination::Requests ops;
        ops.emplace_back(zkutil::makeCreateRequest(replica_path, "",
            zkutil::CreateMode::Persistent));
        ops.emplace_back(zkutil::makeCreateRequest(replica_path + "/host", "",
            zkutil::CreateMode::Persistent));
        ops.emplace_back(zkutil::makeCreateRequest(replica_path + "/log_pointer", "",
            zkutil::CreateMode::Persistent));
        ops.emplace_back(zkutil::makeCreateRequest(replica_path + "/queue", "",
            zkutil::CreateMode::Persistent));
        ops.emplace_back(zkutil::makeCreateRequest(replica_path + "/parts", "",
            zkutil::CreateMode::Persistent));
        ops.emplace_back(zkutil::makeCreateRequest(replica_path + "/flags", "",
            zkutil::CreateMode::Persistent));
        ops.emplace_back(zkutil::makeCreateRequest(replica_path + "/is_lost", is_lost_value,
            zkutil::CreateMode::Persistent));
        ops.emplace_back(zkutil::makeCreateRequest(replica_path + "/metadata", ReplicatedMergeTreeTableMetadata(*this, metadata_snapshot).toString(),
            zkutil::CreateMode::Persistent));
        ops.emplace_back(zkutil::makeCreateRequest(replica_path + "/columns", metadata_snapshot->getColumns().toString(),
            zkutil::CreateMode::Persistent));
        ops.emplace_back(zkutil::makeCreateRequest(replica_path + "/metadata_version", std::to_string(metadata_version),
            zkutil::CreateMode::Persistent));

        /// Check version of /replicas to see if there are any replicas created at the same moment of time.
        ops.emplace_back(zkutil::makeSetRequest(zookeeper_path + "/replicas", "last added replica: " + replica_name, replicas_stat.version));

        Coordination::Responses responses;
        code = zookeeper->tryMulti(ops, responses);

        switch (code)
        {
            case Coordination::Error::ZNODEEXISTS:
                throw Exception(ErrorCodes::REPLICA_IS_ALREADY_EXIST, "Replica {} already exists", replica_path);
            case Coordination::Error::ZBADVERSION:
                LOG_ERROR(log, "Retrying createReplica(), because some other replicas were created at the same time");
                break;
            case Coordination::Error::ZNONODE:
                throw Exception(ErrorCodes::ALL_REPLICAS_LOST, "Table {} was suddenly removed", zookeeper_path);
            default:
                zkutil::KeeperMultiException::check(code, ops, responses);
        }
    } while (code == Coordination::Error::ZBADVERSION);
}

void StorageReplicatedMergeTree::drop()
{
    /// There is also the case when user has configured ClickHouse to wrong ZooKeeper cluster
    /// or metadata of staled replica were removed manually,
    /// in this case, has_metadata_in_zookeeper = false, and we also permit to drop the table.

    bool maybe_has_metadata_in_zookeeper = !has_metadata_in_zookeeper.has_value() || *has_metadata_in_zookeeper;
    if (maybe_has_metadata_in_zookeeper)
    {
        /// Table can be shut down, restarting thread is not active
        /// and calling StorageReplicatedMergeTree::getZooKeeper()/getAuxiliaryZooKeeper() won't suffice.
        zkutil::ZooKeeperPtr zookeeper;
        if (zookeeper_name == default_zookeeper_name)
            zookeeper = getContext()->getZooKeeper();
        else
            zookeeper = getContext()->getAuxiliaryZooKeeper(zookeeper_name);

        /// If probably there is metadata in ZooKeeper, we don't allow to drop the table.
        if (!zookeeper)
            throw Exception("Can't drop readonly replicated table (need to drop data in ZooKeeper as well)", ErrorCodes::TABLE_IS_READ_ONLY);

        shutdown();
        dropReplica(zookeeper, zookeeper_path, replica_name, log);
    }

    dropAllData();
}

void StorageReplicatedMergeTree::dropReplica(zkutil::ZooKeeperPtr zookeeper, const String & zookeeper_path, const String & replica, Poco::Logger * logger)
{
    if (zookeeper->expired())
        throw Exception("Table was not dropped because ZooKeeper session has expired.", ErrorCodes::TABLE_WAS_NOT_DROPPED);

    auto remote_replica_path = zookeeper_path + "/replicas/" + replica;

    LOG_INFO(logger, "Removing replica {}, marking it as lost", remote_replica_path);
    /// Mark itself lost before removing, because the following recursive removal may fail
    /// and partially dropped replica may be considered as alive one (until someone will mark it lost)
    zookeeper->trySet(remote_replica_path + "/is_lost", "1");

    /// NOTE: we should check for remote_replica_path existence,
    /// since otherwise DROP REPLICA will fail if the replica had been already removed.
    if (!zookeeper->exists(remote_replica_path))
    {
        LOG_INFO(logger, "Removing replica {} does not exist", remote_replica_path);
        return;
    }

    /// Analog of removeRecursive(remote_replica_path)
    /// but it removes "metadata" firstly.
    ///
    /// This will allow to mark table as readonly
    /// and skip any checks of parts between on-disk and in the zookeeper.
    ///
    /// Without this removeRecursive() may remove "parts" first
    /// and on DETACH/ATTACH (or server restart) it will trigger the following error:
    ///
    ///       "The local set of parts of table X doesn't look like the set of parts in ZooKeeper"
    ///
    {
        Strings children = zookeeper->getChildren(remote_replica_path);

        if (std::find(children.begin(), children.end(), "metadata") != children.end())
            zookeeper->remove(fs::path(remote_replica_path) / "metadata");

        for (const auto & child : children)
        {
            if (child != "metadata")
                zookeeper->removeRecursive(fs::path(remote_replica_path) / child);
        }

        zookeeper->remove(remote_replica_path);
    }

    /// It may left some garbage if replica_path subtree are concurrently modified
    if (zookeeper->exists(remote_replica_path))
        LOG_ERROR(logger, "Replica was not completely removed from ZooKeeper, {} still exists and may contain some garbage.", remote_replica_path);

    /// Check that `zookeeper_path` exists: it could have been deleted by another replica after execution of previous line.
    Strings replicas;
    if (Coordination::Error::ZOK != zookeeper->tryGetChildren(zookeeper_path + "/replicas", replicas) || !replicas.empty())
        return;

    LOG_INFO(logger, "{} is the last replica, will remove table", remote_replica_path);

    /** At this moment, another replica can be created and we cannot remove the table.
      * Try to remove /replicas node first. If we successfully removed it,
      * it guarantees that we are the only replica that proceed to remove the table
      * and no new replicas can be created after that moment (it requires the existence of /replicas node).
      * and table cannot be recreated with new /replicas node on another servers while we are removing data,
      * because table creation is executed in single transaction that will conflict with remaining nodes.
      */

    /// Node /dropped works like a lock that protects from concurrent removal of old table and creation of new table.
    /// But recursive removal may fail in the middle of operation leaving some garbage in zookeeper_path, so
    /// we remove it on table creation if there is /dropped node. Creating thread may remove /dropped node created by
    /// removing thread, and it causes race condition if removing thread is not finished yet.
    /// To avoid this we also create ephemeral child before starting recursive removal.
    /// (The existence of child node does not allow to remove parent node).
    Coordination::Requests ops;
    Coordination::Responses responses;
    String drop_lock_path = zookeeper_path + "/dropped/lock";
    ops.emplace_back(zkutil::makeRemoveRequest(zookeeper_path + "/replicas", -1));
    ops.emplace_back(zkutil::makeCreateRequest(zookeeper_path + "/dropped", "", zkutil::CreateMode::Persistent));
    ops.emplace_back(zkutil::makeCreateRequest(drop_lock_path, "", zkutil::CreateMode::Ephemeral));
    Coordination::Error code = zookeeper->tryMulti(ops, responses);

    if (code == Coordination::Error::ZNONODE || code == Coordination::Error::ZNODEEXISTS)
    {
        LOG_WARNING(logger, "Table {} is already started to be removing by another replica right now", remote_replica_path);
    }
    else if (code == Coordination::Error::ZNOTEMPTY)
    {
        LOG_WARNING(logger, "Another replica was suddenly created, will keep the table {}", remote_replica_path);
    }
    else if (code != Coordination::Error::ZOK)
    {
        zkutil::KeeperMultiException::check(code, ops, responses);
    }
    else
    {
        auto metadata_drop_lock = zkutil::EphemeralNodeHolder::existing(drop_lock_path, *zookeeper);
        LOG_INFO(logger, "Removing table {} (this might take several minutes)", zookeeper_path);
        removeTableNodesFromZooKeeper(zookeeper, zookeeper_path, metadata_drop_lock, logger);
    }
}

bool StorageReplicatedMergeTree::removeTableNodesFromZooKeeper(zkutil::ZooKeeperPtr zookeeper,
        const String & zookeeper_path, const zkutil::EphemeralNodeHolder::Ptr & metadata_drop_lock, Poco::Logger * logger)
{
    bool completely_removed = false;
    Strings children;
    Coordination::Error code = zookeeper->tryGetChildren(zookeeper_path, children);
    if (code == Coordination::Error::ZNONODE)
        throw Exception(ErrorCodes::LOGICAL_ERROR, "There is a race condition between creation and removal of replicated table. It's a bug");


    for (const auto & child : children)
        if (child != "dropped")
            zookeeper->tryRemoveRecursive(fs::path(zookeeper_path) / child);

    Coordination::Requests ops;
    Coordination::Responses responses;
    ops.emplace_back(zkutil::makeRemoveRequest(metadata_drop_lock->getPath(), -1));
    ops.emplace_back(zkutil::makeRemoveRequest(fs::path(zookeeper_path) / "dropped", -1));
    ops.emplace_back(zkutil::makeRemoveRequest(zookeeper_path, -1));
    code = zookeeper->tryMulti(ops, responses);

    if (code == Coordination::Error::ZNONODE)
    {
        throw Exception(ErrorCodes::LOGICAL_ERROR, "There is a race condition between creation and removal of replicated table. It's a bug");
    }
    else if (code == Coordination::Error::ZNOTEMPTY)
    {
        LOG_ERROR(logger, "Table was not completely removed from ZooKeeper, {} still exists and may contain some garbage,"
                          "but someone is removing it right now.", zookeeper_path);
    }
    else if (code != Coordination::Error::ZOK)
    {
        /// It is still possible that ZooKeeper session is expired or server is killed in the middle of the delete operation.
        zkutil::KeeperMultiException::check(code, ops, responses);
    }
    else
    {
        metadata_drop_lock->setAlreadyRemoved();
        completely_removed = true;
        LOG_INFO(logger, "Table {} was successfully removed from ZooKeeper", zookeeper_path);
    }

    return completely_removed;
}


/** Verify that list of columns and table storage_settings_ptr match those specified in ZK (/metadata).
  * If not, throw an exception.
  */
void StorageReplicatedMergeTree::checkTableStructure(const String & zookeeper_prefix, const StorageMetadataPtr & metadata_snapshot)
{
    auto zookeeper = getZooKeeper();

    ReplicatedMergeTreeTableMetadata old_metadata(*this, metadata_snapshot);

    Coordination::Stat metadata_stat;
    String metadata_str = zookeeper->get(fs::path(zookeeper_prefix) / "metadata", &metadata_stat);
    auto metadata_from_zk = ReplicatedMergeTreeTableMetadata::parse(metadata_str);
    old_metadata.checkEquals(metadata_from_zk, metadata_snapshot->getColumns(), getContext());

    Coordination::Stat columns_stat;
    auto columns_from_zk = ColumnsDescription::parse(zookeeper->get(fs::path(zookeeper_prefix) / "columns", &columns_stat));

    const ColumnsDescription & old_columns = metadata_snapshot->getColumns();
    if (columns_from_zk != old_columns)
    {
        throw Exception(ErrorCodes::INCOMPATIBLE_COLUMNS,
            "Table columns structure in ZooKeeper is different from local table structure. Local columns:\n"
            "{}\nZookeeper columns:\n{}", old_columns.toString(), columns_from_zk.toString());
    }
}

void StorageReplicatedMergeTree::setTableStructure(
    ColumnsDescription new_columns, const ReplicatedMergeTreeTableMetadata::Diff & metadata_diff)
{
    StorageInMemoryMetadata new_metadata = getInMemoryMetadata();
    StorageInMemoryMetadata old_metadata = getInMemoryMetadata();

    new_metadata.columns = new_columns;

    if (!metadata_diff.empty())
    {
        auto parse_key_expr = [] (const String & key_expr)
        {
            ParserNotEmptyExpressionList parser(false);
            auto new_sorting_key_expr_list = parseQuery(parser, key_expr, 0, DBMS_DEFAULT_MAX_PARSER_DEPTH);

            ASTPtr order_by_ast;
            if (new_sorting_key_expr_list->children.size() == 1)
                order_by_ast = new_sorting_key_expr_list->children[0];
            else
            {
                auto tuple = makeASTFunction("tuple");
                tuple->arguments->children = new_sorting_key_expr_list->children;
                order_by_ast = tuple;
            }
            return order_by_ast;
        };

        if (metadata_diff.sorting_key_changed)
        {
            auto order_by_ast = parse_key_expr(metadata_diff.new_sorting_key);
            auto & sorting_key = new_metadata.sorting_key;
            auto & primary_key = new_metadata.primary_key;

            sorting_key.recalculateWithNewAST(order_by_ast, new_metadata.columns, getContext());

            if (primary_key.definition_ast == nullptr)
            {
                /// Primary and sorting key become independent after this ALTER so we have to
                /// save the old ORDER BY expression as the new primary key.
                auto old_sorting_key_ast = old_metadata.getSortingKey().definition_ast;
                primary_key = KeyDescription::getKeyFromAST(
                    old_sorting_key_ast, new_metadata.columns, getContext());
            }
        }

        if (metadata_diff.sampling_expression_changed)
        {
            if (!metadata_diff.new_sampling_expression.empty())
            {
                auto sample_by_ast = parse_key_expr(metadata_diff.new_sampling_expression);
                new_metadata.sampling_key.recalculateWithNewAST(sample_by_ast, new_metadata.columns, getContext());
            }
            else /// SAMPLE BY was removed
            {
                new_metadata.sampling_key = {};
            }
        }

        if (metadata_diff.skip_indices_changed)
            new_metadata.secondary_indices = IndicesDescription::parse(metadata_diff.new_skip_indices, new_columns, getContext());

        if (metadata_diff.constraints_changed)
            new_metadata.constraints = ConstraintsDescription::parse(metadata_diff.new_constraints);

        if (metadata_diff.projections_changed)
            new_metadata.projections = ProjectionsDescription::parse(metadata_diff.new_projections, new_columns, getContext());

        if (metadata_diff.ttl_table_changed)
        {
            if (!metadata_diff.new_ttl_table.empty())
            {
                ParserTTLExpressionList parser;
                auto ttl_for_table_ast = parseQuery(parser, metadata_diff.new_ttl_table, 0, DBMS_DEFAULT_MAX_PARSER_DEPTH);
                new_metadata.table_ttl = TTLTableDescription::getTTLForTableFromAST(
                    ttl_for_table_ast, new_metadata.columns, getContext(), new_metadata.primary_key);
            }
            else /// TTL was removed
            {
                new_metadata.table_ttl = TTLTableDescription{};
            }
        }
    }

    /// Changes in columns may affect following metadata fields
    new_metadata.column_ttls_by_name.clear();
    for (const auto & [name, ast] : new_metadata.columns.getColumnTTLs())
    {
        auto new_ttl_entry = TTLDescription::getTTLFromAST(ast, new_metadata.columns, getContext(), new_metadata.primary_key);
        new_metadata.column_ttls_by_name[name] = new_ttl_entry;
    }

    if (new_metadata.partition_key.definition_ast != nullptr)
        new_metadata.partition_key.recalculateWithNewColumns(new_metadata.columns, getContext());

    if (!metadata_diff.sorting_key_changed) /// otherwise already updated
        new_metadata.sorting_key.recalculateWithNewColumns(new_metadata.columns, getContext());

    /// Primary key is special, it exists even if not defined
    if (new_metadata.primary_key.definition_ast != nullptr)
    {
        new_metadata.primary_key.recalculateWithNewColumns(new_metadata.columns, getContext());
    }
    else
    {
        new_metadata.primary_key = KeyDescription::getKeyFromAST(new_metadata.sorting_key.definition_ast, new_metadata.columns, getContext());
        new_metadata.primary_key.definition_ast = nullptr;
    }

    if (!metadata_diff.sampling_expression_changed && new_metadata.sampling_key.definition_ast != nullptr)
        new_metadata.sampling_key.recalculateWithNewColumns(new_metadata.columns, getContext());

    if (!metadata_diff.skip_indices_changed) /// otherwise already updated
    {
        for (auto & index : new_metadata.secondary_indices)
            index.recalculateWithNewColumns(new_metadata.columns, getContext());
    }

    if (!metadata_diff.ttl_table_changed && new_metadata.table_ttl.definition_ast != nullptr)
        new_metadata.table_ttl = TTLTableDescription::getTTLForTableFromAST(
            new_metadata.table_ttl.definition_ast, new_metadata.columns, getContext(), new_metadata.primary_key);

    /// Even if the primary/sorting/partition keys didn't change we must reinitialize it
    /// because primary/partition key column types might have changed.
    checkTTLExpressions(new_metadata, old_metadata);
    setProperties(new_metadata, old_metadata);

    auto table_id = getStorageID();
    DatabaseCatalog::instance().getDatabase(table_id.database_name)->alterTable(getContext(), table_id, new_metadata);
}


/** If necessary, restore a part, replica itself adds a record for its receipt.
  * What time should I put for this entry in the queue? Time is taken into account when calculating lag of replica.
  * For these purposes, it makes sense to use creation time of missing part
  *  (that is, in calculating lag, it will be taken into account how old is the part we need to recover).
  */
static time_t tryGetPartCreateTime(zkutil::ZooKeeperPtr & zookeeper, const String & replica_path, const String & part_name)
{
    time_t res = 0;

    /// We get creation time of part, if it still exists (was not merged, for example).
    Coordination::Stat stat;
    String unused;
    if (zookeeper->tryGet(fs::path(replica_path) / "parts" / part_name, unused, &stat))
        res = stat.ctime / 1000;

    return res;
}


void StorageReplicatedMergeTree::checkParts(bool skip_sanity_checks)
{
    auto zookeeper = getZooKeeper();

    Strings expected_parts_vec = zookeeper->getChildren(fs::path(replica_path) / "parts");

    /// Parts in ZK.
    NameSet expected_parts(expected_parts_vec.begin(), expected_parts_vec.end());

    /// There are no PreActive parts at startup.
    auto parts = getDataParts({MergeTreeDataPartState::Active, MergeTreeDataPartState::Outdated});

    /** Local parts that are not in ZK.
      * In very rare cases they may cover missing parts
      * and someone may think that pushing them to zookeeper is good idea.
      * But actually we can't precisely determine that ALL missing parts
      * covered by this unexpected part. So missing parts will be downloaded.
      */
    DataParts unexpected_parts;

    /// Collect unexpected parts
    for (const auto & part : parts)
        if (!expected_parts.count(part->name))
            unexpected_parts.insert(part); /// this parts we will place to detached with ignored_ prefix

    /// Which parts should be taken from other replicas.
    Strings parts_to_fetch;

    for (const String & missing_name : expected_parts)
        if (!getActiveContainingPart(missing_name))
            parts_to_fetch.push_back(missing_name);

    /** To check the adequacy, for the parts that are in the FS, but not in ZK, we will only consider not the most recent parts.
      * Because unexpected new parts usually arise only because they did not have time to enroll in ZK with a rough restart of the server.
      * It also occurs from deduplicated parts that did not have time to retire.
      */
    size_t unexpected_parts_nonnew = 0;
    UInt64 unexpected_parts_nonnew_rows = 0;
    UInt64 unexpected_parts_rows = 0;

    for (const auto & part : unexpected_parts)
    {
        if (part->info.level > 0)
        {
            ++unexpected_parts_nonnew;
            unexpected_parts_nonnew_rows += part->rows_count;
        }

        unexpected_parts_rows += part->rows_count;
    }

    const UInt64 parts_to_fetch_blocks = std::accumulate(parts_to_fetch.cbegin(), parts_to_fetch.cend(), 0,
        [&](UInt64 acc, const String& part_name)
        {
            if (const auto part_info = MergeTreePartInfo::tryParsePartName(part_name, format_version))
                return acc + part_info->getBlocksCount();

            LOG_ERROR(log, "Unexpected part name: {}", part_name);
            return acc;
        });

    /** We can automatically synchronize data,
      *  if the ratio of the total number of errors to the total number of parts (minimum - on the local filesystem or in ZK)
      *  is no more than some threshold (for example 50%).
      *
      * A large ratio of mismatches in the data on the filesystem and the expected data
      *  may indicate a configuration error (the server accidentally connected as a replica not from right shard).
      * In this case, the protection mechanism does not allow the server to start.
      */

    UInt64 total_rows_on_filesystem = 0;
    for (const auto & part : parts)
        total_rows_on_filesystem += part->rows_count;

    const auto storage_settings_ptr = getSettings();
    bool insane = unexpected_parts_rows > total_rows_on_filesystem * storage_settings_ptr->replicated_max_ratio_of_wrong_parts;

    constexpr const char * sanity_report_fmt = "The local set of parts of table {} doesn't look like the set of parts in ZooKeeper: "
                                               "{} rows of {} total rows in filesystem are suspicious. "
                                               "There are {} unexpected parts with {} rows ({} of them is not just-written with {} rows), "
                                               "{} missing parts (with {} blocks).";

    if (insane && !skip_sanity_checks)
    {
        throw Exception(ErrorCodes::TOO_MANY_UNEXPECTED_DATA_PARTS, sanity_report_fmt, getStorageID().getNameForLogs(),
                        formatReadableQuantity(unexpected_parts_rows), formatReadableQuantity(total_rows_on_filesystem),
                        unexpected_parts.size(), unexpected_parts_rows, unexpected_parts_nonnew, unexpected_parts_nonnew_rows,
                        parts_to_fetch.size(), parts_to_fetch_blocks);
    }

    if (unexpected_parts_nonnew_rows > 0)
    {
        LOG_WARNING(log, fmt::runtime(sanity_report_fmt), getStorageID().getNameForLogs(),
                    formatReadableQuantity(unexpected_parts_rows), formatReadableQuantity(total_rows_on_filesystem),
                    unexpected_parts.size(), unexpected_parts_rows, unexpected_parts_nonnew, unexpected_parts_nonnew_rows,
                    parts_to_fetch.size(), parts_to_fetch_blocks);
    }

    /// Add to the queue jobs to pick up the missing parts from other replicas and remove from ZK the information that we have them.
    queue.setBrokenPartsToEnqueueFetchesOnLoading(std::move(parts_to_fetch));

    /// Remove extra local parts.
    for (const DataPartPtr & part : unexpected_parts)
    {
        LOG_ERROR(log, "Renaming unexpected part {} to ignored_{}", part->name, part->name);
        forgetPartAndMoveToDetached(part, "ignored", true);
    }
}


void StorageReplicatedMergeTree::syncPinnedPartUUIDs()
{
    auto zookeeper = getZooKeeper();

    Coordination::Stat stat;
    String s = zookeeper->get(zookeeper_path + "/pinned_part_uuids", &stat);

    std::lock_guard lock(pinned_part_uuids_mutex);

    /// Unsure whether or not this can be called concurrently.
    if (pinned_part_uuids->stat.version < stat.version)
    {
        auto new_pinned_part_uuids = std::make_shared<PinnedPartUUIDs>();
        new_pinned_part_uuids->fromString(s);
        new_pinned_part_uuids->stat = stat;

        pinned_part_uuids = new_pinned_part_uuids;
    }
}

void StorageReplicatedMergeTree::checkPartChecksumsAndAddCommitOps(const zkutil::ZooKeeperPtr & zookeeper,
    const DataPartPtr & part, Coordination::Requests & ops, String part_name, NameSet * absent_replicas_paths)
{
    if (part_name.empty())
        part_name = part->name;

    auto local_part_header = ReplicatedMergeTreePartHeader::fromColumnsAndChecksums(
        part->getColumns(), part->checksums);

    Strings replicas = zookeeper->getChildren(fs::path(zookeeper_path) / "replicas");
    std::shuffle(replicas.begin(), replicas.end(), thread_local_rng);
    bool has_been_already_added = false;

    for (const String & replica : replicas)
    {
        String current_part_path = fs::path(zookeeper_path) / "replicas" / replica / "parts" / part_name;

        String part_zk_str;
        if (!zookeeper->tryGet(current_part_path, part_zk_str))
        {
            if (absent_replicas_paths)
                absent_replicas_paths->emplace(current_part_path);

            continue;
        }

        ReplicatedMergeTreePartHeader replica_part_header;
        if (part_zk_str.empty())
        {
            String columns_str;
            String checksums_str;
            if (zookeeper->tryGet(fs::path(current_part_path) / "columns", columns_str) &&
                zookeeper->tryGet(fs::path(current_part_path) / "checksums", checksums_str))
            {
                replica_part_header = ReplicatedMergeTreePartHeader::fromColumnsAndChecksumsZNodes(columns_str, checksums_str);
            }
            else
            {
                if (zookeeper->exists(current_part_path))
                    throw Exception(ErrorCodes::LOGICAL_ERROR, "Part {} has empty header and does not have columns and checksums. "
                                                               "Looks like a bug.", current_part_path);
                LOG_INFO(log, "Not checking checksums of part {} with replica {} because part was removed from ZooKeeper", part_name, replica);
                continue;
            }
        }
        else
        {
            replica_part_header = ReplicatedMergeTreePartHeader::fromString(part_zk_str);
        }

        if (replica_part_header.getColumnsHash() != local_part_header.getColumnsHash())
        {
            /// Either it's a bug or ZooKeeper contains broken data.
            /// TODO Fix KILL MUTATION and replace CHECKSUM_DOESNT_MATCH with LOGICAL_ERROR
            /// (some replicas may skip killed mutation even if it was executed on other replicas)
            throw Exception(ErrorCodes::CHECKSUM_DOESNT_MATCH, "Part {} from {} has different columns hash", part_name, replica);
        }

        replica_part_header.getChecksums().checkEqual(local_part_header.getChecksums(), true);

        if (replica == replica_name)
            has_been_already_added = true;

        /// If we verify checksums in "sequential manner" (i.e. recheck absence of checksums on other replicas when commit)
        /// then it is enough to verify checksums on at least one replica since checksums on other replicas must be the same.
        if (absent_replicas_paths)
        {
            absent_replicas_paths->clear();
            break;
        }
    }

    if (!has_been_already_added)
    {
        const auto storage_settings_ptr = getSettings();
        String part_path = fs::path(replica_path) / "parts" / part_name;

        if (storage_settings_ptr->use_minimalistic_part_header_in_zookeeper)
        {
            ops.emplace_back(zkutil::makeCreateRequest(
                part_path, local_part_header.toString(), zkutil::CreateMode::Persistent));
        }
        else
        {
            ops.emplace_back(zkutil::makeCreateRequest(
                part_path, "", zkutil::CreateMode::Persistent));
            ops.emplace_back(zkutil::makeCreateRequest(
                fs::path(part_path) / "columns", part->getColumns().toString(), zkutil::CreateMode::Persistent));
            ops.emplace_back(zkutil::makeCreateRequest(
                fs::path(part_path) / "checksums", getChecksumsForZooKeeper(part->checksums), zkutil::CreateMode::Persistent));
        }
    }
    else
    {
        LOG_WARNING(log, "checkPartAndAddToZooKeeper: node {} already exists. Will not commit any nodes.",
                    (fs::path(replica_path) / "parts" / part_name).string());
    }
}

MergeTreeData::DataPartsVector StorageReplicatedMergeTree::checkPartChecksumsAndCommit(Transaction & transaction,
    const DataPartPtr & part)
{
    auto zookeeper = getZooKeeper();

    while (true)
    {
        Coordination::Requests ops;
        NameSet absent_part_paths_on_replicas;

        /// Checksums are checked here and `ops` is filled. In fact, the part is added to ZK just below, when executing `multi`.
        checkPartChecksumsAndAddCommitOps(zookeeper, part, ops, part->name, &absent_part_paths_on_replicas);

        /// Do not commit if the part is obsolete, we have just briefly checked its checksums
        if (transaction.isEmpty())
            return {};

        /// Will check that the part did not suddenly appear on skipped replicas
        if (!absent_part_paths_on_replicas.empty())
        {
            Coordination::Requests new_ops;
            for (const String & part_path : absent_part_paths_on_replicas)
            {
                /// NOTE Create request may fail with ZNONODE if replica is being dropped, we will throw an exception
                new_ops.emplace_back(zkutil::makeCreateRequest(part_path, "", zkutil::CreateMode::Persistent));
                new_ops.emplace_back(zkutil::makeRemoveRequest(part_path, -1));
            }

            /// Add check ops at the beginning
            new_ops.insert(new_ops.end(), ops.begin(), ops.end());
            ops = std::move(new_ops);
        }

        try
        {
            zookeeper->multi(ops);
            return transaction.commit();
        }
        catch (const zkutil::KeeperMultiException & e)
        {
            size_t num_check_ops = 2 * absent_part_paths_on_replicas.size();
            size_t failed_op_index = e.failed_op_index;

            if (failed_op_index < num_check_ops && e.code == Coordination::Error::ZNODEEXISTS)
            {
                LOG_INFO(log, "The part {} on a replica suddenly appeared, will recheck checksums", e.getPathForFirstFailedOp());
            }
            else
                throw;
        }
    }
}

String StorageReplicatedMergeTree::getChecksumsForZooKeeper(const MergeTreeDataPartChecksums & checksums) const
{
    return MinimalisticDataPartChecksums::getSerializedString(checksums,
        getSettings()->use_minimalistic_checksums_in_zookeeper);
}

MergeTreeData::MutableDataPartPtr StorageReplicatedMergeTree::attachPartHelperFoundValidPart(const LogEntry& entry) const
{
    const MergeTreePartInfo actual_part_info = MergeTreePartInfo::fromPartName(entry.new_part_name, format_version);
    const String part_new_name = actual_part_info.getPartName();

    for (const DiskPtr & disk : getStoragePolicy()->getDisks())
        for (const auto it = disk->iterateDirectory(fs::path(relative_data_path) / "detached/"); it->isValid(); it->next())
        {
            const auto part_info = MergeTreePartInfo::tryParsePartName(it->name(), format_version);

            if (!part_info || part_info->partition_id != actual_part_info.partition_id)
                continue;

            const String part_old_name = part_info->getPartName();
            const String part_path = fs::path("detached") / part_old_name;

            const VolumePtr volume = std::make_shared<SingleDiskVolume>("volume_" + part_old_name, disk);

            /// actual_part_info is more recent than part_info so we use it
            MergeTreeData::MutableDataPartPtr part = createPart(part_new_name, actual_part_info, volume, part_path);

            try
            {
                part->loadColumnsChecksumsIndexes(true, true);
            }
            catch (const Exception&)
            {
                /// This method throws if the part data is corrupted or partly missing. In this case, we simply don't
                /// process the part.
                continue;
            }

            if (entry.part_checksum == part->checksums.getTotalChecksumHex())
            {
                part->modification_time = disk->getLastModified(part->getFullRelativePath()).epochTime();
                return part;
            }
        }

    return {};
}

bool StorageReplicatedMergeTree::executeLogEntry(LogEntry & entry)
{
    if (entry.type == LogEntry::DROP_RANGE)
    {
        executeDropRange(entry);
        return true;
    }

    if (entry.type == LogEntry::REPLACE_RANGE)
    {
        executeReplaceRange(entry);
        return true;
    }

    const bool is_get_or_attach = entry.type == LogEntry::GET_PART || entry.type == LogEntry::ATTACH_PART;

    if (is_get_or_attach || entry.type == LogEntry::MERGE_PARTS || entry.type == LogEntry::MUTATE_PART)
    {
        /// If we already have this part or a part covering it, we do not need to do anything.
        /// The part may be still in the PreActive -> Active transition so we first search
        /// among PreActive parts to definitely find the desired part if it exists.
        DataPartPtr existing_part = getPartIfExists(entry.new_part_name, {MergeTreeDataPartState::PreActive});

        if (!existing_part)
            existing_part = getActiveContainingPart(entry.new_part_name);

        /// Even if the part is local, it (in exceptional cases) may not be in ZooKeeper. Let's check that it is there.
        if (existing_part && getZooKeeper()->exists(fs::path(replica_path) / "parts" / existing_part->name))
        {
            if (!is_get_or_attach || entry.source_replica != replica_name)
                LOG_DEBUG(log, "Skipping action for part {} because part {} already exists.",
                    entry.new_part_name, existing_part->name);

            return true;
        }
    }

    if (entry.type == LogEntry::ATTACH_PART)
    {
        if (MutableDataPartPtr part = attachPartHelperFoundValidPart(entry); part)
        {
            LOG_TRACE(log, "Found valid local part for {}, preparing the transaction", part->name);

            Transaction transaction(*this);

            renameTempPartAndReplace(part, nullptr, &transaction);
            checkPartChecksumsAndCommit(transaction, part);

            writePartLog(PartLogElement::Type::NEW_PART, {}, 0 /** log entry is fake so we don't measure the time */,
                part->name, part, {} /** log entry is fake so there are no initial parts */, nullptr);

            return true;
        }

        LOG_TRACE(log, "Didn't find valid local part for {} ({}), will fetch it from other replica",
            entry.new_part_name,
            entry.actual_new_part_name);
    }

    if (is_get_or_attach && entry.source_replica == replica_name)
        LOG_WARNING(log, "Part {} from own log doesn't exist.", entry.new_part_name);

    /// Perhaps we don't need this part, because during write with quorum, the quorum has failed
    /// (see below about `/quorum/failed_parts`).
    if (entry.quorum && getZooKeeper()->exists(fs::path(zookeeper_path) / "quorum" / "failed_parts" / entry.new_part_name))
    {
        LOG_DEBUG(log, "Skipping action for part {} because quorum for that part was failed.", entry.new_part_name);
        return true;    /// NOTE Deletion from `virtual_parts` is not done, but it is only necessary for merge.
    }

    // bool do_fetch = false;

    switch (entry.type)
    {
        case LogEntry::ATTACH_PART:
            /// We surely don't have this part locally as we've checked it before, so download it.
            [[fallthrough]];
        case LogEntry::GET_PART:
            return executeFetch(entry);
            // do_fetch = true;
        case LogEntry::MERGE_PARTS:
            throw Exception(ErrorCodes::LOGICAL_ERROR, "Merge has to be executed by another function");
        case LogEntry::MUTATE_PART:
            throw Exception(ErrorCodes::LOGICAL_ERROR, "Mutation has to be executed by another function");
        case LogEntry::ALTER_METADATA:
            return executeMetadataAlter(entry);
        case LogEntry::SYNC_PINNED_PART_UUIDS:
            syncPinnedPartUUIDs();
            return true;
        case LogEntry::CLONE_PART_FROM_SHARD:
            executeClonePartFromShard(entry);
            return true;
        default:
            throw Exception(ErrorCodes::LOGICAL_ERROR, "Unexpected log entry type: {}", static_cast<int>(entry.type));
    }

    // return true;
}


bool StorageReplicatedMergeTree::executeFetch(LogEntry & entry)
{
    /// Looking for covering part. After that entry.actual_new_part_name may be filled.
    String replica = findReplicaHavingCoveringPart(entry, true);
    const auto storage_settings_ptr = getSettings();
    auto metadata_snapshot = getInMemoryMetadataPtr();

    try
    {
        if (replica.empty())
        {
            /** If a part is to be written with a quorum and the quorum is not reached yet,
              *  then (due to the fact that a part is impossible to download right now),
              *  the quorum entry should be considered unsuccessful.
              * TODO Complex code, extract separately.
              */
            if (entry.quorum)
            {
                if (entry.type != LogEntry::GET_PART)
                    throw Exception("Logical error: log entry with quorum but type is not GET_PART", ErrorCodes::LOGICAL_ERROR);

                LOG_DEBUG(log, "No active replica has part {} which needs to be written with quorum. Will try to mark that quorum as failed.", entry.new_part_name);

                /** Atomically:
                  * - if replicas do not become active;
                  * - if there is a `quorum` node with this part;
                  * - delete `quorum` node;
                  * - add a part to the list `quorum/failed_parts`;
                  * - if the part is not already removed from the list for deduplication `blocks/block_num`, then delete it;
                  *
                  * If something changes, then we will nothing - we'll get here again next time.
                  */

                /** We collect the `host` node versions from the replicas.
                  * When the replica becomes active, it changes the value of host in the same transaction (with the creation of `is_active`).
                  * This will ensure that the replicas do not become active.
                  */

                auto zookeeper = getZooKeeper();

                Strings replicas = zookeeper->getChildren(fs::path(zookeeper_path) / "replicas");

                Coordination::Requests ops;

                for (const auto & path_part : replicas)
                {
                    Coordination::Stat stat;
                    String path = fs::path(zookeeper_path) / "replicas" / path_part / "host";
                    zookeeper->get(path, &stat);
                    ops.emplace_back(zkutil::makeCheckRequest(path, stat.version));
                }

                /// We verify that while we were collecting versions, the replica with the necessary part did not come alive.
                replica = findReplicaHavingPart(entry.new_part_name, true);

                /// Also during this time a completely new replica could be created.
                /// But if a part does not appear on the old, then it can not be on the new one either.

                if (replica.empty())
                {
                    Coordination::Stat quorum_stat;
                    const String quorum_unparallel_path = fs::path(zookeeper_path) / "quorum" / "status";
                    const String quorum_parallel_path = fs::path(zookeeper_path) / "quorum" / "parallel" / entry.new_part_name;
                    String quorum_str, quorum_path;
                    ReplicatedMergeTreeQuorumEntry quorum_entry;

                    if (zookeeper->tryGet(quorum_unparallel_path, quorum_str, &quorum_stat))
                        quorum_path = quorum_unparallel_path;
                    else
                    {
                        quorum_str = zookeeper->get(quorum_parallel_path, &quorum_stat);
                        quorum_path = quorum_parallel_path;
                    }

                    quorum_entry.fromString(quorum_str);

                    if (quorum_entry.part_name == entry.new_part_name)
                    {
                        ops.emplace_back(zkutil::makeRemoveRequest(quorum_path, quorum_stat.version));
                        auto part_info = MergeTreePartInfo::fromPartName(entry.new_part_name, format_version);

                        if (part_info.min_block != part_info.max_block)
                            throw Exception("Logical error: log entry with quorum for part covering more than one block number",
                                ErrorCodes::LOGICAL_ERROR);

                        ops.emplace_back(zkutil::makeCreateRequest(
                            fs::path(zookeeper_path) / "quorum" / "failed_parts" / entry.new_part_name,
                            "",
                            zkutil::CreateMode::Persistent));

                        /// Deleting from `blocks`.
                        if (!entry.block_id.empty() && zookeeper->exists(fs::path(zookeeper_path) / "blocks" / entry.block_id))
                            ops.emplace_back(zkutil::makeRemoveRequest(fs::path(zookeeper_path) / "blocks" / entry.block_id, -1));

                        Coordination::Responses responses;
                        auto code = zookeeper->tryMulti(ops, responses);

                        if (code == Coordination::Error::ZOK)
                        {
                            LOG_DEBUG(log, "Marked quorum for part {} as failed.", entry.new_part_name);
                            queue.removeFailedQuorumPart(part_info);
                            return true;
                        }
                        else if (code == Coordination::Error::ZBADVERSION || code == Coordination::Error::ZNONODE || code == Coordination::Error::ZNODEEXISTS)
                        {
                            LOG_DEBUG(log, "State was changed or isn't expected when trying to mark quorum for part {} as failed. Code: {}",
                                      entry.new_part_name, Coordination::errorMessage(code));
                        }
                        else
                            throw Coordination::Exception(code);
                    }
                    else
                    {
                        LOG_WARNING(log, "No active replica has part {}, "
                                         "but that part needs quorum and /quorum/status contains entry about another part {}. "
                                         "It means that part was successfully written to {} replicas, but then all of them goes offline. "
                                         "Or it is a bug.", entry.new_part_name, quorum_entry.part_name, entry.quorum);
                    }
                }
            }

            if (replica.empty())
            {
                ProfileEvents::increment(ProfileEvents::ReplicatedPartFailedFetches);
                throw Exception("No active replica has part " + entry.new_part_name + " or covering part", ErrorCodes::NO_REPLICA_HAS_PART);
            }
        }

        try
        {
            String part_name = entry.actual_new_part_name.empty() ? entry.new_part_name : entry.actual_new_part_name;

            if (!entry.actual_new_part_name.empty())
                LOG_DEBUG(log, "Will fetch part {} instead of {}", entry.actual_new_part_name, entry.new_part_name);

            if (!fetchPart(part_name, metadata_snapshot, fs::path(zookeeper_path) / "replicas" / replica, false, entry.quorum))
                return false;
        }
        catch (Exception & e)
        {
            /// No stacktrace, just log message
            if (e.code() == ErrorCodes::RECEIVED_ERROR_TOO_MANY_REQUESTS)
                e.addMessage("Too busy replica. Will try later.");
            throw;
        }

        if (entry.type == LogEntry::MERGE_PARTS)
            ProfileEvents::increment(ProfileEvents::ReplicatedPartFetchesOfMerged);
    }
    catch (...)
    {
        /** If we can not download the part we need for some merge, it's better not to try to get other parts for this merge,
          * but try to get already merged part. To do this, move the action to get the remaining parts
          * for this merge at the end of the queue.
          */
        try
        {
            auto parts_for_merge = queue.moveSiblingPartsForMergeToEndOfQueue(entry.new_part_name);

            if (!parts_for_merge.empty() && replica.empty())
            {
                LOG_INFO(log, "No active replica has part {}. Will fetch merged part instead.", entry.new_part_name);
                /// We should enqueue it for check, because merged part may never appear if source part is lost
                enqueuePartForCheck(entry.new_part_name);
                return false;
            }

            /** If no active replica has a part, and there is no merge in the queue with its participation,
              * check to see if any (active or inactive) replica has such a part or covering it.
              */
            if (replica.empty())
                enqueuePartForCheck(entry.new_part_name);
        }
        catch (...)
        {
            tryLogCurrentException(log, __PRETTY_FUNCTION__);
        }

        throw;
    }

    return true;
}


bool StorageReplicatedMergeTree::executeFetchShared(
    const String & source_replica,
    const String & new_part_name,
    const DiskPtr & disk,
    const String & path)
{
    if (source_replica.empty())
    {
        LOG_INFO(log, "No active replica has part {} on shared storage.", new_part_name);
        return false;
    }

    const auto storage_settings_ptr = getSettings();
    auto metadata_snapshot = getInMemoryMetadataPtr();

    try
    {
        if (!fetchExistsPart(new_part_name, metadata_snapshot, fs::path(zookeeper_path) / "replicas" / source_replica, disk, path))
            return false;
    }
    catch (Exception & e)
    {
        if (e.code() == ErrorCodes::RECEIVED_ERROR_TOO_MANY_REQUESTS)
            e.addMessage("Too busy replica. Will try later.");
        tryLogCurrentException(log, __PRETTY_FUNCTION__);
        throw;
    }

    return true;
}


void StorageReplicatedMergeTree::executeDropRange(const LogEntry & entry)
{
    LOG_TRACE(log, "Executing DROP_RANGE {}", entry.new_part_name);
    auto drop_range_info = MergeTreePartInfo::fromPartName(entry.new_part_name, format_version);
    getContext()->getMergeList().cancelInPartition(getStorageID(), drop_range_info.partition_id, drop_range_info.max_block);
    part_check_thread.cancelRemovedPartsCheck(drop_range_info);
    queue.removePartProducingOpsInRange(getZooKeeper(), drop_range_info, entry);

    /// Delete the parts contained in the range to be deleted.
    /// It's important that no old parts remain (after the merge), because otherwise,
    ///  after adding a new replica, this new replica downloads them, but does not delete them.
    /// And, if you do not, the parts will come to life after the server is restarted.
    /// Therefore, we use all data parts.

    auto metadata_snapshot = getInMemoryMetadataPtr();
    DataPartsVector parts_to_remove;
    {
        auto data_parts_lock = lockParts();
        parts_to_remove = removePartsInRangeFromWorkingSet(drop_range_info, true, data_parts_lock);
        if (parts_to_remove.empty())
        {
            if (!drop_range_info.isFakeDropRangePart())
                LOG_INFO(log, "Log entry {} tried to drop single part {}, but part does not exist", entry.znode_name, entry.new_part_name);
            return;
        }
    }

    if (entry.detach)
        LOG_DEBUG(log, "Detaching parts.");
    else
        LOG_DEBUG(log, "Removing parts.");

    if (entry.detach)
    {
        /// If DETACH clone parts to detached/ directory
        for (const auto & part : parts_to_remove)
        {
            LOG_INFO(log, "Detaching {}", part->relative_path);
            part->makeCloneInDetached("", metadata_snapshot);
        }
    }

    /// Forcibly remove parts from ZooKeeper
    tryRemovePartsFromZooKeeperWithRetries(parts_to_remove);

    if (entry.detach)
        LOG_DEBUG(log, "Detached {} parts inside {}.", parts_to_remove.size(), entry.new_part_name);
    else
        LOG_DEBUG(log, "Removed {} parts inside {}.", parts_to_remove.size(), entry.new_part_name);

    /// We want to remove dropped parts from disk as soon as possible
    /// To be removed a partition should have zero refcount, therefore call the cleanup thread at exit
    parts_to_remove.clear();
    cleanup_thread.wakeup();
}


bool StorageReplicatedMergeTree::executeReplaceRange(const LogEntry & entry)
{
    Stopwatch watch;
    auto & entry_replace = *entry.replace_range_entry;
    LOG_DEBUG(log, "Executing log entry {} to replace parts range {} with {} parts from {}.{}",
              entry.znode_name, entry_replace.drop_range_part_name, entry_replace.new_part_names.size(),
              entry_replace.from_database, entry_replace.from_table);
    auto metadata_snapshot = getInMemoryMetadataPtr();

    MergeTreePartInfo drop_range = MergeTreePartInfo::fromPartName(entry_replace.drop_range_part_name, format_version);
    /// Range with only one block has special meaning: it's ATTACH PARTITION or MOVE PARTITION, so there is no drop range
    bool replace = !LogEntry::ReplaceRangeEntry::isMovePartitionOrAttachFrom(drop_range);

    if (replace)
    {
        getContext()->getMergeList().cancelInPartition(getStorageID(), drop_range.partition_id, drop_range.max_block);
        part_check_thread.cancelRemovedPartsCheck(drop_range);
        queue.removePartProducingOpsInRange(getZooKeeper(), drop_range, entry);
    }
    else
    {
        drop_range = {};
    }

    struct PartDescription
    {
        PartDescription(
            size_t index_,
            const String & src_part_name_,
            const String & new_part_name_,
            const String & checksum_hex_,
            MergeTreeDataFormatVersion format_version)
            : index(index_)
            , src_part_name(src_part_name_)
            , src_part_info(MergeTreePartInfo::fromPartName(src_part_name_, format_version))
            , new_part_name(new_part_name_)
            , new_part_info(MergeTreePartInfo::fromPartName(new_part_name_, format_version))
            , checksum_hex(checksum_hex_)
        {
        }

        size_t index; // in log entry arrays
        String src_part_name;
        MergeTreePartInfo src_part_info;
        String new_part_name;
        MergeTreePartInfo new_part_info;
        String checksum_hex;

        /// Part which will be committed
        MutableDataPartPtr res_part;

        /// We could find a covering part
        MergeTreePartInfo found_new_part_info;
        String found_new_part_name;

        /// Hold pointer to part in source table if will clone it from local table
        DataPartPtr src_table_part;

        /// A replica that will be used to fetch part
        String replica;
    };

    using PartDescriptionPtr = std::shared_ptr<PartDescription>;
    using PartDescriptions = std::vector<PartDescriptionPtr>;

    PartDescriptions all_parts;
    PartDescriptions parts_to_add;
    DataPartsVector parts_to_remove;

    auto table_lock_holder_dst_table = lockForShare(
            RWLockImpl::NO_QUERY, getSettings()->lock_acquire_timeout_for_background_operations);
    auto dst_metadata_snapshot = getInMemoryMetadataPtr();

    for (size_t i = 0; i < entry_replace.new_part_names.size(); ++i)
    {
        all_parts.emplace_back(std::make_shared<PartDescription>(i,
            entry_replace.src_part_names.at(i),
            entry_replace.new_part_names.at(i),
            entry_replace.part_names_checksums.at(i),
            format_version));
    }

    /// What parts we should add? Or we have already added all required parts (we an replica-initializer)
    {
        auto data_parts_lock = lockParts();

        for (const PartDescriptionPtr & part_desc : all_parts)
        {
            if (!getActiveContainingPart(part_desc->new_part_info, MergeTreeDataPartState::Active, data_parts_lock))
                parts_to_add.emplace_back(part_desc);
        }

        if (parts_to_add.empty() && replace)
        {
            parts_to_remove = removePartsInRangeFromWorkingSet(drop_range, true, data_parts_lock);
            String parts_to_remove_str;
            for (const auto & part : parts_to_remove)
            {
                parts_to_remove_str += part->name;
                parts_to_remove_str += " ";
            }
            LOG_TRACE(log, "Replacing {} parts {}with empty set", parts_to_remove.size(), parts_to_remove_str);
        }
    }

    if (parts_to_add.empty())
    {
        LOG_INFO(log, "All parts from REPLACE PARTITION command have been already attached");
        tryRemovePartsFromZooKeeperWithRetries(parts_to_remove);
        return true;
    }

    if (parts_to_add.size() < all_parts.size())
    {
        LOG_WARNING(log, "Some (but not all) parts from REPLACE PARTITION command already exist. REPLACE PARTITION will not be atomic.");
    }

    StoragePtr source_table;
    TableLockHolder table_lock_holder_src_table;
    StorageID source_table_id{entry_replace.from_database, entry_replace.from_table};

    auto clone_data_parts_from_source_table = [&] () -> size_t
    {
        source_table = DatabaseCatalog::instance().tryGetTable(source_table_id, getContext());
        if (!source_table)
        {
            LOG_DEBUG(log, "Can't use {} as source table for REPLACE PARTITION command. It does not exist.", source_table_id.getNameForLogs());
            return 0;
        }

        auto src_metadata_snapshot = source_table->getInMemoryMetadataPtr();
        MergeTreeData * src_data = nullptr;
        try
        {
            src_data = &checkStructureAndGetMergeTreeData(source_table, src_metadata_snapshot, dst_metadata_snapshot);
        }
        catch (Exception &)
        {
            LOG_INFO(log, "Can't use {} as source table for REPLACE PARTITION command. Will fetch all parts. Reason: {}", source_table_id.getNameForLogs(), getCurrentExceptionMessage(false));
            return 0;
        }

        table_lock_holder_src_table = source_table->lockForShare(
                RWLockImpl::NO_QUERY, getSettings()->lock_acquire_timeout_for_background_operations);

        DataPartStates valid_states{
            MergeTreeDataPartState::PreActive, MergeTreeDataPartState::Active, MergeTreeDataPartState::Outdated};

        size_t num_clonable_parts = 0;
        for (PartDescriptionPtr & part_desc : parts_to_add)
        {
            auto src_part = src_data->getPartIfExists(part_desc->src_part_info, valid_states);
            if (!src_part)
            {
                LOG_DEBUG(log, "There is no part {} in {}", part_desc->src_part_name, source_table_id.getNameForLogs());
                continue;
            }

            String checksum_hex  = src_part->checksums.getTotalChecksumHex();

            if (checksum_hex != part_desc->checksum_hex)
            {
                LOG_DEBUG(log, "Part {} of {} has inappropriate checksum", part_desc->src_part_name, source_table_id.getNameForLogs());
                /// TODO: check version
                continue;
            }

            part_desc->found_new_part_name = part_desc->new_part_name;
            part_desc->found_new_part_info = part_desc->new_part_info;
            part_desc->src_table_part = src_part;

            ++num_clonable_parts;
        }

        return num_clonable_parts;
    };

    size_t num_clonable_parts = clone_data_parts_from_source_table();
    LOG_DEBUG(log, "Found {} parts that could be cloned (of {} required parts)", num_clonable_parts, parts_to_add.size());

    ActiveDataPartSet adding_parts_active_set(format_version);
    std::unordered_map<String, PartDescriptionPtr> part_name_to_desc;

    for (PartDescriptionPtr & part_desc : parts_to_add)
    {
        if (part_desc->src_table_part)
        {
            /// It is clonable part
            adding_parts_active_set.add(part_desc->new_part_name);
            part_name_to_desc.emplace(part_desc->new_part_name, part_desc);
            continue;
        }

        /// Firstly, try find exact part to produce more accurate part set
        String replica = findReplicaHavingPart(part_desc->new_part_name, true);
        String found_part_name;
        /// TODO: check version

        if (replica.empty())
        {
            LOG_DEBUG(log, "Part {} is not found on remote replicas", part_desc->new_part_name);

            /// Fallback to covering part
            replica = findReplicaHavingCoveringPart(part_desc->new_part_name, true, found_part_name);

            if (replica.empty())
            {
                /// It is not fail, since adjacent parts could cover current part
                LOG_DEBUG(log, "Parts covering {} are not found on remote replicas", part_desc->new_part_name);
                continue;
            }
        }
        else
        {
            found_part_name = part_desc->new_part_name;
        }

        part_desc->found_new_part_name = found_part_name;
        part_desc->found_new_part_info = MergeTreePartInfo::fromPartName(found_part_name, format_version);
        part_desc->replica = replica;

        adding_parts_active_set.add(part_desc->found_new_part_name);
        part_name_to_desc.emplace(part_desc->found_new_part_name, part_desc);
    }

    /// Check that we could cover whole range
    for (PartDescriptionPtr & part_desc : parts_to_add)
    {
        if (adding_parts_active_set.getContainingPart(part_desc->new_part_info).empty())
        {
            throw Exception("Not found part " + part_desc->new_part_name +
                            " (or part covering it) neither source table neither remote replicas" , ErrorCodes::NO_REPLICA_HAS_PART);
        }
    }

    /// Filter covered parts
    PartDescriptions final_parts;
    Strings final_part_names;
    {
        final_part_names = adding_parts_active_set.getParts();

        for (const String & final_part_name : final_part_names)
        {
            auto part_desc = part_name_to_desc[final_part_name];
            if (!part_desc)
                throw Exception("There is no final part " + final_part_name + ". This is a bug", ErrorCodes::LOGICAL_ERROR);

            final_parts.emplace_back(part_desc);

            if (final_parts.size() > 1)
            {
                auto & prev = *final_parts[final_parts.size() - 2];
                auto & curr = *final_parts[final_parts.size() - 1];

                if (!prev.found_new_part_info.isDisjoint(curr.found_new_part_info))
                {
                    throw Exception("Intersected final parts detected: " + prev.found_new_part_name
                        + " and " + curr.found_new_part_name + ". It should be investigated.", ErrorCodes::LOGICAL_ERROR);
                }
            }
        }
    }

    static const String TMP_PREFIX = "tmp_replace_from_";

    auto obtain_part = [&] (PartDescriptionPtr & part_desc)
    {
        if (part_desc->src_table_part)
        {

            if (part_desc->checksum_hex != part_desc->src_table_part->checksums.getTotalChecksumHex())
                throw Exception("Checksums of " + part_desc->src_table_part->name + " is suddenly changed", ErrorCodes::UNFINISHED);

            part_desc->res_part = cloneAndLoadDataPartOnSameDisk(
                part_desc->src_table_part, TMP_PREFIX + "clone_", part_desc->new_part_info, metadata_snapshot);
        }
        else if (!part_desc->replica.empty())
        {
            String source_replica_path = fs::path(zookeeper_path) / "replicas" / part_desc->replica;
            ReplicatedMergeTreeAddress address(getZooKeeper()->get(fs::path(source_replica_path) / "host"));
            auto timeouts = getFetchPartHTTPTimeouts(getContext());

            auto credentials = getContext()->getInterserverCredentials();
            String interserver_scheme = getContext()->getInterserverScheme();

            if (interserver_scheme != address.scheme)
                throw Exception("Interserver schemas are different '" + interserver_scheme + "' != '" + address.scheme + "', can't fetch part from " + address.host, ErrorCodes::LOGICAL_ERROR);

            part_desc->res_part = fetcher.fetchPart(
                metadata_snapshot, getContext(), part_desc->found_new_part_name, source_replica_path,
                address.host, address.replication_port, timeouts, credentials->getUser(), credentials->getPassword(),
                interserver_scheme, replicated_fetches_throttler, false, TMP_PREFIX + "fetch_");

            /// TODO: check columns_version of fetched part

            ProfileEvents::increment(ProfileEvents::ReplicatedPartFetches);
        }
        else
            throw Exception("There is no receipt to produce part " + part_desc->new_part_name + ". This is bug", ErrorCodes::LOGICAL_ERROR);
    };

    /// Download or clone parts
    /// TODO: make it in parallel
    for (PartDescriptionPtr & part_desc : final_parts)
        obtain_part(part_desc);

    MutableDataPartsVector res_parts;
    for (PartDescriptionPtr & part_desc : final_parts)
        res_parts.emplace_back(part_desc->res_part);

    try
    {
        /// Commit parts
        auto zookeeper = getZooKeeper();
        Transaction transaction(*this);

        Coordination::Requests ops;
        for (PartDescriptionPtr & part_desc : final_parts)
        {
            renameTempPartAndReplace(part_desc->res_part, nullptr, &transaction);
            getCommitPartOps(ops, part_desc->res_part);
        }

        if (!ops.empty())
            zookeeper->multi(ops);

        {
            auto data_parts_lock = lockParts();

            transaction.commit(&data_parts_lock);
            if (replace)
            {
                parts_to_remove = removePartsInRangeFromWorkingSet(drop_range, true, data_parts_lock);
                String parts_to_remove_str;
                for (const auto & part : parts_to_remove)
                {
                    parts_to_remove_str += part->name;
                    parts_to_remove_str += " ";
                }
                LOG_TRACE(log, "Replacing {} parts {}with {} parts {}", parts_to_remove.size(), parts_to_remove_str,
                          final_parts.size(), boost::algorithm::join(final_part_names, ", "));
            }
        }

        PartLog::addNewParts(getContext(), res_parts, watch.elapsed());
    }
    catch (...)
    {
        PartLog::addNewParts(getContext(), res_parts, watch.elapsed(), ExecutionStatus::fromCurrentException());
        throw;
    }

    tryRemovePartsFromZooKeeperWithRetries(parts_to_remove);
    res_parts.clear();
    parts_to_remove.clear();
    cleanup_thread.wakeup();

    return true;
}


void StorageReplicatedMergeTree::executeClonePartFromShard(const LogEntry & entry)
{
    auto zookeeper = getZooKeeper();

    Strings replicas = zookeeper->getChildren(entry.source_shard + "/replicas");
    std::shuffle(replicas.begin(), replicas.end(), thread_local_rng);
    String replica;
    for (const String & candidate : replicas)
    {
        if (zookeeper->exists(entry.source_shard + "/replicas/" + candidate + "/is_active"))
        {
            replica = candidate;
            break;
        }
    }

    if (replica.empty())
        throw Exception(ErrorCodes::NO_REPLICA_HAS_PART, "Not found active replica on shard {} to clone part {}", entry.source_shard, entry.new_part_name);

    LOG_INFO(log, "Will clone part from shard {} and replica {}", entry.source_shard, replica);

    MutableDataPartPtr part;

    {
        auto metadata_snapshot = getInMemoryMetadataPtr();
        String source_replica_path = entry.source_shard + "/replicas/" + replica;
        ReplicatedMergeTreeAddress address(getZooKeeper()->get(source_replica_path + "/host"));
        auto timeouts = ConnectionTimeouts::getHTTPTimeouts(getContext());
        auto credentials = getContext()->getInterserverCredentials();
        String interserver_scheme = getContext()->getInterserverScheme();

        auto get_part = [&, address, timeouts, credentials, interserver_scheme]()
        {
            if (interserver_scheme != address.scheme)
                throw Exception("Interserver schemes are different: '" + interserver_scheme
                                + "' != '" + address.scheme + "', can't fetch part from " + address.host,
                                ErrorCodes::LOGICAL_ERROR);

            return fetcher.fetchPart(
                metadata_snapshot, getContext(), entry.new_part_name, source_replica_path,
                address.host, address.replication_port,
                timeouts, credentials->getUser(), credentials->getPassword(), interserver_scheme,
                replicated_fetches_throttler, true);
        };

        part = get_part();
        // The fetched part is valuable and should not be cleaned like a temp part.
        part->is_temp = false;
        part->renameTo("detached/" + entry.new_part_name, true);
        LOG_INFO(log, "Cloned part {} to detached directory", part->name);
    }
}


void StorageReplicatedMergeTree::cloneReplica(const String & source_replica, Coordination::Stat source_is_lost_stat, zkutil::ZooKeeperPtr & zookeeper)
{
    String source_path = fs::path(zookeeper_path) / "replicas" / source_replica;

    /// The order of the following three actions is important.

    Strings source_queue_names;
    /// We are trying to get consistent /log_pointer and /queue state. Otherwise
    /// we can possibly duplicate entries in queue of cloned replica.
    while (true)
    {
        Coordination::Stat log_pointer_stat;
        String raw_log_pointer = zookeeper->get(fs::path(source_path) / "log_pointer", &log_pointer_stat);

        Coordination::Requests ops;
        ops.push_back(zkutil::makeSetRequest(fs::path(replica_path) / "log_pointer", raw_log_pointer, -1));

        /// For support old versions CH.
        if (source_is_lost_stat.version == -1)
        {
            /// We check that it was not suddenly upgraded to new version.
            /// Otherwise it can be upgraded and instantly become lost, but we cannot notice that.
            ops.push_back(zkutil::makeCreateRequest(fs::path(source_path) / "is_lost", "0", zkutil::CreateMode::Persistent));
            ops.push_back(zkutil::makeRemoveRequest(fs::path(source_path) / "is_lost", -1));
        }
        else /// The replica we clone should not suddenly become lost.
            ops.push_back(zkutil::makeCheckRequest(fs::path(source_path) / "is_lost", source_is_lost_stat.version));

        Coordination::Responses responses;

        /// Let's remember the queue of the reference/master replica.
        source_queue_names = zookeeper->getChildren(fs::path(source_path) / "queue");

        /// Check that log pointer of source replica didn't changed while we read queue entries
        ops.push_back(zkutil::makeCheckRequest(fs::path(source_path) / "log_pointer", log_pointer_stat.version));

        auto rc = zookeeper->tryMulti(ops, responses);

        if (rc == Coordination::Error::ZOK)
        {
            break;
        }
        else if (rc == Coordination::Error::ZNODEEXISTS)
        {
            throw Exception(
                "Can not clone replica, because the " + source_replica + " updated to new ClickHouse version",
                ErrorCodes::REPLICA_STATUS_CHANGED);
        }
        else if (responses[1]->error == Coordination::Error::ZBADVERSION)
        {
            /// If is_lost node version changed than source replica also lost,
            /// so we cannot clone from it.
            throw Exception(
                "Can not clone replica, because the " + source_replica + " became lost", ErrorCodes::REPLICA_STATUS_CHANGED);
        }
        else if (responses.back()->error == Coordination::Error::ZBADVERSION)
        {
            /// If source replica's log_pointer changed than we probably read
            /// stale state of /queue and have to try one more time.
            LOG_WARNING(log, "Log pointer of source replica {} changed while we loading queue nodes. Will retry.", source_replica);
            continue;
        }
        else
        {
            zkutil::KeeperMultiException::check(rc, ops, responses);
        }
    }

    ::sort(source_queue_names.begin(), source_queue_names.end());

    struct QueueEntryInfo
    {
        String data = {};
        Coordination::Stat stat = {};
        LogEntryPtr parsed_entry = {};
    };

    /// We got log pointer and list of queue entries of source replica.
    /// At first we will get queue entries and then we will get list of active parts of source replica
    /// to enqueue fetches for missing parts. If source replica executes and removes some entry concurrently
    /// we will see produced part (or covering part) in replicas/source/parts and will enqueue fetch.
    /// We will try to parse queue entries before copying them
    /// to avoid creation of excessive and duplicating entries in our queue.
    /// See also removePartAndEnqueueFetch(...)
    std::vector<QueueEntryInfo> source_queue;
    ActiveDataPartSet get_part_set{format_version};
    ActiveDataPartSet drop_range_set{format_version};

    {
        std::vector<zkutil::ZooKeeper::FutureGet> queue_get_futures;
        queue_get_futures.reserve(source_queue_names.size());

        for (const String & entry_name : source_queue_names)
            queue_get_futures.push_back(zookeeper->asyncTryGet(fs::path(source_path) / "queue" / entry_name));

        source_queue.reserve(source_queue_names.size());
        for (size_t i = 0; i < source_queue_names.size(); ++i)
        {
            auto res = queue_get_futures[i].get();
            /// It's ok if entry is already executed and removed: we also will get source parts set.
            if (res.error == Coordination::Error::ZNONODE)
                continue;

            assert(res.error == Coordination::Error::ZOK);
            source_queue.emplace_back();
            auto & info = source_queue.back();
            info.data = std::move(res.data);
            info.stat = std::move(res.stat);
            try
            {
                info.parsed_entry = LogEntry::parse(info.data, info.stat);
            }
            catch (...)
            {
                tryLogCurrentException(log, "Cannot parse source queue entry " + source_queue_names[i]);
            }

            /// It may be ok if source replica has newer version. We will copy entry as is.
            if (!info.parsed_entry)
                continue;

            info.parsed_entry->znode_name = source_queue_names[i];

            if (info.parsed_entry->type == LogEntry::DROP_RANGE)
                drop_range_set.add(info.parsed_entry->new_part_name);

            if (info.parsed_entry->type == LogEntry::GET_PART)
            {
                String maybe_covering_drop_range = drop_range_set.getContainingPart(info.parsed_entry->new_part_name);
                if (maybe_covering_drop_range.empty())
                    get_part_set.add(info.parsed_entry->new_part_name);
            }
        }
    }

    /// We should do it after copying queue, because some ALTER_METADATA entries can be lost otherwise.
    cloneMetadataIfNeeded(source_replica, source_path, zookeeper);

    /// Add to the queue jobs to receive all the active parts that the reference/master replica has.
    Strings source_replica_parts = zookeeper->getChildren(fs::path(source_path) / "parts");
    for (const auto & active_part : source_replica_parts)
        get_part_set.add(active_part);

    Strings active_parts = get_part_set.getParts();

    /// Remove local parts if source replica does not have them, because such parts will never be fetched by other replicas.
    Strings local_parts_in_zk = zookeeper->getChildren(fs::path(replica_path) / "parts");
    Strings parts_to_remove_from_zk;

    for (const auto & part : local_parts_in_zk)
    {
        if (get_part_set.getContainingPart(part).empty())
        {
            parts_to_remove_from_zk.emplace_back(part);
            LOG_WARNING(log, "Source replica does not have part {}. Removing it from ZooKeeper.", part);
        }
    }

    {
        /// Check "is_lost" version after retrieving queue and parts.
        /// If version has changed, then replica most likely has been dropped and parts set is inconsistent,
        /// so throw exception and retry cloning.
        Coordination::Stat is_lost_stat_new;
        zookeeper->get(fs::path(source_path) / "is_lost", &is_lost_stat_new);
        if (is_lost_stat_new.version != source_is_lost_stat.version)
            throw Exception(ErrorCodes::REPLICA_STATUS_CHANGED, "Cannot clone {}, because it suddenly become lost "
                                                                "or removed broken part from ZooKeeper", source_replica);
    }

    tryRemovePartsFromZooKeeperWithRetries(parts_to_remove_from_zk);

    auto local_active_parts = getDataParts();

    DataPartsVector parts_to_remove_from_working_set;

    for (const auto & part : local_active_parts)
    {
        if (get_part_set.getContainingPart(part->name).empty())
        {
            parts_to_remove_from_working_set.emplace_back(part);
            LOG_WARNING(log, "Source replica does not have part {}. Removing it from working set.", part->name);
        }
    }

    if (getSettings()->detach_old_local_parts_when_cloning_replica)
    {
        auto metadata_snapshot = getInMemoryMetadataPtr();

        for (const auto & part : parts_to_remove_from_working_set)
        {
            LOG_INFO(log, "Detaching {}", part->relative_path);
            part->makeCloneInDetached("clone", metadata_snapshot);
        }
    }

    removePartsFromWorkingSet(parts_to_remove_from_working_set, true);

    std::unordered_set<String> created_get_parts;

    /// Avoid creation of GET_PART entries which covered by another GET_PART or DROP_RANGE
    /// and creation of multiple entries with the same new_part_name.
    auto should_ignore_log_entry = [&drop_range_set, &get_part_set, this] (std::unordered_set<String> & created_gets,
                                                                    const String & part_name, const String & log_msg_context) -> bool
    {
        /// We should not create entries covered by DROP_RANGE, because we will remove them anyway (kind of optimization).
        String covering_drop_range = drop_range_set.getContainingPart(part_name);
        if (!covering_drop_range.empty())
        {
            LOG_TRACE(log, "{} {}: it's covered by DROP_RANGE {}", log_msg_context, part_name, covering_drop_range);
            return true;
        }

        /// We should not create entries covered by GET_PART,
        /// because GET_PART entry has no source parts and we can execute it only by fetching.
        /// Parts covered by GET_PART are useless and may cause replication to stuck if covered part is lost.
        String covering_get_part_entry = get_part_set.getContainingPart(part_name);

        if (covering_get_part_entry.empty())
            return false;

        if (covering_get_part_entry != part_name)
        {
            LOG_TRACE(log, "{} {}: it's covered by GET_PART {}", log_msg_context, part_name, covering_get_part_entry);
            return true;
        }

        /// NOTE: It does not completely avoids duplication of GET_PART entries,
        /// because it's possible that source replica has executed some GET_PART after we copied it's queue,
        /// but before we copied its active parts set. In this case we will GET_PART entry in our queue
        /// and later will pull the original GET_PART from replication log.
        /// It should not cause any issues, but it does not allow to get rid of duplicated entries and add an assertion.
        if (created_gets.count(part_name))
        {
            /// NOTE It would be better to copy log entry instead of creating GET_PART
            /// if there are GET_PART and log entry of other type with the same new_part_name.
            /// But it's a bit harder to implement, because it requires full-fledged virtual_parts set.
            LOG_TRACE(log, "{} {}: GET_PART for it is already created", log_msg_context, part_name);
            return true;
        }

        return false;
    };

    for (const String & name : active_parts)
    {
        if (should_ignore_log_entry(created_get_parts, name, "Not fetching"))
            continue;

        LogEntry log_entry;

        if (are_restoring_replica)
        {
            LOG_DEBUG(log, "Obtaining checksum for path {}", name);

            // The part we want to fetch is probably present in detached/ folder.
            // However, we need to get part's checksum to check if it's not corrupt.
            log_entry.type = LogEntry::ATTACH_PART;

            MinimalisticDataPartChecksums desired_checksums;

            const fs::path part_path = fs::path(source_path) / "parts" / name;

            const String part_znode = zookeeper->get(part_path);

            if (!part_znode.empty())
                desired_checksums = ReplicatedMergeTreePartHeader::fromString(part_znode).getChecksums();
            else
            {
                String desired_checksums_str = zookeeper->get(part_path / "checksums");
                desired_checksums = MinimalisticDataPartChecksums::deserializeFrom(desired_checksums_str);
            }

            const auto [lo, hi] = desired_checksums.hash_of_all_files;
            log_entry.part_checksum = getHexUIntUppercase(hi) + getHexUIntUppercase(lo);
        }
        else
        {
            log_entry.type = LogEntry::GET_PART;
        }

        log_entry.source_replica = "";
        log_entry.new_part_name = name;
        log_entry.create_time = tryGetPartCreateTime(zookeeper, source_path, name);

        LOG_TEST(log, "Enqueueing {} for fetch", name);
        zookeeper->create(fs::path(replica_path) / "queue/queue-", log_entry.toString(), zkutil::CreateMode::PersistentSequential);
        created_get_parts.insert(name);
    }

    size_t total_parts_to_fetch = created_get_parts.size();
    LOG_DEBUG(log, "Queued {} parts to be fetched, {} parts ignored", total_parts_to_fetch, active_parts.size() - total_parts_to_fetch);

    /// Add content of the reference/master replica queue to the queue.
    size_t total_entries_to_copy = 0;
    for (const auto & entry_info : source_queue)
    {
        assert(!entry_info.data.empty());
        if (entry_info.parsed_entry && !entry_info.parsed_entry->new_part_name.empty())
        {
            const String & part_name = entry_info.parsed_entry->new_part_name;
            const String & entry_name = entry_info.parsed_entry->znode_name;
            const auto & entry_type = entry_info.parsed_entry->type;

            if (should_ignore_log_entry(created_get_parts, part_name, fmt::format("Not copying {} {} ", entry_name, entry_type)))
                continue;

            if (entry_info.parsed_entry->type == LogEntry::GET_PART)
                created_get_parts.insert(part_name);
        }

        LOG_TEST(log, "Copying entry {}", entry_info.data);
        zookeeper->create(fs::path(replica_path) / "queue/queue-", entry_info.data, zkutil::CreateMode::PersistentSequential);
        ++total_entries_to_copy;
    }

    LOG_DEBUG(log, "Copied {} queue entries, {} entries ignored", total_entries_to_copy, source_queue.size() - total_entries_to_copy);
}


void StorageReplicatedMergeTree::cloneMetadataIfNeeded(const String & source_replica, const String & source_path, zkutil::ZooKeeperPtr & zookeeper)
{
    String source_metadata_version_str;
    bool metadata_version_exists = zookeeper->tryGet(source_path + "/metadata_version", source_metadata_version_str);
    if (!metadata_version_exists)
    {
        /// For compatibility with version older than 20.3
        /// TODO fix tests and delete it
        LOG_WARNING(log, "Node {} does not exist. "
                         "Most likely it's because too old version of ClickHouse is running on replica {}. "
                         "Will not check metadata consistency",
                         source_path + "/metadata_version", source_replica);
        return;
    }

    Int32 source_metadata_version = parse<Int32>(source_metadata_version_str);
    if (metadata_version == source_metadata_version)
        return;

    /// Our metadata it not up to date with source replica metadata.
    /// Metadata is updated by ALTER_METADATA entries, but some entries are probably cleaned up from the log.
    /// It's also possible that some newer ALTER_METADATA entries are present in source_queue list,
    /// and source replica are executing such entry right now (or had executed recently).
    /// More than that, /metadata_version update is not atomic with /columns and /metadata update...

    /// Fortunately, ALTER_METADATA seems to be idempotent,
    /// and older entries of such type can be replaced with newer entries.
    /// Let's try to get consistent values of source replica's /columns and /metadata
    /// and prepend dummy ALTER_METADATA to our replication queue.
    /// It should not break anything if source_queue already contains ALTER_METADATA entry
    /// with greater or equal metadata_version, but it will update our metadata
    /// if all such entries were cleaned up from the log and source_queue.

    LOG_WARNING(log, "Metadata version ({}) on replica is not up to date with metadata ({}) on source replica {}",
                metadata_version, source_metadata_version, source_replica);

    String source_metadata;
    String source_columns;
    while (true)
    {
        Coordination::Stat metadata_stat;
        Coordination::Stat columns_stat;
        source_metadata = zookeeper->get(source_path + "/metadata", &metadata_stat);
        source_columns = zookeeper->get(source_path + "/columns", &columns_stat);

        Coordination::Requests ops;
        Coordination::Responses responses;
        ops.emplace_back(zkutil::makeCheckRequest(source_path + "/metadata", metadata_stat.version));
        ops.emplace_back(zkutil::makeCheckRequest(source_path + "/columns", columns_stat.version));

        Coordination::Error code = zookeeper->tryMulti(ops, responses);
        if (code == Coordination::Error::ZOK)
            break;
        else if (code == Coordination::Error::ZBADVERSION)
            LOG_WARNING(log, "Metadata of replica {} was changed", source_path);
        else
            zkutil::KeeperMultiException::check(code, ops, responses);
    }

    ReplicatedMergeTreeLogEntryData dummy_alter;
    dummy_alter.type = LogEntry::ALTER_METADATA;
    dummy_alter.source_replica = source_replica;
    dummy_alter.metadata_str = source_metadata;
    dummy_alter.columns_str = source_columns;
    dummy_alter.alter_version = source_metadata_version;
    dummy_alter.create_time = time(nullptr);

    zookeeper->create(replica_path + "/queue/queue-", dummy_alter.toString(), zkutil::CreateMode::PersistentSequential);

    /// We don't need to do anything with mutation_pointer, because mutation log cleanup process is different from
    /// replication log cleanup. A mutation is removed from ZooKeeper only if all replicas had executed the mutation,
    /// so all mutations which are greater or equal to our mutation pointer are still present in ZooKeeper.
}


void StorageReplicatedMergeTree::cloneReplicaIfNeeded(zkutil::ZooKeeperPtr zookeeper)
{
    Coordination::Stat is_lost_stat;
    bool is_new_replica = true;
    String res;

    if (zookeeper->tryGet(fs::path(replica_path) / "is_lost", res, &is_lost_stat))
    {
        if (res == "0")
            return;
        if (is_lost_stat.version)
            is_new_replica = false;
    }
    else
    {
        /// Replica was created by old version of CH, so me must create "/is_lost".
        /// Note that in old version of CH there was no "lost" replicas possible.
        /// TODO is_lost node should always exist since v18.12, maybe we can replace `tryGet` with `get` and remove old code?
        zookeeper->create(fs::path(replica_path) / "is_lost", "0", zkutil::CreateMode::Persistent);
        return;
    }

    /// is_lost is "1": it means that we are in repair mode.
    /// Try choose source replica to clone.
    /// Source replica must not be lost and should have minimal queue size and maximal log pointer.
    Strings replicas = zookeeper->getChildren(fs::path(zookeeper_path) / "replicas");
    std::vector<zkutil::ZooKeeper::FutureGet> futures;
    for (const String & source_replica_name : replicas)
    {
        /// Do not clone from myself.
        if (source_replica_name == replica_name)
            continue;

        String source_replica_path = fs::path(zookeeper_path) / "replicas" / source_replica_name;

        /// Obviously the following get operations are not atomic, but it's ok to choose good enough replica, not the best one.
        /// NOTE: We may count some entries twice if log_pointer is moved.
        futures.emplace_back(zookeeper->asyncTryGet(fs::path(source_replica_path) / "is_lost"));
        futures.emplace_back(zookeeper->asyncTryGet(fs::path(source_replica_path) / "log_pointer"));
        futures.emplace_back(zookeeper->asyncTryGet(fs::path(source_replica_path) / "queue"));
    }

    /// Wait for results before getting log entries
    for (auto & future : futures)
        future.wait();

    Strings log_entries = zookeeper->getChildren(fs::path(zookeeper_path) / "log");
    size_t max_log_entry = 0;
    if (!log_entries.empty())
    {
        String last_entry = *std::max_element(log_entries.begin(), log_entries.end());
        max_log_entry = parse<UInt64>(last_entry.substr(strlen("log-")));
    }
    /// log_pointer can point to future entry, which was not created yet
    ++max_log_entry;

    size_t min_replication_lag = std::numeric_limits<size_t>::max();
    String source_replica;
    Coordination::Stat source_is_lost_stat;
    size_t future_num = 0;

    for (const String & source_replica_name : replicas)
    {
        if (source_replica_name == replica_name)
            continue;

        auto get_is_lost     = futures[future_num++].get();
        auto get_log_pointer = futures[future_num++].get();
        auto get_queue       = futures[future_num++].get();

        if (get_is_lost.error != Coordination::Error::ZOK)
        {
            LOG_INFO(log, "Not cloning {}, cannot get '/is_lost': {}", source_replica_name, Coordination::errorMessage(get_is_lost.error));
            continue;
        }
        else if (get_is_lost.data != "0")
        {
            LOG_INFO(log, "Not cloning {}, it's lost", source_replica_name);
            continue;
        }

        if (get_log_pointer.error != Coordination::Error::ZOK)
        {
            LOG_INFO(log, "Not cloning {}, cannot get '/log_pointer': {}", source_replica_name, Coordination::errorMessage(get_log_pointer.error));
            continue;
        }
        if (get_queue.error != Coordination::Error::ZOK)
        {
            LOG_INFO(log, "Not cloning {}, cannot get '/queue': {}", source_replica_name, Coordination::errorMessage(get_queue.error));
            continue;
        }

        /// Replica is not lost and we can clone it. Let's calculate approx replication lag.
        size_t source_log_pointer = get_log_pointer.data.empty() ? 0 : parse<UInt64>(get_log_pointer.data);
        assert(source_log_pointer <= max_log_entry);
        size_t replica_queue_lag = max_log_entry - source_log_pointer;
        size_t replica_queue_size = get_queue.stat.numChildren;
        size_t replication_lag = replica_queue_lag + replica_queue_size;
        LOG_INFO(log, "Replica {} has log pointer '{}', approximate {} queue lag and {} queue size",
                 source_replica_name, get_log_pointer.data, replica_queue_lag, replica_queue_size);
        if (replication_lag < min_replication_lag)
        {
            source_replica = source_replica_name;
            source_is_lost_stat = get_is_lost.stat;
            min_replication_lag = replication_lag;
        }
    }

    if (source_replica.empty())
        throw Exception("All replicas are lost", ErrorCodes::ALL_REPLICAS_LOST);

    if (is_new_replica)
        LOG_INFO(log, "Will mimic {}", source_replica);
    else
        LOG_WARNING(log, "Will mimic {}", source_replica);

    /// Clear obsolete queue that we no longer need.
    zookeeper->removeChildren(fs::path(replica_path) / "queue");
    queue.clear();

    /// Will do repair from the selected replica.
    cloneReplica(source_replica, source_is_lost_stat, zookeeper);
    /// If repair fails to whatever reason, the exception is thrown, is_lost will remain "1" and the replica will be repaired later.

    /// If replica is repaired successfully, we remove is_lost flag.
    zookeeper->set(fs::path(replica_path) / "is_lost", "0");
}

String StorageReplicatedMergeTree::getLastQueueUpdateException() const
{
    std::unique_lock lock(last_queue_update_exception_lock);
    return last_queue_update_exception;
}


void StorageReplicatedMergeTree::queueUpdatingTask()
{
    if (!queue_update_in_progress)
    {
        last_queue_update_start_time.store(time(nullptr));
        queue_update_in_progress = true;
    }
    try
    {
        queue.pullLogsToQueue(getZooKeeperAndAssertNotReadonly(), queue_updating_task->getWatchCallback(), ReplicatedMergeTreeQueue::UPDATE);
        last_queue_update_finish_time.store(time(nullptr));
        queue_update_in_progress = false;
    }
    catch (const Coordination::Exception & e)
    {
        tryLogCurrentException(log, __PRETTY_FUNCTION__);

        std::unique_lock lock(last_queue_update_exception_lock);
        last_queue_update_exception = getCurrentExceptionMessage(false);

        if (e.code == Coordination::Error::ZSESSIONEXPIRED)
        {
            restarting_thread.wakeup();
            return;
        }

        queue_updating_task->scheduleAfter(QUEUE_UPDATE_ERROR_SLEEP_MS);
    }
    catch (...)
    {
        tryLogCurrentException(log, __PRETTY_FUNCTION__);

        std::unique_lock lock(last_queue_update_exception_lock);
        last_queue_update_exception = getCurrentExceptionMessage(false);

        queue_updating_task->scheduleAfter(QUEUE_UPDATE_ERROR_SLEEP_MS);
    }
}


void StorageReplicatedMergeTree::mutationsUpdatingTask()
{
    try
    {
        queue.updateMutations(getZooKeeper(), mutations_updating_task->getWatchCallback());
    }
    catch (const Coordination::Exception & e)
    {
        tryLogCurrentException(log, __PRETTY_FUNCTION__);

        if (e.code == Coordination::Error::ZSESSIONEXPIRED)
            return;

        mutations_updating_task->scheduleAfter(QUEUE_UPDATE_ERROR_SLEEP_MS);
    }
    catch (...)
    {
        tryLogCurrentException(log, __PRETTY_FUNCTION__);
        mutations_updating_task->scheduleAfter(QUEUE_UPDATE_ERROR_SLEEP_MS);
    }
}

ReplicatedMergeTreeQueue::SelectedEntryPtr StorageReplicatedMergeTree::selectQueueEntry()
{
    /// This object will mark the element of the queue as running.
    ReplicatedMergeTreeQueue::SelectedEntryPtr selected;

    try
    {
        selected = queue.selectEntryToProcess(merger_mutator, *this);
    }
    catch (...)
    {
        tryLogCurrentException(log, __PRETTY_FUNCTION__);
    }

    return selected;
}


bool StorageReplicatedMergeTree::processQueueEntry(ReplicatedMergeTreeQueue::SelectedEntryPtr selected_entry)
{
    LogEntryPtr & entry = selected_entry->log_entry;
    return queue.processEntry([this]{ return getZooKeeper(); }, entry, [&](LogEntryPtr & entry_to_process)
    {
        try
        {
            return executeLogEntry(*entry_to_process);
        }
        catch (const Exception & e)
        {
            if (e.code() == ErrorCodes::NO_REPLICA_HAS_PART)
            {
                /// If no one has the right part, probably not all replicas work; We will not write to log with Error level.
                LOG_INFO(log, fmt::runtime(e.displayText()));
            }
            else if (e.code() == ErrorCodes::ABORTED)
            {
                /// Interrupted merge or downloading a part is not an error.
                LOG_INFO(log, fmt::runtime(e.message()));
            }
            else if (e.code() == ErrorCodes::PART_IS_TEMPORARILY_LOCKED)
            {
                /// Part cannot be added temporarily
                LOG_INFO(log, fmt::runtime(e.displayText()));
                cleanup_thread.wakeup();
            }
            else
                tryLogCurrentException(log, __PRETTY_FUNCTION__);

            /** This exception will be written to the queue element, and it can be looked up using `system.replication_queue` table.
              * The thread that performs this action will sleep a few seconds after the exception.
              * See `queue.processEntry` function.
              */
            throw;
        }
        catch (...)
        {
            tryLogCurrentException(log, __PRETTY_FUNCTION__);
            throw;
        }
    });
}

bool StorageReplicatedMergeTree::scheduleDataProcessingJob(BackgroundJobsAssignee & assignee)
{
    /// If replication queue is stopped exit immediately as we successfully executed the task
    if (queue.actions_blocker.isCancelled())
        return false;

    /// This object will mark the element of the queue as running.
    ReplicatedMergeTreeQueue::SelectedEntryPtr selected_entry = selectQueueEntry();

    if (!selected_entry)
        return false;

    auto job_type = selected_entry->log_entry->type;

    /// Depending on entry type execute in fetches (small) pool or big merge_mutate pool
    if (job_type == LogEntry::GET_PART)
    {
        assignee.scheduleFetchTask(ExecutableLambdaAdapter::create(
            [this, selected_entry] () mutable
            {
                return processQueueEntry(selected_entry);
            }, common_assignee_trigger, getStorageID()));
        return true;
    }
    else if (job_type == LogEntry::MERGE_PARTS)
    {
        auto task = MergeFromLogEntryTask::create(selected_entry, *this, common_assignee_trigger);
        assignee.scheduleMergeMutateTask(task);
        return true;
    }
    else if (job_type == LogEntry::MUTATE_PART)
    {
        auto task = MutateFromLogEntryTask::create(selected_entry, *this, common_assignee_trigger);
        assignee.scheduleMergeMutateTask(task);
        return true;
    }
    else
    {
        assignee.scheduleCommonTask(ExecutableLambdaAdapter::create(
            [this, selected_entry] () mutable
            {
                return processQueueEntry(selected_entry);
            }, common_assignee_trigger, getStorageID()), /* need_trigger */ true);
        return true;
    }
}


bool StorageReplicatedMergeTree::canExecuteFetch(const ReplicatedMergeTreeLogEntry & entry, String & disable_reason) const
{
    if (fetcher.blocker.isCancelled())
    {
        disable_reason = fmt::format("Not executing fetch of part {} because replicated fetches are cancelled now.", entry.new_part_name);
        return false;
    }

    size_t busy_threads_in_pool = CurrentMetrics::values[CurrentMetrics::BackgroundFetchesPoolTask].load(std::memory_order_relaxed);
    if (busy_threads_in_pool >= replicated_fetches_pool_size)
    {
        disable_reason = fmt::format("Not executing fetch of part {} because {} fetches already executing, max {}.", entry.new_part_name, busy_threads_in_pool, replicated_fetches_pool_size);
        return false;
    }

    if (replicated_fetches_throttler->isThrottling())
    {
        disable_reason = fmt::format("Not executing fetch of part {} because fetches have already throttled by network settings "
                                     "<max_replicated_fetches_network_bandwidth> or <max_replicated_fetches_network_bandwidth_for_server>.", entry.new_part_name);
        return false;
    }

    return true;
}

bool StorageReplicatedMergeTree::partIsAssignedToBackgroundOperation(const DataPartPtr & part) const
{
    return queue.isVirtualPart(part);
}

void StorageReplicatedMergeTree::mergeSelectingTask()
{
    if (!is_leader)
        return;

    const auto storage_settings_ptr = getSettings();
    const bool deduplicate = false; /// TODO: read deduplicate option from table config
    const Names deduplicate_by_columns = {};
    CreateMergeEntryResult create_result = CreateMergeEntryResult::Other;

    try
    {
        /// We must select parts for merge under merge_selecting_mutex because other threads
        /// (OPTIMIZE queries) can assign new merges.
        std::lock_guard merge_selecting_lock(merge_selecting_mutex);

        auto zookeeper = getZooKeeperAndAssertNotReadonly();

        ReplicatedMergeTreeMergePredicate merge_pred = queue.getMergePredicate(zookeeper);

        /// If many merges is already queued, then will queue only small enough merges.
        /// Otherwise merge queue could be filled with only large merges,
        /// and in the same time, many small parts could be created and won't be merged.

        auto merges_and_mutations_queued = queue.countMergesAndPartMutations();
        size_t merges_and_mutations_sum = merges_and_mutations_queued.merges + merges_and_mutations_queued.mutations;
        if (merges_and_mutations_sum >= storage_settings_ptr->max_replicated_merges_in_queue)
        {
            LOG_TRACE(log, "Number of queued merges ({}) and part mutations ({})"
                " is greater than max_replicated_merges_in_queue ({}), so won't select new parts to merge or mutate.",
                merges_and_mutations_queued.merges,
                merges_and_mutations_queued.mutations,
                storage_settings_ptr->max_replicated_merges_in_queue);
        }
        else
        {
            UInt64 max_source_parts_size_for_merge = merger_mutator.getMaxSourcePartsSizeForMerge(
                storage_settings_ptr->max_replicated_merges_in_queue, merges_and_mutations_sum);

            UInt64 max_source_part_size_for_mutation = merger_mutator.getMaxSourcePartSizeForMutation();

            bool merge_with_ttl_allowed = merges_and_mutations_queued.merges_with_ttl < storage_settings_ptr->max_replicated_merges_with_ttl_in_queue &&
                getTotalMergesWithTTLInMergeList() < storage_settings_ptr->max_number_of_merges_with_ttl_in_pool;

            auto future_merged_part = std::make_shared<FutureMergedMutatedPart>();
            if (storage_settings.get()->assign_part_uuids)
                future_merged_part->uuid = UUIDHelpers::generateV4();

            if (max_source_parts_size_for_merge > 0 &&
                merger_mutator.selectPartsToMerge(future_merged_part, false, max_source_parts_size_for_merge, merge_pred, merge_with_ttl_allowed, nullptr) == SelectPartsDecision::SELECTED)
            {
                create_result = createLogEntryToMergeParts(
                    zookeeper,
                    future_merged_part->parts,
                    future_merged_part->name,
                    future_merged_part->uuid,
                    future_merged_part->type,
                    deduplicate,
                    deduplicate_by_columns,
                    nullptr,
                    merge_pred.getVersion(),
                    future_merged_part->merge_type);
            }
            /// If there are many mutations in queue, it may happen, that we cannot enqueue enough merges to merge all new parts
            else if (max_source_part_size_for_mutation > 0 && queue.countMutations() > 0
                     && merges_and_mutations_queued.mutations < storage_settings_ptr->max_replicated_mutations_in_queue)
            {
                /// Choose a part to mutate.
                DataPartsVector data_parts = getDataPartsVector();
                for (const auto & part : data_parts)
                {
                    if (part->getBytesOnDisk() > max_source_part_size_for_mutation)
                        continue;

                    std::optional<std::pair<Int64, int>> desired_mutation_version = merge_pred.getDesiredMutationVersion(part);
                    if (!desired_mutation_version)
                        continue;

                    create_result = createLogEntryToMutatePart(
                        *part,
                        future_merged_part->uuid,
                        desired_mutation_version->first,
                        desired_mutation_version->second,
                        merge_pred.getVersion());

                    if (create_result == CreateMergeEntryResult::Ok)
                        break;
                }
            }
        }
    }
    catch (...)
    {
        tryLogCurrentException(log, __PRETTY_FUNCTION__);
    }

    if (!is_leader)
        return;

    if (create_result != CreateMergeEntryResult::Ok
        && create_result != CreateMergeEntryResult::LogUpdated)
    {
        merge_selecting_task->scheduleAfter(storage_settings_ptr->merge_selecting_sleep_ms);
    }
    else
    {
        merge_selecting_task->schedule();
    }
}


void StorageReplicatedMergeTree::mutationsFinalizingTask()
{
    bool needs_reschedule = false;

    try
    {
        needs_reschedule = queue.tryFinalizeMutations(getZooKeeperAndAssertNotReadonly());
    }
    catch (...)
    {
        tryLogCurrentException(log, __PRETTY_FUNCTION__);
        needs_reschedule = true;
    }

    if (needs_reschedule)
    {
        mutations_finalizing_task->scheduleAfter(MUTATIONS_FINALIZING_SLEEP_MS);
    }
    else
    {
        /// Even if no mutations seems to be done or appeared we are trying to
        /// finalize them in background because manual control the launch of
        /// this function is error prone. This can lead to mutations that
        /// processed all the parts but have is_done=0 state for a long time. Or
        /// killed mutations, which are also considered as undone.
        mutations_finalizing_task->scheduleAfter(MUTATIONS_FINALIZING_IDLE_SLEEP_MS);
    }
}


StorageReplicatedMergeTree::CreateMergeEntryResult StorageReplicatedMergeTree::createLogEntryToMergeParts(
    zkutil::ZooKeeperPtr & zookeeper,
    const DataPartsVector & parts,
    const String & merged_name,
    const UUID & merged_part_uuid,
    const MergeTreeDataPartType & merged_part_type,
    bool deduplicate,
    const Names & deduplicate_by_columns,
    ReplicatedMergeTreeLogEntryData * out_log_entry,
    int32_t log_version,
    MergeType merge_type)
{
    std::vector<std::future<Coordination::ExistsResponse>> exists_futures;
    exists_futures.reserve(parts.size());
    for (const auto & part : parts)
        exists_futures.emplace_back(zookeeper->asyncExists(fs::path(replica_path) / "parts" / part->name));

    bool all_in_zk = true;
    for (size_t i = 0; i < parts.size(); ++i)
    {
        /// If there is no information about part in ZK, we will not merge it.
        if (exists_futures[i].get().error == Coordination::Error::ZNONODE)
        {
            all_in_zk = false;

            const auto & part = parts[i];
            if (part->modification_time + MAX_AGE_OF_LOCAL_PART_THAT_WASNT_ADDED_TO_ZOOKEEPER < time(nullptr))
            {
                LOG_WARNING(log, "Part {} (that was selected for merge) with age {} seconds exists locally but not in ZooKeeper. Won't do merge with that part and will check it.", part->name, (time(nullptr) - part->modification_time));
                enqueuePartForCheck(part->name);
            }
        }
    }

    if (!all_in_zk)
        return CreateMergeEntryResult::MissingPart;

    ReplicatedMergeTreeLogEntryData entry;
    entry.type = LogEntry::MERGE_PARTS;
    entry.source_replica = replica_name;
    entry.new_part_name = merged_name;
    entry.new_part_uuid = merged_part_uuid;
    entry.new_part_type = merged_part_type;
    entry.merge_type = merge_type;
    entry.deduplicate = deduplicate;
    entry.deduplicate_by_columns = deduplicate_by_columns;
    entry.create_time = time(nullptr);

    for (const auto & part : parts)
        entry.source_parts.push_back(part->name);

    Coordination::Requests ops;
    Coordination::Responses responses;

    ops.emplace_back(zkutil::makeCreateRequest(
        fs::path(zookeeper_path) / "log/log-", entry.toString(),
        zkutil::CreateMode::PersistentSequential));

    ops.emplace_back(zkutil::makeSetRequest(
        fs::path(zookeeper_path) / "log", "", log_version)); /// Check and update version.

    Coordination::Error code = zookeeper->tryMulti(ops, responses);

    if (code == Coordination::Error::ZOK)
    {
        String path_created = dynamic_cast<const Coordination::CreateResponse &>(*responses.front()).path_created;
        entry.znode_name = path_created.substr(path_created.find_last_of('/') + 1);

        ProfileEvents::increment(ProfileEvents::CreatedLogEntryForMerge);
        LOG_TRACE(log, "Created log entry {} for merge {}", path_created, merged_name);
    }
    else if (code == Coordination::Error::ZBADVERSION)
    {
        ProfileEvents::increment(ProfileEvents::NotCreatedLogEntryForMerge);
        LOG_TRACE(log, "Log entry is not created for merge {} because log was updated", merged_name);
        return CreateMergeEntryResult::LogUpdated;
    }
    else
    {
        zkutil::KeeperMultiException::check(code, ops, responses);
    }

    if (out_log_entry)
        *out_log_entry = entry;

    return CreateMergeEntryResult::Ok;
}


StorageReplicatedMergeTree::CreateMergeEntryResult StorageReplicatedMergeTree::createLogEntryToMutatePart(
    const IMergeTreeDataPart & part, const UUID & new_part_uuid, Int64 mutation_version, int32_t alter_version, int32_t log_version)
{
    auto zookeeper = getZooKeeper();

    /// If there is no information about part in ZK, we will not mutate it.
    if (!zookeeper->exists(fs::path(replica_path) / "parts" / part.name))
    {
        if (part.modification_time + MAX_AGE_OF_LOCAL_PART_THAT_WASNT_ADDED_TO_ZOOKEEPER < time(nullptr))
        {
            LOG_WARNING(log, "Part {} (that was selected for mutation) with age {} seconds exists locally but not in ZooKeeper."
                " Won't mutate that part and will check it.", part.name, (time(nullptr) - part.modification_time));
            enqueuePartForCheck(part.name);
        }

        return CreateMergeEntryResult::MissingPart;
    }

    MergeTreePartInfo new_part_info = part.info;
    new_part_info.mutation = mutation_version;

    String new_part_name = part.getNewName(new_part_info);

    ReplicatedMergeTreeLogEntryData entry;
    entry.type = LogEntry::MUTATE_PART;
    entry.source_replica = replica_name;
    entry.source_parts.push_back(part.name);
    entry.new_part_name = new_part_name;
    entry.new_part_uuid = new_part_uuid;
    entry.create_time = time(nullptr);
    entry.alter_version = alter_version;

    Coordination::Requests ops;
    Coordination::Responses responses;

    ops.emplace_back(zkutil::makeCreateRequest(
        fs::path(zookeeper_path) / "log/log-", entry.toString(),
        zkutil::CreateMode::PersistentSequential));

    ops.emplace_back(zkutil::makeSetRequest(
        fs::path(zookeeper_path) / "log", "", log_version)); /// Check and update version.

    Coordination::Error code = zookeeper->tryMulti(ops, responses);

    if (code == Coordination::Error::ZBADVERSION)
    {
        ProfileEvents::increment(ProfileEvents::NotCreatedLogEntryForMutation);
        LOG_TRACE(log, "Log entry is not created for mutation {} because log was updated", new_part_name);
        return CreateMergeEntryResult::LogUpdated;
    }

    zkutil::KeeperMultiException::check(code, ops, responses);

    ProfileEvents::increment(ProfileEvents::CreatedLogEntryForMutation);
    LOG_TRACE(log, "Created log entry for mutation {}", new_part_name);
    return CreateMergeEntryResult::Ok;
}


void StorageReplicatedMergeTree::removePartFromZooKeeper(const String & part_name, Coordination::Requests & ops, bool has_children)
{
    String part_path = fs::path(replica_path) / "parts" / part_name;

    if (has_children)
    {
        ops.emplace_back(zkutil::makeRemoveRequest(fs::path(part_path) / "checksums", -1));
        ops.emplace_back(zkutil::makeRemoveRequest(fs::path(part_path) / "columns", -1));
    }
    ops.emplace_back(zkutil::makeRemoveRequest(part_path, -1));
}

void StorageReplicatedMergeTree::removePartFromZooKeeper(const String & part_name)
{
    auto zookeeper = getZooKeeper();
    String part_path = fs::path(replica_path) / "parts" / part_name;
    Coordination::Stat stat;

    /// Part doesn't exist, nothing to remove
    if (!zookeeper->exists(part_path, &stat))
        return;

    Coordination::Requests ops;

    removePartFromZooKeeper(part_name, ops, stat.numChildren > 0);
    zookeeper->multi(ops);
}

void StorageReplicatedMergeTree::removePartAndEnqueueFetch(const String & part_name)
{
    auto zookeeper = getZooKeeper();

    /// We don't know exactly what happened to broken part
    /// and we are going to remove all covered log entries.
    /// It's quite dangerous, so clone covered parts to detached.
    auto broken_part_info = MergeTreePartInfo::fromPartName(part_name, format_version);

    auto partition_range = getDataPartsVectorInPartition(MergeTreeDataPartState::Active, broken_part_info.partition_id);
    for (const auto & part : partition_range)
    {
        if (!broken_part_info.contains(part->info))
            continue;

        /// Broken part itself ether already moved to detached or does not exist.
        assert(broken_part_info != part->info);
        part->makeCloneInDetached("covered-by-broken", getInMemoryMetadataPtr());
    }

    /// It's possible that queue contains entries covered by part_name.
    /// For example, we had GET_PART all_1_42_5 and MUTATE_PART all_1_42_5_63,
    /// then all_1_42_5_63 was executed by fetching, but part was written to disk incorrectly.
    /// In this case we have to remove it as broken and create GET_PART all_1_42_5_63 to fetch it again,
    /// but GET_PART all_1_42_5 may be still in the queue.
    /// We should remove all covered entries before creating GET_PART entry, because:
    ///    1. In the situation described above, we do not know how to merge/mutate all_1_42_5_63 from all_1_42_5,
    ///       so GET_PART all_1_42_5 (and all source parts) is useless. The only thing we can do is to fetch all_1_42_5_63.
    ///    2. If all_1_42_5_63 is lost, then replication may stuck waiting for all_1_42_5_63 to appear,
    ///       because we may have some covered parts (more precisely, parts with the same min and max blocks)
    queue.removePartProducingOpsInRange(zookeeper, broken_part_info, {});

    String part_path = fs::path(replica_path) / "parts" / part_name;

    Coordination::Requests ops;

    time_t part_create_time = 0;
    Coordination::Stat stat;
    if (zookeeper->exists(part_path, &stat))
    {
        /// Update version of /is_lost node to avoid race condition with cloneReplica(...).
        /// cloneReplica(...) expects that if some entry was executed, then its new_part_name is added to /parts,
        /// but we are going to remove it from /parts and add to queue again.
        Coordination::Stat is_lost_stat;
        String is_lost_value = zookeeper->get(replica_path + "/is_lost", &is_lost_stat);
        assert(is_lost_value == "0");
        ops.emplace_back(zkutil::makeSetRequest(replica_path + "/is_lost", is_lost_value, is_lost_stat.version));

        part_create_time = stat.ctime / 1000;
        removePartFromZooKeeper(part_name, ops, stat.numChildren > 0);
    }

    LogEntryPtr log_entry = std::make_shared<LogEntry>();
    log_entry->type = LogEntry::GET_PART;
    log_entry->create_time = part_create_time;
    log_entry->source_replica = "";
    log_entry->new_part_name = part_name;

    ops.emplace_back(zkutil::makeCreateRequest(
        fs::path(replica_path) / "queue/queue-", log_entry->toString(),
        zkutil::CreateMode::PersistentSequential));

    auto results = zookeeper->multi(ops);

    String path_created = dynamic_cast<const Coordination::CreateResponse &>(*results.back()).path_created;
    log_entry->znode_name = path_created.substr(path_created.find_last_of('/') + 1);
    queue.insert(zookeeper, log_entry);
}


void StorageReplicatedMergeTree::startBeingLeader()
{
    if (!getSettings()->replicated_can_become_leader)
    {
        LOG_INFO(log, "Will not enter leader election because replicated_can_become_leader=0");
        return;
    }

    zkutil::checkNoOldLeaders(log, *current_zookeeper, fs::path(zookeeper_path) / "leader_election");

    LOG_INFO(log, "Became leader");
    is_leader = true;
}

void StorageReplicatedMergeTree::stopBeingLeader()
{
    if (!is_leader)
        return;

    LOG_INFO(log, "Stopped being leader");
    is_leader = false;
}

ConnectionTimeouts StorageReplicatedMergeTree::getFetchPartHTTPTimeouts(ContextPtr local_context)
{
    auto timeouts = ConnectionTimeouts::getHTTPTimeouts(local_context);
    auto settings = getSettings();

    if (settings->replicated_fetches_http_connection_timeout.changed)
        timeouts.connection_timeout = settings->replicated_fetches_http_connection_timeout;

    if (settings->replicated_fetches_http_send_timeout.changed)
        timeouts.send_timeout = settings->replicated_fetches_http_send_timeout;

    if (settings->replicated_fetches_http_receive_timeout.changed)
        timeouts.receive_timeout = settings->replicated_fetches_http_receive_timeout;

    return timeouts;
}

bool StorageReplicatedMergeTree::checkReplicaHavePart(const String & replica, const String & part_name)
{
    auto zookeeper = getZooKeeper();
    return zookeeper->exists(fs::path(zookeeper_path) / "replicas" / replica / "parts" / part_name);
}

String StorageReplicatedMergeTree::findReplicaHavingPart(const String & part_name, bool active)
{
    auto zookeeper = getZooKeeper();
    Strings replicas = zookeeper->getChildren(fs::path(zookeeper_path) / "replicas");

    /// Select replicas in uniformly random order.
    std::shuffle(replicas.begin(), replicas.end(), thread_local_rng);

    LOG_TRACE(log, "Candidate replicas: {}", replicas.size());

    for (const String & replica : replicas)
    {
        /// We aren't interested in ourself.
        if (replica == replica_name)
            continue;

        LOG_TRACE(log, "Candidate replica: {}", replica);

        if (checkReplicaHavePart(replica, part_name) &&
            (!active || zookeeper->exists(fs::path(zookeeper_path) / "replicas" / replica / "is_active")))
            return replica;

        /// Obviously, replica could become inactive or even vanish after return from this method.
    }

    return {};
}

String StorageReplicatedMergeTree::findReplicaHavingCoveringPart(LogEntry & entry, bool active)
{
    auto zookeeper = getZooKeeper();
    Strings replicas = zookeeper->getChildren(fs::path(zookeeper_path) / "replicas");

    /// Select replicas in uniformly random order.
    std::shuffle(replicas.begin(), replicas.end(), thread_local_rng);

    for (const String & replica : replicas)
    {
        if (replica == replica_name)
            continue;

        if (active && !zookeeper->exists(fs::path(zookeeper_path) / "replicas" / replica / "is_active"))
            continue;

        String largest_part_found;
        Strings parts = zookeeper->getChildren(fs::path(zookeeper_path) / "replicas" / replica / "parts");
        for (const String & part_on_replica : parts)
        {
            if (part_on_replica == entry.new_part_name
                || MergeTreePartInfo::contains(part_on_replica, entry.new_part_name, format_version))
            {
                if (largest_part_found.empty()
                    || MergeTreePartInfo::contains(part_on_replica, largest_part_found, format_version))
                {
                    largest_part_found = part_on_replica;
                }
            }
        }

        if (!largest_part_found.empty())
        {
            bool the_same_part = largest_part_found == entry.new_part_name;

            /// Make a check in case if selected part differs from source part
            if (!the_same_part)
            {
                String reject_reason;
                if (!queue.addFuturePartIfNotCoveredByThem(largest_part_found, entry, reject_reason))
                {
                    LOG_INFO(log, "Will not fetch part {} covering {}. {}", largest_part_found, entry.new_part_name, reject_reason);
                    return {};
                }
            }

            return replica;
        }
    }

    return {};
}


String StorageReplicatedMergeTree::findReplicaHavingCoveringPart(
    const String & part_name, bool active, String & found_part_name)
{
    auto zookeeper = getZooKeeper();
    Strings replicas = zookeeper->getChildren(fs::path(zookeeper_path) / "replicas");

    /// Select replicas in uniformly random order.
    std::shuffle(replicas.begin(), replicas.end(), thread_local_rng);

    String largest_part_found;
    String largest_replica_found;

    for (const String & replica : replicas)
    {
        if (replica == replica_name)
            continue;

        if (active && !zookeeper->exists(fs::path(zookeeper_path) / "replicas" / replica / "is_active"))
            continue;

        Strings parts = zookeeper->getChildren(fs::path(zookeeper_path) / "replicas" / replica / "parts");
        for (const String & part_on_replica : parts)
        {
            if (part_on_replica == part_name
                || MergeTreePartInfo::contains(part_on_replica, part_name, format_version))
            {
                if (largest_part_found.empty()
                    || MergeTreePartInfo::contains(part_on_replica, largest_part_found, format_version))
                {
                    largest_part_found = part_on_replica;
                    largest_replica_found = replica;
                }
            }
        }
    }

    found_part_name = largest_part_found;
    return largest_replica_found;
}


/** If a quorum is tracked for a part, update information about it in ZK.
  */
void StorageReplicatedMergeTree::updateQuorum(const String & part_name, bool is_parallel)
{
    auto zookeeper = getZooKeeper();

    /// Information on which replicas a part has been added, if the quorum has not yet been reached.
    String quorum_status_path = fs::path(zookeeper_path) / "quorum" / "status";
    if (is_parallel)
        quorum_status_path = fs::path(zookeeper_path) / "quorum" / "parallel" / part_name;
    /// The name of the previous part for which the quorum was reached.
    const String quorum_last_part_path = fs::path(zookeeper_path) / "quorum" / "last_part";

    String value;
    Coordination::Stat stat;

    /// If there is no node, then all quorum INSERTs have already reached the quorum, and nothing is needed.
    while (zookeeper->tryGet(quorum_status_path, value, &stat))
    {
        ReplicatedMergeTreeQuorumEntry quorum_entry(value);
        if (quorum_entry.part_name != part_name)
        {
            LOG_TRACE(log, "Quorum {}, already achieved for part {} current part {}",
                      quorum_status_path, part_name, quorum_entry.part_name);
            /// The quorum has already been achieved. Moreover, another INSERT with a quorum has already started.
            break;
        }

        quorum_entry.replicas.insert(replica_name);

        if (quorum_entry.replicas.size() >= quorum_entry.required_number_of_replicas)
        {
            /// The quorum is reached. Delete the node, and update information about the last part that was successfully written with quorum.
            LOG_TRACE(log, "Got {} replicas confirmed quorum {}, going to remove node",
                      quorum_entry.replicas.size(), quorum_status_path);

            Coordination::Requests ops;
            Coordination::Responses responses;

            if (!is_parallel)
            {
                Coordination::Stat added_parts_stat;
                String old_added_parts = zookeeper->get(quorum_last_part_path, &added_parts_stat);

                ReplicatedMergeTreeQuorumAddedParts parts_with_quorum(format_version);

                if (!old_added_parts.empty())
                    parts_with_quorum.fromString(old_added_parts);

                auto part_info = MergeTreePartInfo::fromPartName(part_name, format_version);
                /// We store one last part which reached quorum for each partition.
                parts_with_quorum.added_parts[part_info.partition_id] = part_name;

                String new_added_parts = parts_with_quorum.toString();

                ops.emplace_back(zkutil::makeRemoveRequest(quorum_status_path, stat.version));
                ops.emplace_back(zkutil::makeSetRequest(quorum_last_part_path, new_added_parts, added_parts_stat.version));
            }
            else
                ops.emplace_back(zkutil::makeRemoveRequest(quorum_status_path, stat.version));

            auto code = zookeeper->tryMulti(ops, responses);

            if (code == Coordination::Error::ZOK)
            {
                break;
            }
            else if (code == Coordination::Error::ZNONODE)
            {
                /// The quorum has already been achieved.
                break;
            }
            else if (code == Coordination::Error::ZBADVERSION)
            {
                /// Node was updated meanwhile. We must re-read it and repeat all the actions.
                continue;
            }
            else
                throw Coordination::Exception(code, quorum_status_path);
        }
        else
        {
            LOG_TRACE(log, "Quorum {} still not satisfied (have only {} replicas), updating node",
                      quorum_status_path, quorum_entry.replicas.size());
            /// We update the node, registering there one more replica.
            auto code = zookeeper->trySet(quorum_status_path, quorum_entry.toString(), stat.version);

            if (code == Coordination::Error::ZOK)
            {
                break;
            }
            else if (code == Coordination::Error::ZNONODE)
            {
                /// The quorum has already been achieved.
                break;
            }
            else if (code == Coordination::Error::ZBADVERSION)
            {
                /// Node was updated meanwhile. We must re-read it and repeat all the actions.
                continue;
            }
            else
                throw Coordination::Exception(code, quorum_status_path);
        }
    }
}


void StorageReplicatedMergeTree::cleanLastPartNode(const String & partition_id)
{
    auto zookeeper = getZooKeeper();

    /// The name of the previous part for which the quorum was reached.
    const String quorum_last_part_path = fs::path(zookeeper_path) / "quorum" / "last_part";

    /// Delete information from "last_part" node.

    while (true)
    {
        Coordination::Stat added_parts_stat;
        String old_added_parts = zookeeper->get(quorum_last_part_path, &added_parts_stat);

        ReplicatedMergeTreeQuorumAddedParts parts_with_quorum(format_version);

        if (!old_added_parts.empty())
            parts_with_quorum.fromString(old_added_parts);

        /// Delete information about particular partition.
        if (!parts_with_quorum.added_parts.count(partition_id))
        {
            /// There is no information about interested part.
            break;
        }

        parts_with_quorum.added_parts.erase(partition_id);

        String new_added_parts = parts_with_quorum.toString();

        auto code = zookeeper->trySet(quorum_last_part_path, new_added_parts, added_parts_stat.version);

        if (code == Coordination::Error::ZOK)
        {
            break;
        }
        else if (code == Coordination::Error::ZNONODE)
        {
            /// Node is deleted. It is impossible, but it is Ok.
            break;
        }
        else if (code == Coordination::Error::ZBADVERSION)
        {
            /// Node was updated meanwhile. We must re-read it and repeat all the actions.
            continue;
        }
        else
            throw Coordination::Exception(code, quorum_last_part_path);
    }
}


bool StorageReplicatedMergeTree::partIsInsertingWithParallelQuorum(const MergeTreePartInfo & part_info) const
{
    auto zookeeper = getZooKeeper();
    return zookeeper->exists(fs::path(zookeeper_path) / "quorum" / "parallel" / part_info.getPartName());
}


bool StorageReplicatedMergeTree::partIsLastQuorumPart(const MergeTreePartInfo & part_info) const
{
    auto zookeeper = getZooKeeper();

    const String parts_with_quorum_path = fs::path(zookeeper_path) / "quorum" / "last_part";

    String parts_with_quorum_str = zookeeper->get(parts_with_quorum_path);

    if (parts_with_quorum_str.empty())
        return false;

    ReplicatedMergeTreeQuorumAddedParts parts_with_quorum(format_version);
    parts_with_quorum.fromString(parts_with_quorum_str);

    auto partition_it = parts_with_quorum.added_parts.find(part_info.partition_id);
    if (partition_it == parts_with_quorum.added_parts.end())
        return false;

    return partition_it->second == part_info.getPartName();
}


bool StorageReplicatedMergeTree::fetchPart(const String & part_name, const StorageMetadataPtr & metadata_snapshot,
    const String & source_replica_path, bool to_detached, size_t quorum, zkutil::ZooKeeper::Ptr zookeeper_)
{
    auto zookeeper = zookeeper_ ? zookeeper_ : getZooKeeper();
    const auto part_info = MergeTreePartInfo::fromPartName(part_name, format_version);

    if (!to_detached)
    {
        if (auto part = getPartIfExists(part_info, {IMergeTreeDataPart::State::Outdated, IMergeTreeDataPart::State::Deleting}))
        {
            LOG_DEBUG(log, "Part {} should be deleted after previous attempt before fetch", part->name);
            /// Force immediate parts cleanup to delete the part that was left from the previous fetch attempt.
            cleanup_thread.wakeup();
            return false;
        }
    }

    {
        std::lock_guard lock(currently_fetching_parts_mutex);
        if (!currently_fetching_parts.insert(part_name).second)
        {
            LOG_DEBUG(log, "Part {} is already fetching right now", part_name);
            return false;
        }
    }

    SCOPE_EXIT_MEMORY
    ({
        std::lock_guard lock(currently_fetching_parts_mutex);
        currently_fetching_parts.erase(part_name);
    });

    LOG_DEBUG(log, "Fetching part {} from {}", part_name, source_replica_path);

    TableLockHolder table_lock_holder;
    if (!to_detached)
        table_lock_holder = lockForShare(RWLockImpl::NO_QUERY, getSettings()->lock_acquire_timeout_for_background_operations);

    /// Logging
    Stopwatch stopwatch;
    MutableDataPartPtr part;
    DataPartsVector replaced_parts;

    auto write_part_log = [&] (const ExecutionStatus & execution_status)
    {
        writePartLog(
            PartLogElement::DOWNLOAD_PART, execution_status, stopwatch.elapsed(),
            part_name, part, replaced_parts, nullptr);
    };

    DataPartPtr part_to_clone;
    {
        /// If the desired part is a result of a part mutation, try to find the source part and compare
        /// its checksums to the checksums of the desired part. If they match, we can just clone the local part.

        /// If we have the source part, its part_info will contain covered_part_info.
        auto covered_part_info = part_info;
        covered_part_info.mutation = 0;
        auto source_part = getActiveContainingPart(covered_part_info);

        if (source_part)
        {
            MinimalisticDataPartChecksums source_part_checksums;
            source_part_checksums.computeTotalChecksums(source_part->checksums);

            MinimalisticDataPartChecksums desired_checksums;
            String part_path = fs::path(source_replica_path) / "parts" / part_name;
            String part_znode = zookeeper->get(part_path);

            if (!part_znode.empty())
                desired_checksums = ReplicatedMergeTreePartHeader::fromString(part_znode).getChecksums();
            else
            {
                String desired_checksums_str = zookeeper->get(fs::path(part_path) / "checksums");
                desired_checksums = MinimalisticDataPartChecksums::deserializeFrom(desired_checksums_str);
            }

            if (source_part_checksums == desired_checksums)
            {
                LOG_TRACE(log, "Found local part {} with the same checksums as {}", source_part->name, part_name);
                part_to_clone = source_part;
            }
        }

    }

    ReplicatedMergeTreeAddress address;
    ConnectionTimeouts timeouts;
    String interserver_scheme;
    InterserverCredentialsPtr credentials;
    std::optional<CurrentlySubmergingEmergingTagger> tagger_ptr;
    std::function<MutableDataPartPtr()> get_part;

    if (part_to_clone)
    {
        get_part = [&, part_to_clone]()
        {
            return cloneAndLoadDataPartOnSameDisk(part_to_clone, "tmp_clone_", part_info, metadata_snapshot);
        };
    }
    else
    {
        address.fromString(zookeeper->get(fs::path(source_replica_path) / "host"));
        timeouts = getFetchPartHTTPTimeouts(getContext());

        credentials = getContext()->getInterserverCredentials();
        interserver_scheme = getContext()->getInterserverScheme();

        get_part = [&, address, timeouts, credentials, interserver_scheme]()
        {
            if (interserver_scheme != address.scheme)
                throw Exception("Interserver schemes are different: '" + interserver_scheme
                    + "' != '" + address.scheme + "', can't fetch part from " + address.host,
                    ErrorCodes::INTERSERVER_SCHEME_DOESNT_MATCH);

            return fetcher.fetchPart(
                metadata_snapshot,
                getContext(),
                part_name,
                source_replica_path,
                address.host,
                address.replication_port,
                timeouts,
                credentials->getUser(),
                credentials->getPassword(),
                interserver_scheme,
                replicated_fetches_throttler,
                to_detached,
                "",
                &tagger_ptr,
                true);
        };
    }

    try
    {
        part = get_part();

        if (!to_detached)
        {
            Transaction transaction(*this);
            renameTempPartAndReplace(part, nullptr, &transaction);

            replaced_parts = checkPartChecksumsAndCommit(transaction, part);

            /** If a quorum is tracked for this part, you must update it.
              * If you do not have time, in case of losing the session, when you restart the server - see the `ReplicatedMergeTreeRestartingThread::updateQuorumIfWeHavePart` method.
              */
            if (quorum)
            {
                /// Check if this quorum insert is parallel or not
                if (zookeeper->exists(fs::path(zookeeper_path) / "quorum" / "parallel" / part_name))
                    updateQuorum(part_name, true);
                else if (zookeeper->exists(fs::path(zookeeper_path) / "quorum" / "status"))
                    updateQuorum(part_name, false);
            }

            /// merged parts that are still inserted with quorum. if it only contains one block, it hasn't been merged before
            if (part_info.level != 0 || part_info.mutation != 0)
            {
                Strings quorum_parts = zookeeper->getChildren(fs::path(zookeeper_path) / "quorum" / "parallel");
                for (const String & quorum_part : quorum_parts)
                {
                    auto quorum_part_info = MergeTreePartInfo::fromPartName(quorum_part, format_version);
                    if (part_info.contains(quorum_part_info))
                        updateQuorum(quorum_part, true);
                }
            }

            merge_selecting_task->schedule();

            for (const auto & replaced_part : replaced_parts)
            {
                LOG_DEBUG(log, "Part {} is rendered obsolete by fetching part {}", replaced_part->name, part_name);
                ProfileEvents::increment(ProfileEvents::ObsoleteReplicatedParts);
            }

            write_part_log({});
        }
        else
        {
            // The fetched part is valuable and should not be cleaned like a temp part.
            part->is_temp = false;
            part->renameTo(fs::path("detached") / part_name, true);
        }
    }
    catch (const Exception & e)
    {
        /// The same part is being written right now (but probably it's not committed yet).
        /// We will check the need for fetch later.
        if (e.code() == ErrorCodes::DIRECTORY_ALREADY_EXISTS)
            return false;

        throw;
    }
    catch (...)
    {
        if (!to_detached)
            write_part_log(ExecutionStatus::fromCurrentException());

        throw;
    }

    ProfileEvents::increment(ProfileEvents::ReplicatedPartFetches);

    if (part_to_clone)
        LOG_DEBUG(log, "Cloned part {} from {}{}", part_name, part_to_clone->name, to_detached ? " (to 'detached' directory)" : "");
    else
        LOG_DEBUG(log, "Fetched part {} from {}{}", part_name, source_replica_path, to_detached ? " (to 'detached' directory)" : "");

    return true;
}


bool StorageReplicatedMergeTree::fetchExistsPart(const String & part_name, const StorageMetadataPtr & metadata_snapshot,
    const String & source_replica_path, DiskPtr replaced_disk, String replaced_part_path)
{
    auto zookeeper = getZooKeeper();
    const auto part_info = MergeTreePartInfo::fromPartName(part_name, format_version);

    if (auto part = getPartIfExists(part_info, {IMergeTreeDataPart::State::Outdated, IMergeTreeDataPart::State::Deleting}))
    {
        LOG_DEBUG(log, "Part {} should be deleted after previous attempt before fetch", part->name);
        /// Force immediate parts cleanup to delete the part that was left from the previous fetch attempt.
        cleanup_thread.wakeup();
        return false;
    }

    {
        std::lock_guard lock(currently_fetching_parts_mutex);
        if (!currently_fetching_parts.insert(part_name).second)
        {
            LOG_DEBUG(log, "Part {} is already fetching right now", part_name);
            return false;
        }
    }

    SCOPE_EXIT_MEMORY
    ({
        std::lock_guard lock(currently_fetching_parts_mutex);
        currently_fetching_parts.erase(part_name);
    });

    LOG_DEBUG(log, "Fetching part {} from {}", part_name, source_replica_path);

    TableLockHolder table_lock_holder = lockForShare(RWLockImpl::NO_QUERY, getSettings()->lock_acquire_timeout_for_background_operations);

    /// Logging
    Stopwatch stopwatch;
    MutableDataPartPtr part;
    DataPartsVector replaced_parts;

    auto write_part_log = [&] (const ExecutionStatus & execution_status)
    {
        writePartLog(
            PartLogElement::DOWNLOAD_PART, execution_status, stopwatch.elapsed(),
            part_name, part, replaced_parts, nullptr);
    };

    std::function<MutableDataPartPtr()> get_part;

    ReplicatedMergeTreeAddress address(zookeeper->get(fs::path(source_replica_path) / "host"));
    auto timeouts = ConnectionTimeouts::getHTTPTimeouts(getContext());
    auto credentials = getContext()->getInterserverCredentials();
    String interserver_scheme = getContext()->getInterserverScheme();

    get_part = [&, address, timeouts, interserver_scheme, credentials]()
    {
        if (interserver_scheme != address.scheme)
            throw Exception("Interserver schemes are different: '" + interserver_scheme
                + "' != '" + address.scheme + "', can't fetch part from " + address.host,
                ErrorCodes::INTERSERVER_SCHEME_DOESNT_MATCH);

        return fetcher.fetchPart(
            metadata_snapshot, getContext(), part_name, source_replica_path,
            address.host, address.replication_port,
            timeouts, credentials->getUser(), credentials->getPassword(),
            interserver_scheme, replicated_fetches_throttler, false, "", nullptr, true,
            replaced_disk);
    };

    try
    {
        part = get_part();

        if (part->volume->getDisk()->getName() != replaced_disk->getName())
            throw Exception("Part " + part->name + " fetched on wrong disk " + part->volume->getDisk()->getName(), ErrorCodes::LOGICAL_ERROR);
        replaced_disk->removeFileIfExists(replaced_part_path);
        replaced_disk->moveDirectory(part->getFullRelativePath(), replaced_part_path);
    }
    catch (const Exception & e)
    {
        /// The same part is being written right now (but probably it's not committed yet).
        /// We will check the need for fetch later.
        if (e.code() == ErrorCodes::DIRECTORY_ALREADY_EXISTS)
            return false;

        throw;
    }
    catch (...)
    {
        write_part_log(ExecutionStatus::fromCurrentException());
        throw;
    }

    ProfileEvents::increment(ProfileEvents::ReplicatedPartFetches);

    LOG_DEBUG(log, "Fetched part {} from {}", part_name, source_replica_path);

    return true;
}


void StorageReplicatedMergeTree::startup()
{
    /// Do not start replication if ZooKeeper is not configured or there is no metadata in zookeeper
    if (!has_metadata_in_zookeeper.has_value() || !*has_metadata_in_zookeeper)
        return;

    try
    {
        InterserverIOEndpointPtr data_parts_exchange_ptr = std::make_shared<DataPartsExchange::Service>(*this);
        [[maybe_unused]] auto prev_ptr = std::atomic_exchange(&data_parts_exchange_endpoint, data_parts_exchange_ptr);
        assert(prev_ptr == nullptr);
        getContext()->getInterserverIOHandler().addEndpoint(data_parts_exchange_ptr->getId(replica_path), data_parts_exchange_ptr);

        startBeingLeader();

        /// In this thread replica will be activated.
        restarting_thread.start();

        /// Wait while restarting_thread finishing initialization.
        /// NOTE It does not mean that replication is actually started after receiving this event.
        /// It only means that an attempt to startup replication was made.
        /// Table may be still in readonly mode if this attempt failed for any reason.
        startup_event.wait();

        startBackgroundMovesIfNeeded();

        part_moves_between_shards_orchestrator.start();
    }
    catch (...)
    {
        /// Exception safety: failed "startup" does not require a call to "shutdown" from the caller.
        /// And it should be able to safely destroy table after exception in "startup" method.
        /// It means that failed "startup" must not create any background tasks that we will have to wait.
        try
        {
            shutdown();
        }
        catch (...)
        {
            std::terminate();
        }

        /// Note: after failed "startup", the table will be in a state that only allows to destroy the object.
        throw;
    }
}

void StorageReplicatedMergeTree::flush()
{
    if (flush_called.exchange(true))
        return;

    flushAllInMemoryPartsIfNeeded();
}

void StorageReplicatedMergeTree::shutdown()
{
    if (shutdown_called.exchange(true))
        return;

    /// Cancel fetches, merges and mutations to force the queue_task to finish ASAP.
    fetcher.blocker.cancelForever();
    merger_mutator.merges_blocker.cancelForever();
    parts_mover.moves_blocker.cancelForever();
    stopBeingLeader();

    restarting_thread.shutdown();
    background_operations_assignee.finish();
    part_moves_between_shards_orchestrator.shutdown();

    {
        auto lock = queue.lockQueue();
        /// Cancel logs pulling after background task were cancelled. It's still
        /// required because we can trigger pullLogsToQueue during manual OPTIMIZE,
        /// MUTATE, etc. query.
        queue.pull_log_blocker.cancelForever();
    }
    background_moves_assignee.finish();

    auto data_parts_exchange_ptr = std::atomic_exchange(&data_parts_exchange_endpoint, InterserverIOEndpointPtr{});
    if (data_parts_exchange_ptr)
    {
        getContext()->getInterserverIOHandler().removeEndpointIfExists(data_parts_exchange_ptr->getId(replica_path));
        /// Ask all parts exchange handlers to finish asap. New ones will fail to start
        data_parts_exchange_ptr->blocker.cancelForever();
        /// Wait for all of them
        std::unique_lock lock(data_parts_exchange_ptr->rwlock);
    }
}


StorageReplicatedMergeTree::~StorageReplicatedMergeTree()
{
    try
    {
        shutdown();
    }
    catch (...)
    {
        tryLogCurrentException(__PRETTY_FUNCTION__);
    }
}


ReplicatedMergeTreeQuorumAddedParts::PartitionIdToMaxBlock StorageReplicatedMergeTree::getMaxAddedBlocks() const
{
    ReplicatedMergeTreeQuorumAddedParts::PartitionIdToMaxBlock max_added_blocks;

    for (const auto & data_part : getDataParts())
    {
        max_added_blocks[data_part->info.partition_id]
            = std::max(max_added_blocks[data_part->info.partition_id], data_part->info.max_block);
    }

    auto zookeeper = getZooKeeper();

    const String quorum_status_path = fs::path(zookeeper_path) / "quorum" / "status";

    String value;
    Coordination::Stat stat;

    if (zookeeper->tryGet(quorum_status_path, value, &stat))
    {
        ReplicatedMergeTreeQuorumEntry quorum_entry;
        quorum_entry.fromString(value);

        auto part_info = MergeTreePartInfo::fromPartName(quorum_entry.part_name, format_version);

        max_added_blocks[part_info.partition_id] = part_info.max_block - 1;
    }

    String added_parts_str;
    if (zookeeper->tryGet(fs::path(zookeeper_path) / "quorum" / "last_part", added_parts_str))
    {
        if (!added_parts_str.empty())
        {
            ReplicatedMergeTreeQuorumAddedParts part_with_quorum(format_version);
            part_with_quorum.fromString(added_parts_str);

            auto added_parts = part_with_quorum.added_parts;

            for (const auto & added_part : added_parts)
                if (!getActiveContainingPart(added_part.second))
                    throw Exception(
                        "Replica doesn't have part " + added_part.second
                            + " which was successfully written to quorum of other replicas."
                              " Send query to another replica or disable 'select_sequential_consistency' setting.",
                        ErrorCodes::REPLICA_IS_NOT_IN_QUORUM);

            for (const auto & max_block : part_with_quorum.getMaxInsertedBlocks())
                max_added_blocks[max_block.first] = max_block.second;
        }
    }
    return max_added_blocks;
}


void StorageReplicatedMergeTree::read(
    QueryPlan & query_plan,
    const Names & column_names,
    const StorageMetadataPtr & metadata_snapshot,
    SelectQueryInfo & query_info,
    ContextPtr local_context,
    QueryProcessingStage::Enum processed_stage,
    const size_t max_block_size,
    const unsigned num_streams)
{
    /// If true, then we will ask initiator if we can read chosen ranges
    const bool enable_parallel_reading = local_context->getClientInfo().collaborate_with_initiator;

    /** The `select_sequential_consistency` setting has two meanings:
    * 1. To throw an exception if on a replica there are not all parts which have been written down on quorum of remaining replicas.
    * 2. Do not read parts that have not yet been written to the quorum of the replicas.
    * For this you have to synchronously go to ZooKeeper.
    */
    if (local_context->getSettingsRef().select_sequential_consistency)
    {
        auto max_added_blocks = std::make_shared<ReplicatedMergeTreeQuorumAddedParts::PartitionIdToMaxBlock>(getMaxAddedBlocks());
        if (auto plan = reader.read(
                column_names, metadata_snapshot, query_info, local_context,
                max_block_size, num_streams, processed_stage, std::move(max_added_blocks), enable_parallel_reading))
            query_plan = std::move(*plan);
        return;
    }

    if (auto plan = reader.read(
        column_names, metadata_snapshot, query_info, local_context,
        max_block_size, num_streams, processed_stage, nullptr, enable_parallel_reading))
    {
        query_plan = std::move(*plan);
    }
}

Pipe StorageReplicatedMergeTree::read(
    const Names & column_names,
    const StorageMetadataPtr & metadata_snapshot,
    SelectQueryInfo & query_info,
    ContextPtr local_context,
    QueryProcessingStage::Enum processed_stage,
    const size_t max_block_size,
    const unsigned num_streams)
{
    QueryPlan plan;
    read(plan, column_names, metadata_snapshot, query_info, local_context, processed_stage, max_block_size, num_streams);
    return plan.convertToPipe(
        QueryPlanOptimizationSettings::fromContext(local_context),
        BuildQueryPipelineSettings::fromContext(local_context));
}


template <class Func>
void StorageReplicatedMergeTree::foreachActiveParts(Func && func, bool select_sequential_consistency) const
{
    std::optional<ReplicatedMergeTreeQuorumAddedParts::PartitionIdToMaxBlock> max_added_blocks = {};

    /**
     * Synchronously go to ZooKeeper when select_sequential_consistency enabled
     */
    if (select_sequential_consistency)
        max_added_blocks = getMaxAddedBlocks();

    auto lock = lockParts();
    for (const auto & part : getDataPartsStateRange(DataPartState::Active))
    {
        if (part->isEmpty())
            continue;

        if (max_added_blocks)
        {
            auto blocks_iterator = max_added_blocks->find(part->info.partition_id);
            if (blocks_iterator == max_added_blocks->end() || part->info.max_block > blocks_iterator->second)
                continue;
        }

        func(part);
    }
}

std::optional<UInt64> StorageReplicatedMergeTree::totalRows(const Settings & settings) const
{
    UInt64 res = 0;
    foreachActiveParts([&res](auto & part) { res += part->rows_count; }, settings.select_sequential_consistency);
    return res;
}

std::optional<UInt64> StorageReplicatedMergeTree::totalRowsByPartitionPredicate(const SelectQueryInfo & query_info, ContextPtr local_context) const
{
    DataPartsVector parts;
    foreachActiveParts([&](auto & part) { parts.push_back(part); }, local_context->getSettingsRef().select_sequential_consistency);
    return totalRowsByPartitionPredicateImpl(query_info, local_context, parts);
}

std::optional<UInt64> StorageReplicatedMergeTree::totalBytes(const Settings & settings) const
{
    UInt64 res = 0;
    foreachActiveParts([&res](auto & part) { res += part->getBytesOnDisk(); }, settings.select_sequential_consistency);
    return res;
}


void StorageReplicatedMergeTree::assertNotReadonly() const
{
    if (is_readonly)
        throw Exception(ErrorCodes::TABLE_IS_READ_ONLY, "Table is in readonly mode (zookeeper path: {})", zookeeper_path);
}


SinkToStoragePtr StorageReplicatedMergeTree::write(const ASTPtr & /*query*/, const StorageMetadataPtr & metadata_snapshot, ContextPtr local_context)
{
    const auto storage_settings_ptr = getSettings();
    assertNotReadonly();

    const Settings & query_settings = local_context->getSettingsRef();
    bool deduplicate = storage_settings_ptr->replicated_deduplication_window != 0 && query_settings.insert_deduplicate;

    // TODO: should we also somehow pass list of columns to deduplicate on to the ReplicatedMergeTreeBlockOutputStream ?
    return std::make_shared<ReplicatedMergeTreeSink>(
        *this, metadata_snapshot, query_settings.insert_quorum,
        query_settings.insert_quorum_timeout.totalMilliseconds(),
        query_settings.max_partitions_per_insert_block,
        query_settings.insert_quorum_parallel,
        deduplicate,
        local_context);
}


bool StorageReplicatedMergeTree::optimize(
    const ASTPtr &,
    const StorageMetadataPtr &,
    const ASTPtr & partition,
    bool final,
    bool deduplicate,
    const Names & deduplicate_by_columns,
    ContextPtr query_context)
{
    /// NOTE: exclusive lock cannot be used here, since this may lead to deadlock (see comments below),
    /// but it should be safe to use non-exclusive to avoid dropping parts that may be required for processing queue.
    auto table_lock = lockForShare(query_context->getCurrentQueryId(), query_context->getSettingsRef().lock_acquire_timeout);

    assertNotReadonly();

    if (!is_leader)
        throw Exception("OPTIMIZE cannot be done on this replica because it is not a leader", ErrorCodes::NOT_A_LEADER);

    auto handle_noop = [&] (const String & message)
    {
        if (query_context->getSettingsRef().optimize_throw_if_noop)
            throw Exception(message, ErrorCodes::CANNOT_ASSIGN_OPTIMIZE);
        return false;
    };

<<<<<<< HEAD
    auto zookeeper = getZooKeeper();
=======
    auto zookeeper = getZooKeeperAndAssertNotReadonly();
    UInt64 disk_space = getStoragePolicy()->getMaxUnreservedFreeSpace();
>>>>>>> 75a5938b
    const auto storage_settings_ptr = getSettings();
    auto metadata_snapshot = getInMemoryMetadataPtr();
    std::vector<ReplicatedMergeTreeLogEntryData> merge_entries;

    auto try_assign_merge = [&](const String & partition_id) -> bool
    {
        constexpr size_t max_retries = 10;
        size_t try_no = 0;
        for (; try_no < max_retries; ++try_no)
        {
            /// We must select parts for merge under merge_selecting_mutex because other threads
            /// (merge_selecting_thread or OPTIMIZE queries) could assign new merges.
            std::lock_guard merge_selecting_lock(merge_selecting_mutex);
            ReplicatedMergeTreeMergePredicate can_merge = queue.getMergePredicate(zookeeper);

            auto future_merged_part = std::make_shared<FutureMergedMutatedPart>();
            if (storage_settings.get()->assign_part_uuids)
                future_merged_part->uuid = UUIDHelpers::generateV4();

            constexpr const char * unknown_disable_reason = "unknown reason";
            String disable_reason = unknown_disable_reason;
            SelectPartsDecision select_decision = SelectPartsDecision::CANNOT_SELECT;

            if (partition_id.empty())
            {
                select_decision = merger_mutator.selectPartsToMerge(
                    future_merged_part, /* aggressive */ true, storage_settings_ptr->max_bytes_to_merge_at_max_space_in_pool,
                    can_merge, /* merge_with_ttl_allowed */ false, &disable_reason);
            }
            else
            {
                select_decision = merger_mutator.selectAllPartsToMergeWithinPartition(
                    future_merged_part, can_merge, partition_id, final, metadata_snapshot,
                    &disable_reason, query_context->getSettingsRef().optimize_skip_merged_partitions);
            }

            /// If there is nothing to merge then we treat this merge as successful (needed for optimize final optimization)
            if (select_decision == SelectPartsDecision::NOTHING_TO_MERGE)
                return false;

            if (select_decision != SelectPartsDecision::SELECTED)
            {
                constexpr const char * message_fmt = "Cannot select parts for optimization: {}";
                assert(disable_reason != unknown_disable_reason);
                if (!partition_id.empty())
                    disable_reason += fmt::format(" (in partition {})", partition_id);
                String message = fmt::format(message_fmt, disable_reason);
                LOG_INFO(log, fmt::runtime(message));
                return handle_noop(message);
            }

            ReplicatedMergeTreeLogEntryData merge_entry;
            CreateMergeEntryResult create_result = createLogEntryToMergeParts(
                zookeeper, future_merged_part->parts,
                future_merged_part->name, future_merged_part->uuid, future_merged_part->type,
                deduplicate, deduplicate_by_columns,
                &merge_entry, can_merge.getVersion(), future_merged_part->merge_type);

            if (create_result == CreateMergeEntryResult::MissingPart)
            {
                String message = "Can't create merge queue node in ZooKeeper, because some parts are missing";
                LOG_TRACE(log, fmt::runtime(message));
                return handle_noop(message);
            }

            if (create_result == CreateMergeEntryResult::LogUpdated)
                continue;

            merge_entries.push_back(std::move(merge_entry));
            return true;
        }

        assert(try_no == max_retries);
        String message = fmt::format("Can't create merge queue node in ZooKeeper, because log was updated in every of {} tries", try_no);
        LOG_TRACE(log, fmt::runtime(message));
        return handle_noop(message);
    };

    bool assigned = false;
    if (!partition && final)
    {
        DataPartsVector data_parts = getDataPartsVector();
        std::unordered_set<String> partition_ids;

        for (const DataPartPtr & part : data_parts)
            partition_ids.emplace(part->info.partition_id);

        for (const String & partition_id : partition_ids)
        {
            assigned = try_assign_merge(partition_id);
            if (!assigned)
                break;
        }
    }
    else
    {
        String partition_id;
        if (partition)
            partition_id = getPartitionIDFromQuery(partition, query_context);
        assigned = try_assign_merge(partition_id);
    }

    table_lock.reset();

    for (auto & merge_entry : merge_entries)
        waitForLogEntryToBeProcessedIfNecessary(merge_entry, query_context);

    return assigned;
}

bool StorageReplicatedMergeTree::executeMetadataAlter(const StorageReplicatedMergeTree::LogEntry & entry)
{
    if (entry.alter_version < metadata_version)
    {
        /// TODO Can we replace it with LOGICAL_ERROR?
        /// As for now, it may rerely happen due to reordering of ALTER_METADATA entries in the queue of
        /// non-initial replica and also may happen after stale replica recovery.
        LOG_WARNING(log, "Attempt to update metadata of version {} "
                         "to older version {} when processing log entry {}: {}",
                         metadata_version, entry.alter_version, entry.znode_name, entry.toString());
        return true;
    }

    auto zookeeper = getZooKeeper();

    auto columns_from_entry = ColumnsDescription::parse(entry.columns_str);
    auto metadata_from_entry = ReplicatedMergeTreeTableMetadata::parse(entry.metadata_str);

    MergeTreeData::DataParts parts;

    /// If metadata nodes have changed, we will update table structure locally.
    Coordination::Requests requests;
    requests.emplace_back(zkutil::makeSetRequest(fs::path(replica_path) / "columns", entry.columns_str, -1));
    requests.emplace_back(zkutil::makeSetRequest(fs::path(replica_path) / "metadata", entry.metadata_str, -1));

    zookeeper->multi(requests);

    {
        auto table_lock_holder = lockForShare(RWLockImpl::NO_QUERY, getSettings()->lock_acquire_timeout_for_background_operations);
        auto alter_lock_holder = lockForAlter(getSettings()->lock_acquire_timeout_for_background_operations);
        LOG_INFO(log, "Metadata changed in ZooKeeper. Applying changes locally.");

        auto metadata_diff = ReplicatedMergeTreeTableMetadata(*this, getInMemoryMetadataPtr()).checkAndFindDiff(metadata_from_entry);
        setTableStructure(std::move(columns_from_entry), metadata_diff);
        metadata_version = entry.alter_version;

        LOG_INFO(log, "Applied changes to the metadata of the table. Current metadata version: {}", metadata_version);
    }

    /// This transaction may not happen, but it's OK, because on the next retry we will eventually create/update this node
    zookeeper->createOrUpdate(fs::path(replica_path) / "metadata_version", std::to_string(metadata_version), zkutil::CreateMode::Persistent);

    return true;
}


PartitionBlockNumbersHolder StorageReplicatedMergeTree::allocateBlockNumbersInAffectedPartitions(
    const MutationCommands & commands, ContextPtr query_context, const zkutil::ZooKeeperPtr & zookeeper) const
{
    const std::set<String> mutation_affected_partition_ids = getPartitionIdsAffectedByCommands(commands, query_context);

    if (mutation_affected_partition_ids.size() == 1)
    {
        const auto & affected_partition_id = *mutation_affected_partition_ids.cbegin();
        auto block_number_holder = allocateBlockNumber(affected_partition_id, zookeeper);
        if (!block_number_holder.has_value())
            return {};
        auto block_number = block_number_holder->getNumber();  /// Avoid possible UB due to std::move
        return {{{affected_partition_id, block_number}}, std::move(block_number_holder)};
    }
    else
    {
        /// TODO: Implement optimal block number aqcuisition algorithm in multiple (but not all) partitions
        EphemeralLocksInAllPartitions lock_holder(
            fs::path(zookeeper_path) / "block_numbers", "block-", fs::path(zookeeper_path) / "temp", *zookeeper);

        PartitionBlockNumbersHolder::BlockNumbersType block_numbers;
        for (const auto & lock : lock_holder.getLocks())
        {
            if (mutation_affected_partition_ids.empty() || mutation_affected_partition_ids.count(lock.partition_id))
                block_numbers[lock.partition_id] = lock.number;
        }

        return {std::move(block_numbers), std::move(lock_holder)};
    }
}


void StorageReplicatedMergeTree::alter(
    const AlterCommands & commands, ContextPtr query_context, AlterLockHolder & table_lock_holder)
{
    assertNotReadonly();

    auto table_id = getStorageID();

    if (commands.isSettingsAlter())
    {
        /// We don't replicate storage_settings_ptr ALTER. It's local operation.
        /// Also we don't upgrade alter lock to table structure lock.
        StorageInMemoryMetadata future_metadata = getInMemoryMetadata();
        commands.apply(future_metadata, query_context);

        merge_strategy_picker.refreshState();

        changeSettings(future_metadata.settings_changes, table_lock_holder);

        DatabaseCatalog::instance().getDatabase(table_id.database_name)->alterTable(query_context, table_id, future_metadata);
        return;
    }

    auto ast_to_str = [](ASTPtr query) -> String
    {
        if (!query)
            return "";
        return queryToString(query);
    };

    const auto zookeeper = getZooKeeperAndAssertNotReadonly();

    std::optional<ReplicatedMergeTreeLogEntryData> alter_entry;
    std::optional<String> mutation_znode;

    while (true)
    {
        /// Clear nodes from previous iteration
        alter_entry.emplace();
        mutation_znode.reset();

        auto current_metadata = getInMemoryMetadataPtr();

        StorageInMemoryMetadata future_metadata = *current_metadata;
        commands.apply(future_metadata, query_context);

        ReplicatedMergeTreeTableMetadata future_metadata_in_zk(*this, current_metadata);
        if (ast_to_str(future_metadata.sorting_key.definition_ast) != ast_to_str(current_metadata->sorting_key.definition_ast))
        {
            /// We serialize definition_ast as list, because code which apply ALTER (setTableStructure) expect serialized non empty expression
            /// list here and we cannot change this representation for compatibility. Also we have preparsed AST `sorting_key.expression_list_ast`
            /// in KeyDescription, but it contain version column for VersionedCollapsingMergeTree, which shouldn't be defined as a part of key definition AST.
            /// So the best compatible way is just to convert definition_ast to list and serialize it. In all other places key.expression_list_ast should be used.
            future_metadata_in_zk.sorting_key = serializeAST(*extractKeyExpressionList(future_metadata.sorting_key.definition_ast));
        }

        if (ast_to_str(future_metadata.sampling_key.definition_ast) != ast_to_str(current_metadata->sampling_key.definition_ast))
            future_metadata_in_zk.sampling_expression = serializeAST(*extractKeyExpressionList(future_metadata.sampling_key.definition_ast));

        if (ast_to_str(future_metadata.partition_key.definition_ast) != ast_to_str(current_metadata->partition_key.definition_ast))
            future_metadata_in_zk.partition_key = serializeAST(*extractKeyExpressionList(future_metadata.partition_key.definition_ast));

        if (ast_to_str(future_metadata.table_ttl.definition_ast) != ast_to_str(current_metadata->table_ttl.definition_ast))
        {
            if (future_metadata.table_ttl.definition_ast)
                future_metadata_in_zk.ttl_table = serializeAST(*future_metadata.table_ttl.definition_ast);
            else /// TTL was removed
                future_metadata_in_zk.ttl_table = "";
        }

        String new_indices_str = future_metadata.secondary_indices.toString();
        if (new_indices_str != current_metadata->secondary_indices.toString())
            future_metadata_in_zk.skip_indices = new_indices_str;

        String new_projections_str = future_metadata.projections.toString();
        if (new_projections_str != current_metadata->projections.toString())
            future_metadata_in_zk.projections = new_projections_str;

        String new_constraints_str = future_metadata.constraints.toString();
        if (new_constraints_str != current_metadata->constraints.toString())
            future_metadata_in_zk.constraints = new_constraints_str;

        Coordination::Requests ops;
        size_t alter_path_idx = std::numeric_limits<size_t>::max();
        size_t mutation_path_idx = std::numeric_limits<size_t>::max();

        String new_metadata_str = future_metadata_in_zk.toString();
        ops.emplace_back(zkutil::makeSetRequest(fs::path(zookeeper_path) / "metadata", new_metadata_str, metadata_version));

        String new_columns_str = future_metadata.columns.toString();
        ops.emplace_back(zkutil::makeSetRequest(fs::path(zookeeper_path) / "columns", new_columns_str, -1));

        if (ast_to_str(current_metadata->settings_changes) != ast_to_str(future_metadata.settings_changes))
        {
            /// Just change settings
            StorageInMemoryMetadata metadata_copy = *current_metadata;
            metadata_copy.settings_changes = future_metadata.settings_changes;
            changeSettings(metadata_copy.settings_changes, table_lock_holder);
            DatabaseCatalog::instance().getDatabase(table_id.database_name)->alterTable(query_context, table_id, metadata_copy);
        }

        /// We can be sure, that in case of successful commit in zookeeper our
        /// version will increments by 1. Because we update with version check.
        int new_metadata_version = metadata_version + 1;

        alter_entry->type = LogEntry::ALTER_METADATA;
        alter_entry->source_replica = replica_name;
        alter_entry->metadata_str = new_metadata_str;
        alter_entry->columns_str = new_columns_str;
        alter_entry->alter_version = new_metadata_version;
        alter_entry->create_time = time(nullptr);

        auto maybe_mutation_commands = commands.getMutationCommands(
            *current_metadata, query_context->getSettingsRef().materialize_ttl_after_modify, query_context);
        bool have_mutation = !maybe_mutation_commands.empty();
        alter_entry->have_mutation = have_mutation;

        alter_path_idx = ops.size();
        ops.emplace_back(zkutil::makeCreateRequest(
            fs::path(zookeeper_path) / "log/log-", alter_entry->toString(), zkutil::CreateMode::PersistentSequential));

        PartitionBlockNumbersHolder partition_block_numbers_holder;
        if (have_mutation)
        {
            const String mutations_path(fs::path(zookeeper_path) / "mutations");

            ReplicatedMergeTreeMutationEntry mutation_entry;
            mutation_entry.alter_version = new_metadata_version;
            mutation_entry.source_replica = replica_name;
            mutation_entry.commands = std::move(maybe_mutation_commands);

            Coordination::Stat mutations_stat;
            zookeeper->get(mutations_path, &mutations_stat);

            partition_block_numbers_holder =
                allocateBlockNumbersInAffectedPartitions(mutation_entry.commands, query_context, zookeeper);

            mutation_entry.block_numbers = partition_block_numbers_holder.getBlockNumbers();
            mutation_entry.create_time = time(nullptr);

            ops.emplace_back(zkutil::makeSetRequest(mutations_path, String(), mutations_stat.version));
            mutation_path_idx = ops.size();
            ops.emplace_back(
                zkutil::makeCreateRequest(fs::path(mutations_path) / "", mutation_entry.toString(), zkutil::CreateMode::PersistentSequential));
        }

        if (auto txn = query_context->getZooKeeperMetadataTransaction())
        {
            /// It would be better to clone ops instead of moving, so we could retry on ZBADVERSION,
            /// but clone() is not implemented for Coordination::Request.
            txn->moveOpsTo(ops);
            /// NOTE: IDatabase::alterTable(...) is called when executing ALTER_METADATA queue entry without query context,
            /// so we have to update metadata of DatabaseReplicated here.
            String metadata_zk_path = fs::path(txn->getDatabaseZooKeeperPath()) / "metadata" / escapeForFileName(table_id.table_name);
            auto ast = DatabaseCatalog::instance().getDatabase(table_id.database_name)->getCreateTableQuery(table_id.table_name, query_context);
            applyMetadataChangesToCreateQuery(ast, future_metadata);
            ops.emplace_back(zkutil::makeSetRequest(metadata_zk_path, getObjectDefinitionFromCreateQuery(ast), -1));
        }

        Coordination::Responses results;
        Coordination::Error rc = zookeeper->tryMulti(ops, results);

        /// For the sake of constitency with mechanics of concurrent background process of assigning parts merge tasks
        /// this placeholder must be held up until the moment of committing into ZK of the mutation entry
        /// See ReplicatedMergeTreeMergePredicate::canMergeTwoParts() method
        partition_block_numbers_holder.reset();

        if (rc == Coordination::Error::ZOK)
        {
            if (have_mutation)
            {
                /// ALTER_METADATA record in replication /log
                String alter_path = dynamic_cast<const Coordination::CreateResponse &>(*results[alter_path_idx]).path_created;
                alter_entry->znode_name = alter_path.substr(alter_path.find_last_of('/') + 1);

                /// ReplicatedMergeTreeMutationEntry record in /mutations
                String mutation_path = dynamic_cast<const Coordination::CreateResponse &>(*results[mutation_path_idx]).path_created;
                mutation_znode = mutation_path.substr(mutation_path.find_last_of('/') + 1);
            }
            else
            {
                /// ALTER_METADATA record in replication /log
                String alter_path = dynamic_cast<const Coordination::CreateResponse &>(*results[alter_path_idx]).path_created;
                alter_entry->znode_name = alter_path.substr(alter_path.find_last_of('/') + 1);
            }
            break;
        }
        else if (rc == Coordination::Error::ZBADVERSION)
        {
            if (results[0]->error != Coordination::Error::ZOK)
                throw Exception("Metadata on replica is not up to date with common metadata in Zookeeper. It means that this replica still not applied some of previous alters."
                                " Probably too many alters executing concurrently (highly not recommended). You can retry this error",
                    ErrorCodes::CANNOT_ASSIGN_ALTER);

            /// Cannot retry automatically, because some zookeeper ops were lost on the first attempt. Will retry on DDLWorker-level.
            if (query_context->getZooKeeperMetadataTransaction())
                throw Exception("Cannot execute alter, because mutations version was suddenly changed due to concurrent alter",
                                ErrorCodes::CANNOT_ASSIGN_ALTER);

            continue;
        }
        else
        {
            throw Coordination::Exception("Alter cannot be assigned because of Zookeeper error", rc);
        }
    }

    table_lock_holder.unlock();

    LOG_DEBUG(log, "Updated shared metadata nodes in ZooKeeper. Waiting for replicas to apply changes.");
    waitForLogEntryToBeProcessedIfNecessary(*alter_entry, query_context, "Some replicas doesn't finish metadata alter: ");

    if (mutation_znode)
    {
        LOG_DEBUG(log, "Metadata changes applied. Will wait for data changes.");
        waitMutation(*mutation_znode, query_context->getSettingsRef().replication_alter_partitions_sync);
        LOG_DEBUG(log, "Data changes applied.");
    }
}

/// If new version returns ordinary name, else returns part name containing the first and last month of the month
/// NOTE: use it in pair with getFakePartCoveringAllPartsInPartition(...)
String getPartNamePossiblyFake(MergeTreeDataFormatVersion format_version, const MergeTreePartInfo & part_info)
{
    if (format_version < MERGE_TREE_DATA_MIN_FORMAT_VERSION_WITH_CUSTOM_PARTITIONING)
    {
        /// The date range is all month long.
        const auto & lut = DateLUT::instance();
        time_t start_time = lut.YYYYMMDDToDate(parse<UInt32>(part_info.partition_id + "01"));
        DayNum left_date = DayNum(lut.toDayNum(start_time).toUnderType());
        DayNum right_date = DayNum(static_cast<size_t>(left_date) + lut.daysInMonth(start_time) - 1);
        return part_info.getPartNameV0(left_date, right_date);
    }

    return part_info.getPartName();
}

bool StorageReplicatedMergeTree::getFakePartCoveringAllPartsInPartition(const String & partition_id, MergeTreePartInfo & part_info,
                                                                        std::optional<EphemeralLockInZooKeeper> & delimiting_block_lock, bool for_replace_range)
{
    /// Even if there is no data in the partition, you still need to mark the range for deletion.
    /// - Because before executing DETACH, tasks for downloading parts to this partition can be executed.
    Int64 left = 0;

    /** Let's skip one number in `block_numbers` for the partition being deleted, and we will only delete parts until this number.
      * This prohibits merges of deleted parts with the new inserted
      * Invariant: merges of deleted parts with other parts do not appear in the log.
      * NOTE: If you need to similarly support a `DROP PART` request, you will have to think of some new mechanism for it,
      *     to guarantee this invariant.
      */
    Int64 right;
    Int64 mutation_version;

    {
        auto zookeeper = getZooKeeper();
        delimiting_block_lock = allocateBlockNumber(partition_id, zookeeper);
        right = delimiting_block_lock->getNumber();
        /// Make sure we cover all parts in drop range.
        /// There might be parts with mutation version greater than current block number
        /// if some part mutation has been assigned after block number allocation, but before creation of DROP_RANGE entry.
        mutation_version = MergeTreePartInfo::MAX_BLOCK_NUMBER;
    }

    if (for_replace_range)
    {
        /// NOTE Do not decrement max block number for REPLACE_RANGE, because there are invariants:
        /// - drop range for REPLACE PARTITION must contain at least 2 blocks (1 skipped block and at least 1 real block)
        /// - drop range for MOVE PARTITION/ATTACH PARTITION FROM always contains 1 block

        /// NOTE UINT_MAX was previously used as max level for REPLACE/MOVE PARTITION (it was incorrect)
        part_info = MergeTreePartInfo(partition_id, left, right, MergeTreePartInfo::MAX_LEVEL, mutation_version);
        return right != 0;
    }

    /// Empty partition.
    if (right == 0)
        return false;

    --right;

    /// Artificial high level is chosen, to make this part "covering" all parts inside.
    part_info = MergeTreePartInfo(partition_id, left, right, MergeTreePartInfo::MAX_LEVEL, mutation_version);
    return true;
}

void StorageReplicatedMergeTree::restoreMetadataInZooKeeper()
{
    LOG_INFO(log, "Restoring replica metadata");
    if (!is_readonly)
        throw Exception(ErrorCodes::BAD_ARGUMENTS, "Replica must be readonly");

    if (getZooKeeper()->exists(replica_path))
        throw Exception(ErrorCodes::BAD_ARGUMENTS,
                        "Replica path is present at {} - nothing to restore. "
                        "If you are sure that metadata is lost and that replica path contains some garbage, "
                        "then use SYSTEM DROP REPLICA query first.", replica_path);

    if (has_metadata_in_zookeeper.has_value() && *has_metadata_in_zookeeper)
        throw Exception(ErrorCodes::LOGICAL_ERROR, "Replica has metadata in ZooKeeper: "
                                                   "it's either a bug or it's a result of manual intervention to ZooKeeper");

    if (are_restoring_replica.exchange(true))
        throw Exception(ErrorCodes::CONCURRENT_ACCESS_NOT_SUPPORTED, "Replica restoration in progress");
    SCOPE_EXIT({ are_restoring_replica.store(false); });

    auto metadata_snapshot = getInMemoryMetadataPtr();

    const DataPartsVector all_parts = getAllDataPartsVector();
    Strings active_parts_names;

    /// Why all parts (not only Active) are moved to detached/:
    /// After ZK metadata restoration ZK resets sequential counters (including block number counters), so one may
    /// potentially encounter a situation that a part we want to attach already exists.
    for (const auto & part : all_parts)
    {
        if (part->getState() == DataPartState::Active)
            active_parts_names.push_back(part->name);

        forgetPartAndMoveToDetached(part);
    }

    LOG_INFO(log, "Moved all parts to detached/");

    const bool is_first_replica = createTableIfNotExists(metadata_snapshot);

    LOG_INFO(log, "Created initial ZK nodes, replica is first: {}", is_first_replica);

    if (!is_first_replica)
        createReplica(metadata_snapshot);

    createNewZooKeeperNodes();

    LOG_INFO(log, "Created ZK nodes for table");

    has_metadata_in_zookeeper = true;

    if (is_first_replica)
        for (const String& part_name : active_parts_names)
            attachPartition(std::make_shared<ASTLiteral>(part_name), metadata_snapshot, true, getContext());

    LOG_INFO(log, "Attached all partitions, starting table");

    startup();
}

void StorageReplicatedMergeTree::dropPartNoWaitNoThrow(const String & part_name)
{
    assertNotReadonly();
    if (!is_leader)
        throw Exception("DROP PART cannot be done on this replica because it is not a leader", ErrorCodes::NOT_A_LEADER);

    zkutil::ZooKeeperPtr zookeeper = getZooKeeperAndAssertNotReadonly();
    LogEntry entry;

    dropPartImpl(zookeeper, part_name, entry, /*detach=*/ false, /*throw_if_noop=*/ false);
}

void StorageReplicatedMergeTree::dropPart(const String & part_name, bool detach, ContextPtr query_context)
{
    assertNotReadonly();
    if (!is_leader)
        throw Exception("DROP PART cannot be done on this replica because it is not a leader", ErrorCodes::NOT_A_LEADER);

    zkutil::ZooKeeperPtr zookeeper = getZooKeeperAndAssertNotReadonly();
    LogEntry entry;

    dropPartImpl(zookeeper, part_name, entry, detach, /*throw_if_noop=*/ true);

    waitForLogEntryToBeProcessedIfNecessary(entry, query_context);
}

void StorageReplicatedMergeTree::dropPartition(const ASTPtr & partition, bool detach, ContextPtr query_context)
{
    assertNotReadonly();
    if (!is_leader)
        throw Exception("DROP PARTITION cannot be done on this replica because it is not a leader", ErrorCodes::NOT_A_LEADER);

    zkutil::ZooKeeperPtr zookeeper = getZooKeeperAndAssertNotReadonly();
    LogEntry entry;

    String partition_id = getPartitionIDFromQuery(partition, query_context);
    bool did_drop = dropAllPartsInPartition(*zookeeper, partition_id, entry, query_context, detach);

    if (did_drop)
    {
        waitForLogEntryToBeProcessedIfNecessary(entry, query_context);
        cleanLastPartNode(partition_id);
    }
}


void StorageReplicatedMergeTree::truncate(
    const ASTPtr &, const StorageMetadataPtr &, ContextPtr query_context, TableExclusiveLockHolder & table_lock)
{
    table_lock.release();   /// Truncate is done asynchronously.

    assertNotReadonly();
    if (!is_leader)
        throw Exception("TRUNCATE cannot be done on this replica because it is not a leader", ErrorCodes::NOT_A_LEADER);

    zkutil::ZooKeeperPtr zookeeper = getZooKeeperAndAssertNotReadonly();

    Strings partitions = zookeeper->getChildren(fs::path(zookeeper_path) / "block_numbers");

    std::vector<std::unique_ptr<LogEntry>> entries_to_wait;
    entries_to_wait.reserve(partitions.size());
    for (String & partition_id : partitions)
    {
        auto entry = std::make_unique<LogEntry>();
        if (dropAllPartsInPartition(*zookeeper, partition_id, *entry, query_context, false))
            entries_to_wait.push_back(std::move(entry));
    }

    for (const auto & entry : entries_to_wait)
        waitForLogEntryToBeProcessedIfNecessary(*entry, query_context);
}


PartitionCommandsResultInfo StorageReplicatedMergeTree::attachPartition(
    const ASTPtr & partition,
    const StorageMetadataPtr & metadata_snapshot,
    bool attach_part,
    ContextPtr query_context)
{
    /// Allow ATTACH PARTITION on readonly replica when restoring it.
    if (!are_restoring_replica)
        assertNotReadonly();

    PartitionCommandsResultInfo results;
    PartsTemporaryRename renamed_parts(*this, "detached/");
    MutableDataPartsVector loaded_parts = tryLoadPartsToAttach(partition, attach_part, query_context, renamed_parts);

    /// TODO Allow to use quorum here.
    ReplicatedMergeTreeSink output(*this, metadata_snapshot, 0, 0, 0, false, false, query_context,
        /*is_attach*/true);

    for (size_t i = 0; i < loaded_parts.size(); ++i)
    {
        const String old_name = loaded_parts[i]->name;

        output.writeExistingPart(loaded_parts[i]);

        renamed_parts.old_and_new_names[i].old_name.clear();

        LOG_DEBUG(log, "Attached part {} as {}", old_name, loaded_parts[i]->name);

        results.push_back(PartitionCommandResultInfo{
            .partition_id = loaded_parts[i]->info.partition_id,
            .part_name = loaded_parts[i]->name,
            .old_part_name = old_name,
        });
    }
    return results;
}


void StorageReplicatedMergeTree::checkTableCanBeDropped() const
{
    auto table_id = getStorageID();
    getContext()->checkTableCanBeDropped(table_id.database_name, table_id.table_name, getTotalActiveSizeInBytes());
}

void StorageReplicatedMergeTree::checkTableCanBeRenamed() const
{
    if (!allow_renaming)
        throw Exception("Cannot rename Replicated table, because zookeeper_path contains implicit 'database' or 'table' macro. "
                        "We cannot rename path in ZooKeeper, so path may become inconsistent with table name. If you really want to rename table, "
                        "you should edit metadata file first and restart server or reattach the table.", ErrorCodes::NOT_IMPLEMENTED);
}

void StorageReplicatedMergeTree::rename(const String & new_path_to_table_data, const StorageID & new_table_id)
{
    checkTableCanBeRenamed();
    MergeTreeData::rename(new_path_to_table_data, new_table_id);

    /// Update table name in zookeeper
    if (!is_readonly)
    {
        /// We don't do it for readonly tables, because it will be updated on next table startup.
        /// It is also Ok to skip ZK error for the same reason.
        try
        {
            auto zookeeper = getZooKeeper();
            zookeeper->set(fs::path(replica_path) / "host", getReplicatedMergeTreeAddress().toString());
        }
        catch (Coordination::Exception & e)
        {
            LOG_WARNING(log, "Cannot update the value of 'host' node (replica address) in ZooKeeper: {}", e.displayText());
        }
    }

    /// TODO: You can update names of loggers.
}


bool StorageReplicatedMergeTree::existsNodeCached(const std::string & path) const
{
    {
        std::lock_guard lock(existing_nodes_cache_mutex);
        if (existing_nodes_cache.count(path))
            return true;
    }

    bool res = getZooKeeper()->exists(path);

    if (res)
    {
        std::lock_guard lock(existing_nodes_cache_mutex);
        existing_nodes_cache.insert(path);
    }

    return res;
}


std::optional<EphemeralLockInZooKeeper>
StorageReplicatedMergeTree::allocateBlockNumber(
    const String & partition_id, const zkutil::ZooKeeperPtr & zookeeper, const String & zookeeper_block_id_path, const String & zookeeper_path_prefix) const
{
    String zookeeper_table_path;
    if (zookeeper_path_prefix.empty())
        zookeeper_table_path = zookeeper_path;
    else
        zookeeper_table_path = zookeeper_path_prefix;

    /// Lets check for duplicates in advance, to avoid superfluous block numbers allocation
    Coordination::Requests deduplication_check_ops;
    if (!zookeeper_block_id_path.empty())
    {
        deduplication_check_ops.emplace_back(zkutil::makeCreateRequest(zookeeper_block_id_path, "", zkutil::CreateMode::Persistent));
        deduplication_check_ops.emplace_back(zkutil::makeRemoveRequest(zookeeper_block_id_path, -1));
    }

    String block_numbers_path = fs::path(zookeeper_table_path) / "block_numbers";
    String partition_path = fs::path(block_numbers_path) / partition_id;

    if (!existsNodeCached(partition_path))
    {
        Coordination::Requests ops;
        ops.push_back(zkutil::makeCreateRequest(partition_path, "", zkutil::CreateMode::Persistent));
        /// We increment data version of the block_numbers node so that it becomes possible
        /// to check in a ZK transaction that the set of partitions didn't change
        /// (unfortunately there is no CheckChildren op).
        ops.push_back(zkutil::makeSetRequest(block_numbers_path, "", -1));

        Coordination::Responses responses;
        Coordination::Error code = zookeeper->tryMulti(ops, responses);
        if (code != Coordination::Error::ZOK && code != Coordination::Error::ZNODEEXISTS)
            zkutil::KeeperMultiException::check(code, ops, responses);
    }

    EphemeralLockInZooKeeper lock;
    /// 2 RTT
    try
    {
        lock = EphemeralLockInZooKeeper(
            fs::path(partition_path) / "block-", fs::path(zookeeper_table_path) / "temp", *zookeeper, &deduplication_check_ops);
    }
    catch (const zkutil::KeeperMultiException & e)
    {
        if (e.code == Coordination::Error::ZNODEEXISTS && e.getPathForFirstFailedOp() == zookeeper_block_id_path)
            return {};

        throw Exception("Cannot allocate block number in ZooKeeper: " + e.displayText(), ErrorCodes::KEEPER_EXCEPTION);
    }
    catch (const Coordination::Exception & e)
    {
        throw Exception("Cannot allocate block number in ZooKeeper: " + e.displayText(), ErrorCodes::KEEPER_EXCEPTION);
    }

    return {std::move(lock)};
}


Strings StorageReplicatedMergeTree::tryWaitForAllReplicasToProcessLogEntry(
    const String & table_zookeeper_path, const ReplicatedMergeTreeLogEntryData & entry, Int64 wait_for_inactive_timeout)
{
    LOG_DEBUG(log, "Waiting for all replicas to process {}", entry.znode_name);

    auto zookeeper = getZooKeeper();
    Strings replicas = zookeeper->getChildren(fs::path(table_zookeeper_path) / "replicas");
    Strings unwaited;
    bool wait_for_inactive = wait_for_inactive_timeout != 0;
    for (const String & replica : replicas)
    {
        if (wait_for_inactive || zookeeper->exists(fs::path(table_zookeeper_path) / "replicas" / replica / "is_active"))
        {
            if (!tryWaitForReplicaToProcessLogEntry(table_zookeeper_path, replica, entry, wait_for_inactive_timeout))
                unwaited.push_back(replica);
        }
        else
        {
            unwaited.push_back(replica);
        }
    }

    LOG_DEBUG(log, "Finished waiting for all replicas to process {}", entry.znode_name);
    return unwaited;
}

void StorageReplicatedMergeTree::waitForAllReplicasToProcessLogEntry(
    const String & table_zookeeper_path, const ReplicatedMergeTreeLogEntryData & entry, Int64 wait_for_inactive_timeout, const String & error_context)
{
    Strings unfinished_replicas = tryWaitForAllReplicasToProcessLogEntry(table_zookeeper_path, entry, wait_for_inactive_timeout);
    if (unfinished_replicas.empty())
        return;

    throw Exception(ErrorCodes::UNFINISHED, "{}Timeout exceeded while waiting for replicas {} to process entry {}. "
                    "Probably some replicas are inactive", error_context, fmt::join(unfinished_replicas, ", "), entry.znode_name);
}

void StorageReplicatedMergeTree::waitForLogEntryToBeProcessedIfNecessary(const ReplicatedMergeTreeLogEntryData & entry, ContextPtr query_context, const String & error_context)
{
    /// If necessary, wait until the operation is performed on itself or on all replicas.
    Int64 wait_for_inactive_timeout = query_context->getSettingsRef().replication_wait_for_inactive_replica_timeout;
    if (query_context->getSettingsRef().replication_alter_partitions_sync == 1)
    {
        bool finished = tryWaitForReplicaToProcessLogEntry(zookeeper_path, replica_name, entry, wait_for_inactive_timeout);
        if (!finished)
        {
            throw Exception(ErrorCodes::UNFINISHED, "{}Log entry {} is not precessed on local replica, "
                            "most likely because the replica was shut down.", error_context, entry.znode_name);
        }
    }
    else if (query_context->getSettingsRef().replication_alter_partitions_sync == 2)
    {
        waitForAllReplicasToProcessLogEntry(zookeeper_path, entry, wait_for_inactive_timeout, error_context);
    }
}

bool StorageReplicatedMergeTree::tryWaitForReplicaToProcessLogEntry(
    const String & table_zookeeper_path, const String & replica, const ReplicatedMergeTreeLogEntryData & entry, Int64 wait_for_inactive_timeout)
{
    String entry_str = entry.toString();
    String log_node_name;

    /** Wait for entries from `log` directory (a common log, from where replicas copy entries to their queue) to be processed.
      *
      * The problem is that the numbers (`sequential` node) of the queue elements in `log` and in `queue` do not match.
      * (And the numbers of the same log element for different replicas do not match in the `queue`.)
      */

    /** First, you need to wait until replica takes `queue` element from the `log` to its queue,
      *  if it has not been done already (see the `pullLogsToQueue` function).
      *
      * To do this, check its node `log_pointer` - the maximum number of the element taken from `log` + 1.
      */

    bool waiting_itself = replica == replica_name;
    /// Do not wait if timeout is zero
    bool wait_for_inactive = wait_for_inactive_timeout != 0;
    /// Wait for unlimited time if timeout is negative
    bool check_timeout = wait_for_inactive_timeout > 0;
    Stopwatch time_waiting;

    const auto & stop_waiting = [&]()
    {
        bool stop_waiting_itself = waiting_itself && partial_shutdown_called;
        bool timeout_exceeded = check_timeout && wait_for_inactive_timeout < time_waiting.elapsedSeconds();
        bool stop_waiting_inactive = (!wait_for_inactive || timeout_exceeded)
            && !getZooKeeper()->exists(fs::path(table_zookeeper_path) / "replicas" / replica / "is_active");
        return is_dropped || stop_waiting_itself || stop_waiting_inactive;
    };

    /// Don't recheck ZooKeeper too often
    constexpr auto event_wait_timeout_ms = 3000;

    LOG_DEBUG(log, "Waiting for {} to process log entry", replica);

    if (startsWith(entry.znode_name, "log-"))
    {
        /// Take the number from the node name `log-xxxxxxxxxx`.
        UInt64 log_index = parse<UInt64>(entry.znode_name.substr(entry.znode_name.size() - 10));
        log_node_name = entry.znode_name;

        LOG_DEBUG(log, "Waiting for {} to pull {} to queue", replica, log_node_name);

        /// Let's wait until entry gets into the replica queue.
        bool pulled_to_queue = false;
        do
        {
            zkutil::EventPtr event = std::make_shared<Poco::Event>();

            String log_pointer = getZooKeeper()->get(fs::path(table_zookeeper_path) / "replicas" / replica / "log_pointer", nullptr, event);
            if (!log_pointer.empty() && parse<UInt64>(log_pointer) > log_index)
            {
                pulled_to_queue = true;
                break;
            }

            /// Wait with timeout because we can be already shut down, but not dropped.
            /// So log_pointer node will exist, but we will never update it because all background threads already stopped.
            /// It can lead to query hung because table drop query can wait for some query (alter, optimize, etc) which called this method,
            /// but the query will never finish because the drop already shut down the table.
            if (!stop_waiting())
                event->tryWait(event_wait_timeout_ms);
        } while (!stop_waiting());

        if (!pulled_to_queue)
            return false;

        LOG_DEBUG(log, "Looking for node corresponding to {} in {} queue", log_node_name, replica);
    }
    else if (!entry.log_entry_id.empty())
    {
        /// First pass, check the table log.
        /// If found in the log, wait for replica to fetch it to the queue.
        /// If not found in the log, it is already in the queue.
        LOG_DEBUG(log, "Looking for log entry with id `{}` in the log", entry.log_entry_id);

        String log_pointer = getZooKeeper()->get(fs::path(table_zookeeper_path) / "replicas" / replica / "log_pointer");

        Strings log_entries = getZooKeeper()->getChildren(fs::path(table_zookeeper_path) / "log");
        UInt64 log_index = 0;
        bool found = false;

        for (const String & log_entry_name : log_entries)
        {
            log_index = parse<UInt64>(log_entry_name.substr(log_entry_name.size() - 10));

            if (!log_pointer.empty() && log_index < parse<UInt64>(log_pointer))
                continue;

            String log_entry_str;
            Coordination::Stat log_entry_stat;
            bool exists = getZooKeeper()->tryGet(fs::path(table_zookeeper_path) / "log" / log_entry_name, log_entry_str, &log_entry_stat);
            ReplicatedMergeTreeLogEntryData log_entry = *ReplicatedMergeTreeLogEntry::parse(log_entry_str, log_entry_stat);
            if (exists && entry.log_entry_id == log_entry.log_entry_id)
            {
                LOG_DEBUG(log, "Found log entry with id `{}` in the log", entry.log_entry_id);

                found = true;
                log_node_name = log_entry_name;
                break;
            }
        }

        if (found)
        {
            LOG_DEBUG(log, "Waiting for {} to pull {} to queue", replica, log_node_name);

            /// Let's wait until entry gets into the replica queue.
            bool pulled_to_queue = false;
            do
            {
                zkutil::EventPtr event = std::make_shared<Poco::Event>();

                log_pointer = getZooKeeper()->get(fs::path(table_zookeeper_path) / "replicas" / replica / "log_pointer", nullptr, event);
                if (!log_pointer.empty() && parse<UInt64>(log_pointer) > log_index)
                {
                    pulled_to_queue = true;
                    break;
                }

                /// Wait with timeout because we can be already shut down, but not dropped.
                /// So log_pointer node will exist, but we will never update it because all background threads already stopped.
                /// It can lead to query hung because table drop query can wait for some query (alter, optimize, etc) which called this method,
                /// but the query will never finish because the drop already shut down the table.
                if (!stop_waiting())
                    event->tryWait(event_wait_timeout_ms);
            } while (!stop_waiting());

            if (!pulled_to_queue)
                return false;
        }
    }
    else
    {
        throw Exception("Logical error: unexpected name of log node: " + entry.znode_name, ErrorCodes::LOGICAL_ERROR);
    }

    /** Second - find the corresponding entry in the queue of the specified replica.
      * Its number may not match the `log` node. Therefore, we search by comparing the content.
      */

    Strings queue_entries = getZooKeeper()->getChildren(fs::path(table_zookeeper_path) / "replicas" / replica / "queue");
    String queue_entry_to_wait_for;

    for (const String & entry_name : queue_entries)
    {
        String queue_entry_str;
        Coordination::Stat queue_entry_stat;
        bool exists = getZooKeeper()->tryGet(fs::path(table_zookeeper_path) / "replicas" / replica / "queue" / entry_name, queue_entry_str, &queue_entry_stat);
        if (exists && queue_entry_str == entry_str)
        {
            queue_entry_to_wait_for = entry_name;
            break;
        }
        else if (!entry.log_entry_id.empty())
        {
            /// Check if the id matches rather than just contents. This entry
            /// might have been written by different ClickHouse versions and
            /// it is hard to guarantee same text representation.
            ReplicatedMergeTreeLogEntryData queue_entry = *ReplicatedMergeTreeLogEntry::parse(queue_entry_str, queue_entry_stat);
            if (entry.log_entry_id == queue_entry.log_entry_id)
            {
                queue_entry_to_wait_for = entry_name;
                break;
            }
        }
    }

    /// While looking for the record, it has already been executed and deleted.
    if (queue_entry_to_wait_for.empty())
    {
        LOG_DEBUG(log, "No corresponding node found. Assuming it has been already processed. Found {} nodes", queue_entries.size());
        return true;
    }

    LOG_DEBUG(log, "Waiting for {} to disappear from {} queue", queue_entry_to_wait_for, replica);

    /// Third - wait until the entry disappears from the replica queue or replica become inactive.
    String path_to_wait_on = fs::path(table_zookeeper_path) / "replicas" / replica / "queue" / queue_entry_to_wait_for;

    return getZooKeeper()->waitForDisappear(path_to_wait_on, stop_waiting);
}


void StorageReplicatedMergeTree::getStatus(Status & res, bool with_zk_fields)
{
    auto zookeeper = tryGetZooKeeper();
    const auto storage_settings_ptr = getSettings();

    res.is_leader = is_leader;
    res.can_become_leader = storage_settings_ptr->replicated_can_become_leader;
    res.is_readonly = is_readonly;
    res.is_session_expired = !zookeeper || zookeeper->expired();

    res.queue = queue.getStatus();
    res.absolute_delay = getAbsoluteDelay(); /// NOTE: may be slightly inconsistent with queue status.

    res.parts_to_check = part_check_thread.size();

    res.zookeeper_path = zookeeper_path;
    res.replica_name = replica_name;
    res.replica_path = replica_path;
    res.columns_version = -1;

    res.log_max_index = 0;
    res.log_pointer = 0;
    res.total_replicas = 0;
    res.active_replicas = 0;
    res.last_queue_update_exception = getLastQueueUpdateException();

    if (with_zk_fields && !res.is_session_expired)
    {
        try
        {
            auto log_entries = zookeeper->getChildren(fs::path(zookeeper_path) / "log");

            if (!log_entries.empty())
            {
                const String & last_log_entry = *std::max_element(log_entries.begin(), log_entries.end());
                res.log_max_index = parse<UInt64>(last_log_entry.substr(strlen("log-")));
            }

            String log_pointer_str = zookeeper->get(fs::path(replica_path) / "log_pointer");
            res.log_pointer = log_pointer_str.empty() ? 0 : parse<UInt64>(log_pointer_str);

            auto all_replicas = zookeeper->getChildren(fs::path(zookeeper_path) / "replicas");
            res.total_replicas = all_replicas.size();

            for (const String & replica : all_replicas)
            {
                bool is_replica_active = zookeeper->exists(fs::path(zookeeper_path) / "replicas" / replica / "is_active");
                res.active_replicas += static_cast<UInt8>(is_replica_active);
                res.replica_is_active.emplace(replica, is_replica_active);
            }
        }
        catch (const Coordination::Exception &)
        {
            res.zookeeper_exception = getCurrentExceptionMessage(false);
        }
    }
}


void StorageReplicatedMergeTree::getQueue(LogEntriesData & res, String & replica_name_)
{
    replica_name_ = replica_name;
    queue.getEntries(res);
}

std::vector<PartMovesBetweenShardsOrchestrator::Entry> StorageReplicatedMergeTree::getPartMovesBetweenShardsEntries()
{
    return part_moves_between_shards_orchestrator.getEntries();
}

time_t StorageReplicatedMergeTree::getAbsoluteDelay() const
{
    time_t min_unprocessed_insert_time = 0;
    time_t max_processed_insert_time = 0;
    queue.getInsertTimes(min_unprocessed_insert_time, max_processed_insert_time);

    /// Load start time, then finish time to avoid reporting false delay when start time is updated
    /// between loading of two variables.
    time_t queue_update_start_time = last_queue_update_start_time.load();
    time_t queue_update_finish_time = last_queue_update_finish_time.load();

    time_t current_time = time(nullptr);

    if (!queue_update_finish_time)
    {
        /// We have not updated queue even once yet (perhaps replica is readonly).
        /// As we have no info about the current state of replication log, return effectively infinite delay.
        return current_time;
    }
    else if (min_unprocessed_insert_time)
    {
        /// There are some unprocessed insert entries in queue.
        return (current_time > min_unprocessed_insert_time) ? (current_time - min_unprocessed_insert_time) : 0;
    }
    else if (queue_update_start_time > queue_update_finish_time)
    {
        /// Queue is empty, but there are some in-flight or failed queue update attempts
        /// (likely because of problems with connecting to ZooKeeper).
        /// Return the time passed since last attempt.
        return (current_time > queue_update_start_time) ? (current_time - queue_update_start_time) : 0;
    }
    else
    {
        /// Everything is up-to-date.
        return 0;
    }
}

void StorageReplicatedMergeTree::getReplicaDelays(time_t & out_absolute_delay, time_t & out_relative_delay)
{
    assertNotReadonly();

    time_t current_time = time(nullptr);

    out_absolute_delay = getAbsoluteDelay();
    out_relative_delay = 0;
    const auto storage_settings_ptr = getSettings();

    /** Relative delay is the maximum difference of absolute delay from any other replica,
      *  (if this replica lags behind any other live replica, or zero, otherwise).
      * Calculated only if the absolute delay is large enough.
      */

    if (out_absolute_delay < static_cast<time_t>(storage_settings_ptr->min_relative_delay_to_measure))
        return;

    auto zookeeper = getZooKeeper();

    time_t max_replicas_unprocessed_insert_time = 0;
    bool have_replica_with_nothing_unprocessed = false;

    Strings replicas = zookeeper->getChildren(fs::path(zookeeper_path) / "replicas");

    for (const auto & replica : replicas)
    {
        if (replica == replica_name)
            continue;

        /// Skip dead replicas.
        if (!zookeeper->exists(fs::path(zookeeper_path) / "replicas" / replica / "is_active"))
            continue;

        String value;
        if (!zookeeper->tryGet(fs::path(zookeeper_path) / "replicas" / replica / "min_unprocessed_insert_time", value))
            continue;

        time_t replica_time = value.empty() ? 0 : parse<time_t>(value);

        if (replica_time == 0)
        {
            /** Note
              * The conclusion that the replica does not lag may be incorrect,
              *  because the information about `min_unprocessed_insert_time` is taken
              *  only from that part of the log that has been moved to the queue.
              * If the replica for some reason has stalled `queueUpdatingTask`,
              *  then `min_unprocessed_insert_time` will be incorrect.
              */

            have_replica_with_nothing_unprocessed = true;
            break;
        }

        if (replica_time > max_replicas_unprocessed_insert_time)
            max_replicas_unprocessed_insert_time = replica_time;
    }

    if (have_replica_with_nothing_unprocessed)
        out_relative_delay = out_absolute_delay;
    else
    {
        max_replicas_unprocessed_insert_time = std::min(current_time, max_replicas_unprocessed_insert_time);
        time_t min_replicas_delay = current_time - max_replicas_unprocessed_insert_time;
        if (out_absolute_delay > min_replicas_delay)
            out_relative_delay = out_absolute_delay - min_replicas_delay;
    }
}

void StorageReplicatedMergeTree::fetchPartition(
    const ASTPtr & partition,
    const StorageMetadataPtr & metadata_snapshot,
    const String & from_,
    bool fetch_part,
    ContextPtr query_context)
{
    Macros::MacroExpansionInfo info;
    info.expand_special_macros_only = false; //-V1048
    info.table_id = getStorageID();
    info.table_id.uuid = UUIDHelpers::Nil;
    auto expand_from = query_context->getMacros()->expand(from_, info);
    String auxiliary_zookeeper_name = zkutil::extractZooKeeperName(expand_from);
    String from = zkutil::extractZooKeeperPath(expand_from, /* check_starts_with_slash */ true);
    if (from.empty())
        throw Exception("ZooKeeper path should not be empty", ErrorCodes::ILLEGAL_TYPE_OF_ARGUMENT);

    zkutil::ZooKeeperPtr zookeeper;
    if (auxiliary_zookeeper_name != default_zookeeper_name)
        zookeeper = getContext()->getAuxiliaryZooKeeper(auxiliary_zookeeper_name);
    else
        zookeeper = getZooKeeper();

    if (from.back() == '/')
        from.resize(from.size() - 1);

    if (fetch_part)
    {
        String part_name = partition->as<ASTLiteral &>().value.safeGet<String>();
        auto part_path = findReplicaHavingPart(part_name, from, zookeeper);

        if (part_path.empty())
            throw Exception(ErrorCodes::NO_REPLICA_HAS_PART, "Part {} does not exist on any replica", part_name);
        /** Let's check that there is no such part in the `detached` directory (where we will write the downloaded parts).
          * Unreliable (there is a race condition) - such a part may appear a little later.
          */
        if (checkIfDetachedPartExists(part_name))
            throw Exception(ErrorCodes::DUPLICATE_DATA_PART, "Detached part " + part_name + " already exists.");
        LOG_INFO(log, "Will fetch part {} from shard {} (zookeeper '{}')", part_name, from_, auxiliary_zookeeper_name);

        try
        {
            /// part name , metadata, part_path , true, 0, zookeeper
            if (!fetchPart(part_name, metadata_snapshot, part_path, true, 0, zookeeper))
                throw Exception(ErrorCodes::UNFINISHED, "Failed to fetch part {} from {}", part_name, from_);
        }
        catch (const DB::Exception & e)
        {
            if (e.code() != ErrorCodes::RECEIVED_ERROR_FROM_REMOTE_IO_SERVER && e.code() != ErrorCodes::RECEIVED_ERROR_TOO_MANY_REQUESTS
                && e.code() != ErrorCodes::CANNOT_READ_ALL_DATA)
                throw;

            LOG_INFO(log, fmt::runtime(e.displayText()));
        }
        return;
    }

    String partition_id = getPartitionIDFromQuery(partition, query_context);
    LOG_INFO(log, "Will fetch partition {} from shard {} (zookeeper '{}')", partition_id, from_, auxiliary_zookeeper_name);

    /** Let's check that there is no such partition in the `detached` directory (where we will write the downloaded parts).
      * Unreliable (there is a race condition) - such a partition may appear a little later.
      */
    if (checkIfDetachedPartitionExists(partition_id))
        throw Exception("Detached partition " + partition_id + " already exists.", ErrorCodes::PARTITION_ALREADY_EXISTS);

    zkutil::Strings replicas;
    zkutil::Strings active_replicas;
    String best_replica;

    {

        /// List of replicas of source shard.
        replicas = zookeeper->getChildren(fs::path(from) / "replicas");

        /// Leave only active replicas.
        active_replicas.reserve(replicas.size());

        for (const String & replica : replicas)
            if (zookeeper->exists(fs::path(from) / "replicas" / replica / "is_active"))
                active_replicas.push_back(replica);

        if (active_replicas.empty())
            throw Exception("No active replicas for shard " + from, ErrorCodes::NO_ACTIVE_REPLICAS);

        /** You must select the best (most relevant) replica.
        * This is a replica with the maximum `log_pointer`, then with the minimum `queue` size.
        * NOTE This is not exactly the best criteria. It does not make sense to download old partitions,
        *  and it would be nice to be able to choose the replica closest by network.
        * NOTE Of course, there are data races here. You can solve it by retrying.
        */
        Int64 max_log_pointer = -1;
        UInt64 min_queue_size = std::numeric_limits<UInt64>::max();

        for (const String & replica : active_replicas)
        {
            String current_replica_path = fs::path(from) / "replicas" / replica;

            String log_pointer_str = zookeeper->get(fs::path(current_replica_path) / "log_pointer");
            Int64 log_pointer = log_pointer_str.empty() ? 0 : parse<UInt64>(log_pointer_str);

            Coordination::Stat stat;
            zookeeper->get(fs::path(current_replica_path) / "queue", &stat);
            size_t queue_size = stat.numChildren;

            if (log_pointer > max_log_pointer
                || (log_pointer == max_log_pointer && queue_size < min_queue_size))
            {
                max_log_pointer = log_pointer;
                min_queue_size = queue_size;
                best_replica = replica;
            }
        }
    }

    if (best_replica.empty())
        throw Exception("Logical error: cannot choose best replica.", ErrorCodes::LOGICAL_ERROR);

    LOG_INFO(log, "Found {} replicas, {} of them are active. Selected {} to fetch from.", replicas.size(), active_replicas.size(), best_replica);

    String best_replica_path = fs::path(from) / "replicas" / best_replica;

    /// Let's find out which parts are on the best replica.

    /** Trying to download these parts.
      * Some of them could be deleted due to the merge.
      * In this case, update the information about the available parts and try again.
      */

    unsigned try_no = 0;
    Strings missing_parts;
    do
    {
        if (try_no)
            LOG_INFO(log, "Some of parts ({}) are missing. Will try to fetch covering parts.", missing_parts.size());

        if (try_no >= query_context->getSettings().max_fetch_partition_retries_count)
            throw Exception("Too many retries to fetch parts from " + best_replica_path, ErrorCodes::TOO_MANY_RETRIES_TO_FETCH_PARTS);

        Strings parts = zookeeper->getChildren(fs::path(best_replica_path) / "parts");
        ActiveDataPartSet active_parts_set(format_version, parts);
        Strings parts_to_fetch;

        if (missing_parts.empty())
        {
            parts_to_fetch = active_parts_set.getParts();

            /// Leaving only the parts of the desired partition.
            Strings parts_to_fetch_partition;
            for (const String & part : parts_to_fetch)
            {
                if (MergeTreePartInfo::fromPartName(part, format_version).partition_id == partition_id)
                    parts_to_fetch_partition.push_back(part);
            }

            parts_to_fetch = std::move(parts_to_fetch_partition);

            if (parts_to_fetch.empty())
                throw Exception("Partition " + partition_id + " on " + best_replica_path + " doesn't exist", ErrorCodes::PARTITION_DOESNT_EXIST);
        }
        else
        {
            for (const String & missing_part : missing_parts)
            {
                String containing_part = active_parts_set.getContainingPart(missing_part);
                if (!containing_part.empty())
                    parts_to_fetch.push_back(containing_part);
                else
                    LOG_WARNING(log, "Part {} on replica {} has been vanished.", missing_part, best_replica_path);
            }
        }

        LOG_INFO(log, "Parts to fetch: {}", parts_to_fetch.size());

        missing_parts.clear();
        for (const String & part : parts_to_fetch)
        {
            bool fetched = false;

            try
            {
                fetched = fetchPart(part, metadata_snapshot, best_replica_path, true, 0, zookeeper);
            }
            catch (const DB::Exception & e)
            {
                if (e.code() != ErrorCodes::RECEIVED_ERROR_FROM_REMOTE_IO_SERVER && e.code() != ErrorCodes::RECEIVED_ERROR_TOO_MANY_REQUESTS
                    && e.code() != ErrorCodes::CANNOT_READ_ALL_DATA)
                    throw;

                LOG_INFO(log, fmt::runtime(e.displayText()));
            }

            if (!fetched)
                missing_parts.push_back(part);
        }

        ++try_no;
    } while (!missing_parts.empty());
}


void StorageReplicatedMergeTree::mutate(const MutationCommands & commands, ContextPtr query_context)
{
    /// Overview of the mutation algorithm.
    ///
    /// When the client executes a mutation, this method is called. It acquires block numbers in all
    /// partitions, saves them in the mutation entry and writes the mutation entry to a new ZK node in
    /// the /mutations folder. This block numbers are needed to determine which parts should be mutated and
    /// which shouldn't (parts inserted after the mutation will have the block number higher than the
    /// block number acquired by the mutation in that partition and so will not be mutatied).
    /// This block number is called "mutation version" in that partition.
    ///
    /// Mutation versions are acquired atomically in all partitions, so the case when an insert in some
    /// partition has the block number higher than the mutation version but the following insert into another
    /// partition acquires the block number lower than the mutation version in that partition is impossible.
    /// Another important invariant: mutation entries appear in /mutations in the order of their mutation
    /// versions (in any partition). This means that mutations form a sequence and we can execute them in
    /// the order of their mutation versions and not worry that some mutation with the smaller version
    /// will suddenly appear.
    ///
    /// During mutations individual parts are immutable - when we want to change the contents of a part
    /// we prepare the new part and add it to MergeTreeData (the original part gets replaced). The fact that
    /// we have mutated the part is recorded in the part->info.mutation field of MergeTreePartInfo.
    /// The relation with the original part is preserved because the new part covers the same block range
    /// as the original one.
    ///
    /// We then can for each part determine its "mutation version": the version of the last mutation in
    /// the mutation sequence that we regard as already applied to that part. All mutations with the greater
    /// version number will still need to be applied to that part.
    ///
    /// Execution of mutations is done asynchronously. All replicas watch the /mutations directory and
    /// load new mutation entries as they appear (see mutationsUpdatingTask()). Next we need to determine
    /// how to mutate individual parts consistently with part merges. This is done by the leader replica
    /// (see mergeSelectingTask() and class ReplicatedMergeTreeMergePredicate for details). Important
    /// invariants here are that a) all source parts for a single merge must have the same mutation version
    /// and b) any part can be mutated only once or merged only once (e.g. once we have decided to mutate
    /// a part then we need to execute that mutation and can assign merges only to the new part and not to the
    /// original part). Multiple consecutive mutations can be executed at once (without writing the
    /// intermediate result to a part).
    ///
    /// Leader replica records its decisions to the replication log (/log directory in ZK) in the form of
    /// MUTATE_PART entries and all replicas then execute them in the background pool
    /// (see MutateTask class). When a replica encounters a MUTATE_PART command, it is
    /// guaranteed that the corresponding mutation entry is already loaded (when we pull entries from
    /// replication log into the replica queue, we also load mutation entries). Note that just as with merges
    /// the replica can decide not to do the mutation locally and fetch the mutated part from another replica
    /// instead.
    ///
    /// Mutations of individual parts are in fact pretty similar to merges, e.g. their assignment and execution
    /// is governed by the same storage_settings. TODO: support a single "merge-mutation" operation when the data
    /// read from the the source parts is first mutated on the fly to some uniform mutation version and then
    /// merged to a resulting part.
    ///
    /// After all needed parts are mutated (i.e. all active parts have the mutation version greater than
    /// the version of this mutation), the mutation is considered done and can be deleted.

    ReplicatedMergeTreeMutationEntry mutation_entry;
    mutation_entry.source_replica = replica_name;
    mutation_entry.commands = commands;

    const String mutations_path = fs::path(zookeeper_path) / "mutations";
    const auto zookeeper = getZooKeeper();

    /// Update the mutations_path node when creating the mutation and check its version to ensure that
    /// nodes for mutations are created in the same order as the corresponding block numbers.
    /// Should work well if the number of concurrent mutation requests is small.
    while (true)
    {
        Coordination::Stat mutations_stat;
        zookeeper->get(mutations_path, &mutations_stat);

        PartitionBlockNumbersHolder partition_block_numbers_holder =
                allocateBlockNumbersInAffectedPartitions(mutation_entry.commands, query_context, zookeeper);

        mutation_entry.block_numbers = partition_block_numbers_holder.getBlockNumbers();
        mutation_entry.create_time = time(nullptr);

        /// The following version check guarantees the linearizability property for any pair of mutations:
        /// mutation with higher sequence number is guaranteed to have higher block numbers in every partition
        /// (and thus will be applied strictly according to sequence numbers of mutations)
        Coordination::Requests requests;
        requests.emplace_back(zkutil::makeSetRequest(mutations_path, String(), mutations_stat.version));
        requests.emplace_back(zkutil::makeCreateRequest(
            fs::path(mutations_path) / "", mutation_entry.toString(), zkutil::CreateMode::PersistentSequential));

        if (auto txn = query_context->getZooKeeperMetadataTransaction())
            txn->moveOpsTo(requests);

        Coordination::Responses responses;
        Coordination::Error rc = zookeeper->tryMulti(requests, responses);

        partition_block_numbers_holder.reset();

        if (rc == Coordination::Error::ZOK)
        {
            const String & path_created =
                dynamic_cast<const Coordination::CreateResponse *>(responses[1].get())->path_created;
            mutation_entry.znode_name = path_created.substr(path_created.find_last_of('/') + 1);
            LOG_TRACE(log, "Created mutation with ID {}", mutation_entry.znode_name);
            break;
        }
        else if (rc == Coordination::Error::ZBADVERSION)
        {
            /// Cannot retry automatically, because some zookeeper ops were lost on the first attempt. Will retry on DDLWorker-level.
            if (query_context->getZooKeeperMetadataTransaction())
                throw Exception("Cannot execute alter, because mutations version was suddenly changed due to concurrent alter",
                                ErrorCodes::CANNOT_ASSIGN_ALTER);
            LOG_TRACE(log, "Version conflict when trying to create a mutation node, retrying...");
            continue;
        }
        else
            throw Coordination::Exception("Unable to create a mutation znode", rc);
    }

    waitMutation(mutation_entry.znode_name, query_context->getSettingsRef().mutations_sync);
}

void StorageReplicatedMergeTree::waitMutation(const String & znode_name, size_t mutations_sync) const
{
    if (!mutations_sync)
        return;

    /// we have to wait
    auto zookeeper = getZooKeeper();
    Strings replicas;
    if (mutations_sync == 2) /// wait for all replicas
    {
        replicas = zookeeper->getChildren(fs::path(zookeeper_path) / "replicas");
        /// This replica should be first, to ensure that the mutation will be loaded into memory
        for (auto it = replicas.begin(); it != replicas.end(); ++it)
        {
            if (*it == replica_name)
            {
                std::iter_swap(it, replicas.rbegin());
                break;
            }
        }
    }
    else if (mutations_sync == 1) /// just wait for ourself
        replicas.push_back(replica_name);

    waitMutationToFinishOnReplicas(replicas, znode_name);
}

std::vector<MergeTreeMutationStatus> StorageReplicatedMergeTree::getMutationsStatus() const
{
    return queue.getMutationsStatus();
}

CancellationCode StorageReplicatedMergeTree::killMutation(const String & mutation_id)
{
    assertNotReadonly();

    zkutil::ZooKeeperPtr zookeeper = getZooKeeperAndAssertNotReadonly();

    LOG_INFO(log, "Killing mutation {}", mutation_id);

    auto mutation_entry = queue.removeMutation(zookeeper, mutation_id);
    if (!mutation_entry)
        return CancellationCode::NotFound;

    /// After this point no new part mutations will start and part mutations that still exist
    /// in the queue will be skipped.

    /// Cancel already running part mutations.
    for (const auto & pair : mutation_entry->block_numbers)
    {
        const String & partition_id = pair.first;
        Int64 block_number = pair.second;
        getContext()->getMergeList().cancelPartMutations(getStorageID(), partition_id, block_number);
    }
    return CancellationCode::CancelSent;
}

void StorageReplicatedMergeTree::clearOldPartsAndRemoveFromZK()
{
    auto table_lock = lockForShare(
            RWLockImpl::NO_QUERY, getSettings()->lock_acquire_timeout_for_background_operations);
    auto zookeeper = getZooKeeper();

    DataPartsVector parts = grabOldParts();
    if (parts.empty())
        return;

    DataPartsVector parts_to_delete_only_from_filesystem;    // Only duplicates
    DataPartsVector parts_to_delete_completely;              // All parts except duplicates
    DataPartsVector parts_to_retry_deletion;                 // Parts that should be retried due to network problems
    DataPartsVector parts_to_remove_from_filesystem;         // Parts removed from ZK

    for (const auto & part : parts)
    {
        if (!part->is_duplicate)
            parts_to_delete_completely.emplace_back(part);
        else
            parts_to_delete_only_from_filesystem.emplace_back(part);
    }
    parts.clear();

    /// Delete duplicate parts from filesystem
    if (!parts_to_delete_only_from_filesystem.empty())
    {
        clearPartsFromFilesystem(parts_to_delete_only_from_filesystem);
        removePartsFinally(parts_to_delete_only_from_filesystem);

        LOG_DEBUG(log, "Removed {} old duplicate parts", parts_to_delete_only_from_filesystem.size());
    }

    /// Delete normal parts from ZooKeeper
    NameSet part_names_to_retry_deletion;
    try
    {
        Strings part_names_to_delete_completely;
        for (const auto & part : parts_to_delete_completely)
            part_names_to_delete_completely.emplace_back(part->name);

        LOG_DEBUG(log, "Removing {} old parts from ZooKeeper", parts_to_delete_completely.size());
        removePartsFromZooKeeper(zookeeper, part_names_to_delete_completely, &part_names_to_retry_deletion);
    }
    catch (...)
    {
        LOG_ERROR(log, "There is a problem with deleting parts from ZooKeeper: {}", getCurrentExceptionMessage(true));
    }

    /// Part names that were reliably deleted from ZooKeeper should be deleted from filesystem
    auto num_reliably_deleted_parts = parts_to_delete_completely.size() - part_names_to_retry_deletion.size();
    LOG_DEBUG(log, "Removed {} old parts from ZooKeeper. Removing them from filesystem.", num_reliably_deleted_parts);

    /// Delete normal parts on two sets
    for (auto & part : parts_to_delete_completely)
    {
        if (part_names_to_retry_deletion.count(part->name) == 0)
            parts_to_remove_from_filesystem.emplace_back(part);
        else
            parts_to_retry_deletion.emplace_back(part);
    }

    /// Will retry deletion
    if (!parts_to_retry_deletion.empty())
    {
        rollbackDeletingParts(parts_to_retry_deletion);
        LOG_DEBUG(log, "Will retry deletion of {} parts in the next time", parts_to_retry_deletion.size());
    }

    /// Remove parts from filesystem and finally from data_parts
    if (!parts_to_remove_from_filesystem.empty())
    {
        clearPartsFromFilesystem(parts_to_remove_from_filesystem);
        removePartsFinally(parts_to_remove_from_filesystem);

        LOG_DEBUG(log, "Removed {} old parts", parts_to_remove_from_filesystem.size());
    }
}


bool StorageReplicatedMergeTree::tryRemovePartsFromZooKeeperWithRetries(DataPartsVector & parts, size_t max_retries)
{
    Strings part_names_to_remove;
    for (const auto & part : parts)
        part_names_to_remove.emplace_back(part->name);

    return tryRemovePartsFromZooKeeperWithRetries(part_names_to_remove, max_retries);
}

bool StorageReplicatedMergeTree::tryRemovePartsFromZooKeeperWithRetries(const Strings & part_names, size_t max_retries)
{
    size_t num_tries = 0;
    bool success = false;

    while (!success && (max_retries == 0 || num_tries < max_retries))
    {
        try
        {
            ++num_tries;
            success = true;

            auto zookeeper = getZooKeeper();

            std::vector<std::future<Coordination::ExistsResponse>> exists_futures;
            exists_futures.reserve(part_names.size());
            for (const String & part_name : part_names)
            {
                String part_path = fs::path(replica_path) / "parts" / part_name;
                exists_futures.emplace_back(zookeeper->asyncExists(part_path));
            }

            std::vector<std::future<Coordination::MultiResponse>> remove_futures;
            remove_futures.reserve(part_names.size());
            for (size_t i = 0; i < part_names.size(); ++i)
            {
                Coordination::ExistsResponse exists_resp = exists_futures[i].get();
                if (exists_resp.error == Coordination::Error::ZOK)
                {
                    Coordination::Requests ops;
                    removePartFromZooKeeper(part_names[i], ops, exists_resp.stat.numChildren > 0);
                    remove_futures.emplace_back(zookeeper->asyncTryMultiNoThrow(ops));
                }
            }

            for (auto & future : remove_futures)
            {
                auto response = future.get();

                if (response.error == Coordination::Error::ZOK || response.error == Coordination::Error::ZNONODE)
                    continue;

                if (Coordination::isHardwareError(response.error))
                {
                    success = false;
                    continue;
                }

                throw Coordination::Exception(response.error);
            }
        }
        catch (Coordination::Exception & e)
        {
            success = false;

            if (Coordination::isHardwareError(e.code))
                tryLogCurrentException(log, __PRETTY_FUNCTION__);
            else
                throw;
        }

        if (!success && num_tries < max_retries)
            std::this_thread::sleep_for(std::chrono::milliseconds(1000));
    }

    return success;
}

void StorageReplicatedMergeTree::removePartsFromZooKeeper(
    zkutil::ZooKeeperPtr & zookeeper, const Strings & part_names, NameSet * parts_should_be_retried)
{
    std::vector<std::future<Coordination::ExistsResponse>> exists_futures;
    std::vector<std::future<Coordination::MultiResponse>> remove_futures;
    exists_futures.reserve(part_names.size());
    remove_futures.reserve(part_names.size());
    try
    {
        /// Exception can be thrown from loop
        /// if zk session will be dropped
        for (const String & part_name : part_names)
        {
            String part_path = fs::path(replica_path) / "parts" / part_name;
            exists_futures.emplace_back(zookeeper->asyncExists(part_path));
        }

        for (size_t i = 0; i < part_names.size(); ++i)
        {
            Coordination::ExistsResponse exists_resp = exists_futures[i].get();
            if (exists_resp.error == Coordination::Error::ZOK)
            {
                Coordination::Requests ops;
                removePartFromZooKeeper(part_names[i], ops, exists_resp.stat.numChildren > 0);
                remove_futures.emplace_back(zookeeper->asyncTryMultiNoThrow(ops));
            }
            else
            {
                LOG_DEBUG(log, "There is no part {} in ZooKeeper, it was only in filesystem", part_names[i]);
                // emplace invalid future so that the total number of futures is the same as part_names.size();
                remove_futures.emplace_back();
            }
        }
    }
    catch (const Coordination::Exception & e)
    {
        if (parts_should_be_retried && Coordination::isHardwareError(e.code))
            parts_should_be_retried->insert(part_names.begin(), part_names.end());
        throw;
    }

    for (size_t i = 0; i < remove_futures.size(); ++i)
    {
        auto & future = remove_futures[i];

        if (!future.valid())
            continue;

        auto response = future.get();
        if (response.error == Coordination::Error::ZOK)
            continue;
        else if (response.error == Coordination::Error::ZNONODE)
        {
            LOG_DEBUG(log, "There is no part {} in ZooKeeper, it was only in filesystem", part_names[i]);
            continue;
        }
        else if (Coordination::isHardwareError(response.error))
        {
            if (parts_should_be_retried)
                parts_should_be_retried->insert(part_names[i]);
            continue;
        }
        else
            LOG_WARNING(log, "Cannot remove part {} from ZooKeeper: {}", part_names[i], Coordination::errorMessage(response.error));
    }
}


void StorageReplicatedMergeTree::getClearBlocksInPartitionOps(
    Coordination::Requests & ops, zkutil::ZooKeeper & zookeeper, const String & partition_id, Int64 min_block_num, Int64 max_block_num)
{
    Strings blocks;
    if (Coordination::Error::ZOK != zookeeper.tryGetChildren(fs::path(zookeeper_path) / "blocks", blocks))
        throw Exception(zookeeper_path + "/blocks doesn't exist", ErrorCodes::NOT_FOUND_NODE);

    String partition_prefix = partition_id + "_";
    zkutil::AsyncResponses<Coordination::GetResponse> get_futures;

    for (const String & block_id : blocks)
    {
        if (startsWith(block_id, partition_prefix))
        {
            String path = fs::path(zookeeper_path) / "blocks" / block_id;
            get_futures.emplace_back(path, zookeeper.asyncTryGet(path));
        }
    }

    for (auto & pair : get_futures)
    {
        const String & path = pair.first;
        auto result = pair.second.get();

        if (result.error == Coordination::Error::ZNONODE)
            continue;

        ReadBufferFromString buf(result.data);

        const auto part_info = MergeTreePartInfo::tryParsePartName(result.data, format_version);

        if (!part_info || (min_block_num <= part_info->min_block && part_info->max_block <= max_block_num))
            ops.emplace_back(zkutil::makeRemoveRequest(path, -1));
    }
}

void StorageReplicatedMergeTree::clearBlocksInPartition(
    zkutil::ZooKeeper & zookeeper, const String & partition_id, Int64 min_block_num, Int64 max_block_num)
{
    Coordination::Requests delete_requests;
    getClearBlocksInPartitionOps(delete_requests, zookeeper, partition_id, min_block_num, max_block_num);
    Coordination::Responses delete_responses;
    auto code = zookeeper.tryMulti(delete_requests, delete_responses);
    if (code != Coordination::Error::ZOK)
    {
        for (size_t i = 0; i < delete_requests.size(); ++i)
            if (delete_responses[i]->error != Coordination::Error::ZOK)
                LOG_WARNING(log, "Error while deleting ZooKeeper path `{}`: {}, ignoring.", delete_requests[i]->getPath(), Coordination::errorMessage(delete_responses[i]->error));
    }

    LOG_TRACE(log, "Deleted {} deduplication block IDs in partition ID {}", delete_requests.size(), partition_id);
}

void StorageReplicatedMergeTree::replacePartitionFrom(
    const StoragePtr & source_table, const ASTPtr & partition, bool replace, ContextPtr query_context)
{
    /// First argument is true, because we possibly will add new data to current table.
    auto lock1 = lockForShare(query_context->getCurrentQueryId(), query_context->getSettingsRef().lock_acquire_timeout);
    auto lock2 = source_table->lockForShare(query_context->getCurrentQueryId(), query_context->getSettingsRef().lock_acquire_timeout);

    auto source_metadata_snapshot = source_table->getInMemoryMetadataPtr();
    auto metadata_snapshot = getInMemoryMetadataPtr();

    Stopwatch watch;
    MergeTreeData & src_data = checkStructureAndGetMergeTreeData(source_table, source_metadata_snapshot, metadata_snapshot);
    String partition_id = getPartitionIDFromQuery(partition, query_context);

    /// NOTE: Some covered parts may be missing in src_all_parts if corresponding log entries are not executed yet.
    DataPartsVector src_all_parts = src_data.getDataPartsVectorInPartition(MergeTreeDataPartState::Active, partition_id);

    LOG_DEBUG(log, "Cloning {} parts", src_all_parts.size());

    static const String TMP_PREFIX = "tmp_replace_from_";
    auto zookeeper = getZooKeeper();

    /// Retry if alter_partition_version changes
    for (size_t retry = 0; retry < 1000; ++retry)
    {
        DataPartsVector src_parts;
        MutableDataPartsVector dst_parts;
        Strings block_id_paths;
        Strings part_checksums;
        std::vector<EphemeralLockInZooKeeper> ephemeral_locks;
        String alter_partition_version_path = zookeeper_path + "/alter_partition_version";
        Coordination::Stat alter_partition_version_stat;
        zookeeper->get(alter_partition_version_path, &alter_partition_version_stat);

        /// Firstly, generate last block number and compute drop_range
        /// NOTE: Even if we make ATTACH PARTITION instead of REPLACE PARTITION drop_range will not be empty, it will contain a block.
        /// So, such case has special meaning, if drop_range contains only one block it means that nothing to drop.
        /// TODO why not to add normal DROP_RANGE entry to replication queue if `replace` is true?
        MergeTreePartInfo drop_range;
        std::optional<EphemeralLockInZooKeeper> delimiting_block_lock;
        bool partition_was_empty = !getFakePartCoveringAllPartsInPartition(partition_id, drop_range, delimiting_block_lock, true);
        if (replace && partition_was_empty)
        {
            /// Nothing to drop, will just attach new parts
            LOG_INFO(log, "Partition {} was empty, REPLACE PARTITION will work as ATTACH PARTITION FROM", drop_range.partition_id);
            replace = false;
        }

        if (!replace)
        {
            /// It's ATTACH PARTITION FROM, not REPLACE PARTITION. We have to reset drop range
            drop_range = makeDummyDropRangeForMovePartitionOrAttachPartitionFrom(partition_id);
        }

        assert(replace == !LogEntry::ReplaceRangeEntry::isMovePartitionOrAttachFrom(drop_range));

        String drop_range_fake_part_name = getPartNamePossiblyFake(format_version, drop_range);

        for (const auto & src_part : src_all_parts)
        {
            /// We also make some kind of deduplication to avoid duplicated parts in case of ATTACH PARTITION
            /// Assume that merges in the partition are quite rare
            /// Save deduplication block ids with special prefix replace_partition

            if (!canReplacePartition(src_part))
                throw Exception(
                    "Cannot replace partition '" + partition_id + "' because part '" + src_part->name + "' has inconsistent granularity with table",
                    ErrorCodes::LOGICAL_ERROR);

            String hash_hex = src_part->checksums.getTotalChecksumHex();

            if (replace)
                LOG_INFO(log, "Trying to replace {} with hash_hex {}", src_part->name, hash_hex);
            else
                LOG_INFO(log, "Trying to attach {} with hash_hex {}", src_part->name, hash_hex);

            String block_id_path = replace ? "" : (fs::path(zookeeper_path) / "blocks" / (partition_id + "_replace_from_" + hash_hex));

            auto lock = allocateBlockNumber(partition_id, zookeeper, block_id_path);
            if (!lock)
            {
                LOG_INFO(log, "Part {} (hash {}) has been already attached", src_part->name, hash_hex);
                continue;
            }

            UInt64 index = lock->getNumber();
            MergeTreePartInfo dst_part_info(partition_id, index, index, src_part->info.level);
            auto dst_part = cloneAndLoadDataPartOnSameDisk(src_part, TMP_PREFIX, dst_part_info, metadata_snapshot);

            src_parts.emplace_back(src_part);
            dst_parts.emplace_back(dst_part);
            ephemeral_locks.emplace_back(std::move(*lock));
            block_id_paths.emplace_back(block_id_path);
            part_checksums.emplace_back(hash_hex);
        }

        ReplicatedMergeTreeLogEntryData entry;
        {
            auto src_table_id = src_data.getStorageID();
            entry.type = ReplicatedMergeTreeLogEntryData::REPLACE_RANGE;
            entry.source_replica = replica_name;
            entry.create_time = time(nullptr);
            entry.replace_range_entry = std::make_shared<ReplicatedMergeTreeLogEntryData::ReplaceRangeEntry>();

            auto & entry_replace = *entry.replace_range_entry;
            entry_replace.drop_range_part_name = drop_range_fake_part_name;
            entry_replace.from_database = src_table_id.database_name;
            entry_replace.from_table = src_table_id.table_name;
            for (const auto & part : src_parts)
                entry_replace.src_part_names.emplace_back(part->name);
            for (const auto & part : dst_parts)
                entry_replace.new_part_names.emplace_back(part->name);
            for (const String & checksum : part_checksums)
                entry_replace.part_names_checksums.emplace_back(checksum);
            entry_replace.columns_version = -1;
        }

        /// Remove deduplication block_ids of replacing parts
        if (replace)
            clearBlocksInPartition(*zookeeper, drop_range.partition_id, drop_range.max_block, drop_range.max_block);

        DataPartsVector parts_to_remove;
        Coordination::Responses op_results;

        try
        {
            Coordination::Requests ops;
            for (size_t i = 0; i < dst_parts.size(); ++i)
            {
                getCommitPartOps(ops, dst_parts[i], block_id_paths[i]);
                ephemeral_locks[i].getUnlockOps(ops);
            }

            if (auto txn = query_context->getZooKeeperMetadataTransaction())
                txn->moveOpsTo(ops);

            delimiting_block_lock->getUnlockOps(ops);
            /// Check and update version to avoid race with DROP_RANGE
            ops.emplace_back(zkutil::makeSetRequest(alter_partition_version_path, "", alter_partition_version_stat.version));
            /// Just update version, because merges assignment relies on it
            ops.emplace_back(zkutil::makeSetRequest(fs::path(zookeeper_path) / "log", "", -1));
            ops.emplace_back(zkutil::makeCreateRequest(fs::path(zookeeper_path) / "log/log-", entry.toString(), zkutil::CreateMode::PersistentSequential));

            Transaction transaction(*this);
            {
                auto data_parts_lock = lockParts();

                for (MutableDataPartPtr & part : dst_parts)
                    renameTempPartAndReplace(part, nullptr, &transaction, data_parts_lock);
            }

            Coordination::Error code = zookeeper->tryMulti(ops, op_results);
            if (code == Coordination::Error::ZOK)
                delimiting_block_lock->assumeUnlocked();
            else if (code == Coordination::Error::ZBADVERSION)
            {
                /// Cannot retry automatically, because some zookeeper ops were lost on the first attempt. Will retry on DDLWorker-level.
                if (query_context->getZooKeeperMetadataTransaction())
                    throw Exception(
                        "Cannot execute alter, because alter partition version was suddenly changed due to concurrent alter",
                        ErrorCodes::CANNOT_ASSIGN_ALTER);
                continue;
            }
            else
                zkutil::KeeperMultiException::check(code, ops, op_results);

            {
                auto data_parts_lock = lockParts();

                transaction.commit(&data_parts_lock);
                if (replace)
                    parts_to_remove = removePartsInRangeFromWorkingSet(drop_range, true, data_parts_lock);
            }

            PartLog::addNewParts(getContext(), dst_parts, watch.elapsed());
        }
        catch (...)
        {
            PartLog::addNewParts(getContext(), dst_parts, watch.elapsed(), ExecutionStatus::fromCurrentException());
            throw;
        }

        String log_znode_path = dynamic_cast<const Coordination::CreateResponse &>(*op_results.back()).path_created;
        entry.znode_name = log_znode_path.substr(log_znode_path.find_last_of('/') + 1);

        for (auto & lock : ephemeral_locks)
            lock.assumeUnlocked();

        /// Forcibly remove replaced parts from ZooKeeper
        tryRemovePartsFromZooKeeperWithRetries(parts_to_remove);

        /// Speedup removing of replaced parts from filesystem
        parts_to_remove.clear();
        cleanup_thread.wakeup();

        lock2.reset();
        lock1.reset();

        waitForLogEntryToBeProcessedIfNecessary(entry, query_context);

        return;
    }

    throw Exception(
        ErrorCodes::CANNOT_ASSIGN_ALTER, "Cannot assign ALTER PARTITION, because another ALTER PARTITION query was concurrently executed");
}

void StorageReplicatedMergeTree::movePartitionToTable(const StoragePtr & dest_table, const ASTPtr & partition, ContextPtr query_context)
{
    auto lock1 = lockForShare(query_context->getCurrentQueryId(), query_context->getSettingsRef().lock_acquire_timeout);
    auto lock2 = dest_table->lockForShare(query_context->getCurrentQueryId(), query_context->getSettingsRef().lock_acquire_timeout);

    auto dest_table_storage = std::dynamic_pointer_cast<StorageReplicatedMergeTree>(dest_table);
    if (!dest_table_storage)
        throw Exception("Table " + getStorageID().getNameForLogs() + " supports movePartitionToTable only for ReplicatedMergeTree family of table engines."
                        " Got " + dest_table->getName(), ErrorCodes::NOT_IMPLEMENTED);
    if (dest_table_storage->getStoragePolicy() != this->getStoragePolicy())
        throw Exception("Destination table " + dest_table_storage->getStorageID().getNameForLogs() +
                        " should have the same storage policy of source table " + getStorageID().getNameForLogs() + ". " +
                        getStorageID().getNameForLogs() + ": " + this->getStoragePolicy()->getName() + ", " +
                        getStorageID().getNameForLogs() + ": " + dest_table_storage->getStoragePolicy()->getName(), ErrorCodes::UNKNOWN_POLICY);

    auto dest_metadata_snapshot = dest_table->getInMemoryMetadataPtr();
    auto metadata_snapshot = getInMemoryMetadataPtr();

    Stopwatch watch;
    MergeTreeData & src_data = dest_table_storage->checkStructureAndGetMergeTreeData(*this, metadata_snapshot, dest_metadata_snapshot);
    auto src_data_id = src_data.getStorageID();
    String partition_id = getPartitionIDFromQuery(partition, query_context);

    /// A range for log entry to remove parts from the source table (myself).
    auto zookeeper = getZooKeeper();
    /// Retry if alter_partition_version changes
    for (size_t retry = 0; retry < 1000; ++retry)
    {
        String alter_partition_version_path = zookeeper_path + "/alter_partition_version";
        Coordination::Stat alter_partition_version_stat;
        zookeeper->get(alter_partition_version_path, &alter_partition_version_stat);

        MergeTreePartInfo drop_range;
        std::optional<EphemeralLockInZooKeeper> delimiting_block_lock;
        getFakePartCoveringAllPartsInPartition(partition_id, drop_range, delimiting_block_lock, true);
        String drop_range_fake_part_name = getPartNamePossiblyFake(format_version, drop_range);

        DataPartPtr covering_part;
        DataPartsVector src_all_parts;
        {
            /// NOTE: Some covered parts may be missing in src_all_parts if corresponding log entries are not executed yet.
            auto parts_lock = src_data.lockParts();
            src_all_parts = src_data.getActivePartsToReplace(drop_range, drop_range_fake_part_name, covering_part, parts_lock);
        }

        if (covering_part)
            throw Exception(ErrorCodes::LOGICAL_ERROR, "Got part {} covering drop range {}, it's a bug",
                            covering_part->name, drop_range_fake_part_name);

        /// After allocating block number for drop_range we must ensure that it does not intersect block numbers
        /// allocated by concurrent REPLACE query.
        /// We could check it in multi-request atomically with creation of DROP_RANGE entry in source table log,
        /// but it's better to check it here and fail as early as possible (before we have done something to destination table).
        Coordination::Error version_check_code = zookeeper->trySet(alter_partition_version_path, "", alter_partition_version_stat.version);
        if (version_check_code != Coordination::Error::ZOK)
            throw Exception(ErrorCodes::CANNOT_ASSIGN_ALTER, "Cannot DROP PARTITION in {} after copying partition to {}, "
                            "because another ALTER PARTITION query was concurrently executed",
                            getStorageID().getFullTableName(), dest_table_storage->getStorageID().getFullTableName());

        DataPartsVector src_parts;
        MutableDataPartsVector dst_parts;
        Strings block_id_paths;
        Strings part_checksums;
        std::vector<EphemeralLockInZooKeeper> ephemeral_locks;

        LOG_DEBUG(log, "Cloning {} parts", src_all_parts.size());

        static const String TMP_PREFIX = "tmp_move_from_";

        /// Clone parts into destination table.
        String dest_alter_partition_version_path = dest_table_storage->zookeeper_path + "/alter_partition_version";
        Coordination::Stat dest_alter_partition_version_stat;
        zookeeper->get(dest_alter_partition_version_path, &dest_alter_partition_version_stat);
        for (const auto & src_part : src_all_parts)
        {
            if (!dest_table_storage->canReplacePartition(src_part))
                throw Exception(
                    "Cannot move partition '" + partition_id + "' because part '" + src_part->name + "' has inconsistent granularity with table",
                    ErrorCodes::LOGICAL_ERROR);

            String hash_hex = src_part->checksums.getTotalChecksumHex();
            String block_id_path;

            auto lock = dest_table_storage->allocateBlockNumber(partition_id, zookeeper, block_id_path);
            if (!lock)
            {
                LOG_INFO(log, "Part {} (hash {}) has been already attached", src_part->name, hash_hex);
                continue;
            }

            UInt64 index = lock->getNumber();
            MergeTreePartInfo dst_part_info(partition_id, index, index, src_part->info.level);
            auto dst_part = dest_table_storage->cloneAndLoadDataPartOnSameDisk(src_part, TMP_PREFIX, dst_part_info, dest_metadata_snapshot);

            src_parts.emplace_back(src_part);
            dst_parts.emplace_back(dst_part);
            ephemeral_locks.emplace_back(std::move(*lock));
            block_id_paths.emplace_back(block_id_path);
            part_checksums.emplace_back(hash_hex);
        }

        ReplicatedMergeTreeLogEntryData entry_delete;
        {
            entry_delete.type = LogEntry::DROP_RANGE;
            entry_delete.source_replica = replica_name;
            entry_delete.new_part_name = drop_range_fake_part_name;
            entry_delete.detach = false; //-V1048
            entry_delete.create_time = time(nullptr);
        }

        ReplicatedMergeTreeLogEntryData entry;
        {
            MergeTreePartInfo drop_range_dest = makeDummyDropRangeForMovePartitionOrAttachPartitionFrom(partition_id);

            entry.type = ReplicatedMergeTreeLogEntryData::REPLACE_RANGE;
            entry.source_replica = dest_table_storage->replica_name;
            entry.create_time = time(nullptr);
            entry.replace_range_entry = std::make_shared<ReplicatedMergeTreeLogEntryData::ReplaceRangeEntry>();

            auto & entry_replace = *entry.replace_range_entry;
            entry_replace.drop_range_part_name = getPartNamePossiblyFake(format_version, drop_range_dest);
            entry_replace.from_database = src_data_id.database_name;
            entry_replace.from_table = src_data_id.table_name;
            for (const auto & part : src_parts)
                entry_replace.src_part_names.emplace_back(part->name);
            for (const auto & part : dst_parts)
                entry_replace.new_part_names.emplace_back(part->name);
            for (const String & checksum : part_checksums)
                entry_replace.part_names_checksums.emplace_back(checksum);
            entry_replace.columns_version = -1;
        }

        clearBlocksInPartition(*zookeeper, drop_range.partition_id, drop_range.max_block, drop_range.max_block);

        DataPartsVector parts_to_remove;
        Coordination::Responses op_results;

        try
        {
            Coordination::Requests ops;
            for (size_t i = 0; i < dst_parts.size(); ++i)
            {
                dest_table_storage->getCommitPartOps(ops, dst_parts[i], block_id_paths[i]);
                ephemeral_locks[i].getUnlockOps(ops);
            }

            /// Check and update version to avoid race with DROP_RANGE
            ops.emplace_back(zkutil::makeSetRequest(dest_alter_partition_version_path, "", dest_alter_partition_version_stat.version));
            /// Just update version, because merges assignment relies on it
            ops.emplace_back(zkutil::makeSetRequest(fs::path(dest_table_storage->zookeeper_path) / "log", "", -1));
            ops.emplace_back(zkutil::makeCreateRequest(fs::path(dest_table_storage->zookeeper_path) / "log/log-",
                                                       entry.toString(), zkutil::CreateMode::PersistentSequential));

            {
                Transaction transaction(*dest_table_storage);

                auto src_data_parts_lock = lockParts();
                auto dest_data_parts_lock = dest_table_storage->lockParts();

                std::mutex mutex;
                DataPartsLock lock(mutex);

                for (MutableDataPartPtr & part : dst_parts)
                    dest_table_storage->renameTempPartAndReplace(part, nullptr, &transaction, lock);

                Coordination::Error code = zookeeper->tryMulti(ops, op_results);
                if (code == Coordination::Error::ZBADVERSION)
                    continue;
                else
                    zkutil::KeeperMultiException::check(code, ops, op_results);

                parts_to_remove = removePartsInRangeFromWorkingSet(drop_range, true, lock);
                transaction.commit(&lock);
            }

            PartLog::addNewParts(getContext(), dst_parts, watch.elapsed());
        }
        catch (...)
        {
            PartLog::addNewParts(getContext(), dst_parts, watch.elapsed(), ExecutionStatus::fromCurrentException());
            throw;
        }

        String log_znode_path = dynamic_cast<const Coordination::CreateResponse &>(*op_results.back()).path_created;
        entry.znode_name = log_znode_path.substr(log_znode_path.find_last_of('/') + 1);

        for (auto & lock : ephemeral_locks)
            lock.assumeUnlocked();

        tryRemovePartsFromZooKeeperWithRetries(parts_to_remove);

        parts_to_remove.clear();
        cleanup_thread.wakeup();
        lock2.reset();

        dest_table_storage->waitForLogEntryToBeProcessedIfNecessary(entry, query_context);

        /// Create DROP_RANGE for the source table
        Coordination::Requests ops_src;
        ops_src.emplace_back(zkutil::makeCreateRequest(
            fs::path(zookeeper_path) / "log/log-", entry_delete.toString(), zkutil::CreateMode::PersistentSequential));
        /// Just update version, because merges assignment relies on it
        ops_src.emplace_back(zkutil::makeSetRequest(fs::path(zookeeper_path) / "log", "", -1));
        delimiting_block_lock->getUnlockOps(ops_src);

        op_results = zookeeper->multi(ops_src);

        log_znode_path = dynamic_cast<const Coordination::CreateResponse &>(*op_results.front()).path_created;
        entry_delete.znode_name = log_znode_path.substr(log_znode_path.find_last_of('/') + 1);

        lock1.reset();
        waitForLogEntryToBeProcessedIfNecessary(entry_delete, query_context);

        /// Cleaning possibly stored information about parts from /quorum/last_part node in ZooKeeper.
        cleanLastPartNode(partition_id);

        return;
    }

    throw Exception(ErrorCodes::CANNOT_ASSIGN_ALTER, "Cannot assign ALTER PARTITION, because another ALTER PARTITION query was concurrently executed");
}

void StorageReplicatedMergeTree::movePartitionToShard(
    const ASTPtr & partition, bool move_part, const String & to, ContextPtr /*query_context*/)
{
    /// This is a lightweight operation that only optimistically checks if it could succeed and queues tasks.

    if (!move_part)
        throw Exception("MOVE PARTITION TO SHARD is not supported, use MOVE PART instead", ErrorCodes::NOT_IMPLEMENTED);

    if (zkutil::normalizeZooKeeperPath(zookeeper_path, /* check_starts_with_slash */ true) == zkutil::normalizeZooKeeperPath(to, /* check_starts_with_slash */ true))
        throw Exception("Source and destination are the same", ErrorCodes::BAD_ARGUMENTS);

    auto zookeeper = getZooKeeperAndAssertNotReadonly();

    String part_name = partition->as<ASTLiteral &>().value.safeGet<String>();
    auto part_info = MergeTreePartInfo::fromPartName(part_name, format_version);

    auto part = getPartIfExists(part_info, {MergeTreeDataPartState::Active});
    if (!part)
        throw Exception(ErrorCodes::NO_SUCH_DATA_PART, "Part {} not found locally", part_name);

    if (part->uuid == UUIDHelpers::Nil)
        throw Exception(ErrorCodes::NOT_IMPLEMENTED, "Part {} does not have an uuid assigned and it can't be moved between shards", part_name);


    ReplicatedMergeTreeMergePredicate merge_pred = queue.getMergePredicate(zookeeper);

    /// The following block is pretty much copy & paste from StorageReplicatedMergeTree::dropPart to avoid conflicts while this is WIP.
    /// Extract it to a common method and re-use it before merging.
    {
        if (partIsLastQuorumPart(part->info))
        {
            throw Exception(ErrorCodes::NOT_IMPLEMENTED, "Part {} is last inserted part with quorum in partition. Would not be able to drop", part_name);
        }

        /// canMergeSinglePart is overlapping with dropPart, let's try to use the same code.
        String out_reason;
        if (!merge_pred.canMergeSinglePart(part, &out_reason))
            throw Exception(ErrorCodes::PART_IS_TEMPORARILY_LOCKED, "Part is busy, reason: " + out_reason);
    }

    {
        /// Optimistic check that for compatible destination table structure.
        checkTableStructure(to, getInMemoryMetadataPtr());
    }

    PinnedPartUUIDs src_pins;
    PinnedPartUUIDs dst_pins;

    {
        String s = zookeeper->get(zookeeper_path + "/pinned_part_uuids", &src_pins.stat);
        src_pins.fromString(s);
    }

    {
        String s = zookeeper->get(to + "/pinned_part_uuids", &dst_pins.stat);
        dst_pins.fromString(s);
    }

    if (src_pins.part_uuids.contains(part->uuid) || dst_pins.part_uuids.contains(part->uuid))
        throw Exception(ErrorCodes::PART_IS_TEMPORARILY_LOCKED, "Part {} has it's uuid ({}) already pinned.", part_name, toString(part->uuid));

    src_pins.part_uuids.insert(part->uuid);
    dst_pins.part_uuids.insert(part->uuid);

    PartMovesBetweenShardsOrchestrator::Entry part_move_entry;
    part_move_entry.state = PartMovesBetweenShardsOrchestrator::EntryState::SYNC_SOURCE;
    part_move_entry.create_time = std::time(nullptr);
    part_move_entry.update_time = part_move_entry.create_time;
    part_move_entry.task_uuid = UUIDHelpers::generateV4();
    part_move_entry.part_name = part->name;
    part_move_entry.part_uuid = part->uuid;
    part_move_entry.to_shard = to;

    Coordination::Requests ops;
    ops.emplace_back(zkutil::makeCheckRequest(zookeeper_path + "/log", merge_pred.getVersion())); /// Make sure no new events were added to the log.
    ops.emplace_back(zkutil::makeSetRequest(zookeeper_path + "/pinned_part_uuids", src_pins.toString(), src_pins.stat.version));
    ops.emplace_back(zkutil::makeSetRequest(to + "/pinned_part_uuids", dst_pins.toString(), dst_pins.stat.version));
    ops.emplace_back(zkutil::makeCreateRequest(
        part_moves_between_shards_orchestrator.entries_znode_path + "/task-",
        part_move_entry.toString(),
        zkutil::CreateMode::PersistentSequential));

    Coordination::Responses responses;
    Coordination::Error rc = zookeeper->tryMulti(ops, responses);
    zkutil::KeeperMultiException::check(rc, ops, responses);

    String task_znode_path = dynamic_cast<const Coordination::CreateResponse &>(*responses.back()).path_created;
    LOG_DEBUG(log, "Created task for part movement between shards at {}", task_znode_path);

    /// TODO(nv): Nice to have support for `replication_alter_partitions_sync`.
    ///     For now use the system.part_moves_between_shards table for status.
}

CancellationCode StorageReplicatedMergeTree::killPartMoveToShard(const UUID & task_uuid)
{
    return part_moves_between_shards_orchestrator.killPartMoveToShard(task_uuid);
}

void StorageReplicatedMergeTree::getCommitPartOps(
    Coordination::Requests & ops,
    MutableDataPartPtr & part,
    const String & block_id_path) const
{
    const String & part_name = part->name;
    const auto storage_settings_ptr = getSettings();

    if (!block_id_path.empty())
    {
        /// Make final duplicate check and commit block_id
        ops.emplace_back(
            zkutil::makeCreateRequest(
                block_id_path,
                part_name,  /// We will be able to know original part number for duplicate blocks, if we want.
                zkutil::CreateMode::Persistent));
    }

    /// Information about the part, in the replica
    if (storage_settings_ptr->use_minimalistic_part_header_in_zookeeper)
    {
        ops.emplace_back(zkutil::makeCreateRequest(
            fs::path(replica_path) / "parts" / part->name,
            ReplicatedMergeTreePartHeader::fromColumnsAndChecksums(part->getColumns(), part->checksums).toString(),
            zkutil::CreateMode::Persistent));
    }
    else
    {
        ops.emplace_back(zkutil::makeCreateRequest(
            fs::path(replica_path) / "parts" / part->name,
            "",
            zkutil::CreateMode::Persistent));
        ops.emplace_back(zkutil::makeCreateRequest(
            fs::path(replica_path) / "parts" / part->name / "columns",
            part->getColumns().toString(),
            zkutil::CreateMode::Persistent));
        ops.emplace_back(zkutil::makeCreateRequest(
            fs::path(replica_path) / "parts" / part->name / "checksums",
            getChecksumsForZooKeeper(part->checksums),
            zkutil::CreateMode::Persistent));
    }
}

ReplicatedMergeTreeAddress StorageReplicatedMergeTree::getReplicatedMergeTreeAddress() const
{
    auto host_port = getContext()->getInterserverIOAddress();
    auto table_id = getStorageID();

    ReplicatedMergeTreeAddress res;
    res.host = host_port.first;
    res.replication_port = host_port.second;
    res.queries_port = getContext()->getTCPPort();
    res.database = table_id.database_name;
    res.table = table_id.table_name;
    res.scheme = getContext()->getInterserverScheme();
    return res;
}

ActionLock StorageReplicatedMergeTree::getActionLock(StorageActionBlockType action_type)
{
    if (action_type == ActionLocks::PartsMerge)
        return merger_mutator.merges_blocker.cancel();

    if (action_type == ActionLocks::PartsTTLMerge)
        return merger_mutator.ttl_merges_blocker.cancel();

    if (action_type == ActionLocks::PartsFetch)
        return fetcher.blocker.cancel();

    if (action_type == ActionLocks::PartsSend)
    {
        auto data_parts_exchange_ptr = std::atomic_load(&data_parts_exchange_endpoint);
        return data_parts_exchange_ptr ? data_parts_exchange_ptr->blocker.cancel() : ActionLock();
    }

    if (action_type == ActionLocks::ReplicationQueue)
        return queue.actions_blocker.cancel();

    if (action_type == ActionLocks::PartsMove)
        return parts_mover.moves_blocker.cancel();

    return {};
}

void StorageReplicatedMergeTree::onActionLockRemove(StorageActionBlockType action_type)
{
    if (action_type == ActionLocks::PartsMerge || action_type == ActionLocks::PartsTTLMerge
        || action_type == ActionLocks::PartsFetch || action_type == ActionLocks::PartsSend
        || action_type == ActionLocks::ReplicationQueue)
        background_operations_assignee.trigger();
    else if (action_type == ActionLocks::PartsMove)
        background_moves_assignee.trigger();
}

bool StorageReplicatedMergeTree::waitForShrinkingQueueSize(size_t queue_size, UInt64 max_wait_milliseconds)
{
    Stopwatch watch;

    /// Let's fetch new log entries firstly
    queue.pullLogsToQueue(getZooKeeperAndAssertNotReadonly(), {}, ReplicatedMergeTreeQueue::SYNC);

    /// This is significant, because the execution of this task could be delayed at BackgroundPool.
    /// And we force it to be executed.
    background_operations_assignee.trigger();

    Poco::Event target_size_event;
    auto callback = [&target_size_event, queue_size] (size_t new_queue_size)
    {
        if (new_queue_size <= queue_size)
            target_size_event.set();
    };
    const auto handler = queue.addSubscriber(std::move(callback));

    while (!target_size_event.tryWait(50))
    {
        if (max_wait_milliseconds && watch.elapsedMilliseconds() > max_wait_milliseconds)
            return false;

        if (partial_shutdown_called)
            throw Exception("Shutdown is called for table", ErrorCodes::ABORTED);
    }

    return true;
}

bool StorageReplicatedMergeTree::dropPartImpl(
    zkutil::ZooKeeperPtr & zookeeper, String part_name, LogEntry & entry, bool detach, bool throw_if_noop)
{
    LOG_TRACE(log, "Will try to insert a log entry to DROP_RANGE for part {}", part_name);

    auto part_info = MergeTreePartInfo::fromPartName(part_name, format_version);

    while (true)
    {
        ReplicatedMergeTreeMergePredicate merge_pred = queue.getMergePredicate(zookeeper);

        auto part = getPartIfExists(part_info, {MergeTreeDataPartState::Active});

        if (!part)
        {
            if (throw_if_noop)
                throw Exception("Part " + part_name + " not found locally, won't try to drop it.", ErrorCodes::NO_SUCH_DATA_PART);
            return false;
        }

        if (merge_pred.hasDropRange(part->info))
        {
            if (throw_if_noop)
                throw Exception("Already has DROP RANGE for part " + part_name + " in queue.", ErrorCodes::PART_IS_TEMPORARILY_LOCKED);

            return false;
        }

        /// There isn't a lot we can do otherwise. Can't cancel merges because it is possible that a replica already
        /// finished the merge.
        if (partIsAssignedToBackgroundOperation(part))
        {
            if (throw_if_noop)
                throw Exception("Part " + part_name
                                + " is currently participating in a background operation (mutation/merge)"
                                + ", try again later", ErrorCodes::PART_IS_TEMPORARILY_LOCKED);
            return false;
        }

        if (partIsLastQuorumPart(part->info))
        {
            if (throw_if_noop)
                throw Exception("Part " + part_name + " is last inserted part with quorum in partition. Cannot drop",
                                ErrorCodes::NOT_IMPLEMENTED);
            return false;
        }

        if (partIsInsertingWithParallelQuorum(part->info))
        {
            if (throw_if_noop)
                throw Exception("Part " + part_name + " is inserting with parallel quorum. Cannot drop",
                                ErrorCodes::NOT_IMPLEMENTED);
            return false;
        }

        Coordination::Requests ops;
        getClearBlocksInPartitionOps(ops, *zookeeper, part_info.partition_id, part_info.min_block, part_info.max_block);
        size_t clear_block_ops_size = ops.size();

        /// If `part_name` is result of a recent merge and source parts are still available then
        /// DROP_RANGE with detach will move this part together with source parts to `detached/` dir.
        entry.type = LogEntry::DROP_RANGE;
        entry.source_replica = replica_name;
        /// We don't set fake drop level (999999999) for the single part DROP_RANGE.
        /// First of all we don't guarantee anything other than the part will not be
        /// active after DROP PART, but covering part (without data of dropped part) can exist.
        /// If we add part with 9999999 level than we can break invariant in virtual_parts of
        /// the queue.
        entry.new_part_name = getPartNamePossiblyFake(format_version, part->info);
        entry.detach = detach;
        entry.create_time = time(nullptr);

        ops.emplace_back(zkutil::makeCheckRequest(fs::path(zookeeper_path) / "log", merge_pred.getVersion())); /// Make sure no new events were added to the log.
        ops.emplace_back(zkutil::makeCreateRequest(fs::path(zookeeper_path) / "log/log-", entry.toString(), zkutil::CreateMode::PersistentSequential));
        /// Just update version, because merges assignment relies on it
        ops.emplace_back(zkutil::makeSetRequest(fs::path(zookeeper_path) / "log", "", -1));
        Coordination::Responses responses;
        Coordination::Error rc = zookeeper->tryMulti(ops, responses);

        if (rc == Coordination::Error::ZBADVERSION)
        {
            LOG_TRACE(log, "A new log entry appeared while trying to commit DROP RANGE. Retry.");
            continue;
        }
        else if (rc == Coordination::Error::ZNONODE)
        {
            LOG_TRACE(log, "Other replica already removing same part {} or part deduplication node was removed by background thread. Retry.", part_name);
            continue;
        }
        else
            zkutil::KeeperMultiException::check(rc, ops, responses);

        String log_znode_path = dynamic_cast<const Coordination::CreateResponse &>(*responses[clear_block_ops_size + 1]).path_created;
        entry.znode_name = log_znode_path.substr(log_znode_path.find_last_of('/') + 1);

        return true;
    }
}

bool StorageReplicatedMergeTree::dropAllPartsInPartition(
    zkutil::ZooKeeper & zookeeper, String & partition_id, LogEntry & entry, ContextPtr query_context, bool detach)
{
    /// Retry if alter_partition_version changes
    for (size_t retry = 0; retry < 1000; ++retry)
    {
        String alter_partition_version_path = zookeeper_path + "/alter_partition_version";
        Coordination::Stat alter_partition_version_stat;
        zookeeper.get(alter_partition_version_path, &alter_partition_version_stat);

        MergeTreePartInfo drop_range_info;

        /// It would prevent other replicas from assigning merges which intersect locked block number.
        std::optional<EphemeralLockInZooKeeper> delimiting_block_lock;

        if (!getFakePartCoveringAllPartsInPartition(partition_id, drop_range_info, delimiting_block_lock))
        {
            LOG_INFO(log, "Will not drop partition {}, it is empty.", partition_id);
            return false;
        }

        clearBlocksInPartition(zookeeper, partition_id, drop_range_info.min_block, drop_range_info.max_block);

        String drop_range_fake_part_name = getPartNamePossiblyFake(format_version, drop_range_info);

        LOG_DEBUG(log, "Disabled merges covered by range {}", drop_range_fake_part_name);

        /// Finally, having achieved the necessary invariants, you can put an entry in the log.
        entry.type = LogEntry::DROP_RANGE;
        entry.source_replica = replica_name;
        entry.new_part_name = drop_range_fake_part_name;
        entry.detach = detach;
        entry.create_time = time(nullptr);

        Coordination::Requests ops;

        ops.emplace_back(zkutil::makeCreateRequest(fs::path(zookeeper_path) / "log/log-", entry.toString(),
            zkutil::CreateMode::PersistentSequential));

        /// Check and update version to avoid race with REPLACE_RANGE.
        /// Otherwise new parts covered by drop_range_info may appear after execution of current DROP_RANGE entry
        /// as a result of execution of concurrently created REPLACE_RANGE entry.
        ops.emplace_back(zkutil::makeSetRequest(alter_partition_version_path, "", alter_partition_version_stat.version));

        /// Just update version, because merges assignment relies on it
        ops.emplace_back(zkutil::makeSetRequest(fs::path(zookeeper_path) / "log", "", -1));
        delimiting_block_lock->getUnlockOps(ops);

        if (auto txn = query_context->getZooKeeperMetadataTransaction())
            txn->moveOpsTo(ops);

        Coordination::Responses responses;
        Coordination::Error code = zookeeper.tryMulti(ops, responses);

        if (code == Coordination::Error::ZOK)
            delimiting_block_lock->assumeUnlocked();
        else if (code == Coordination::Error::ZBADVERSION)
        {
            /// Cannot retry automatically, because some zookeeper ops were lost on the first attempt. Will retry on DDLWorker-level.
            if (query_context->getZooKeeperMetadataTransaction())
                throw Exception(
                    "Cannot execute alter, because alter partition version was suddenly changed due to concurrent alter",
                    ErrorCodes::CANNOT_ASSIGN_ALTER);
            continue;
        }
        else
            zkutil::KeeperMultiException::check(code, ops, responses);

        String log_znode_path = dynamic_cast<const Coordination::CreateResponse &>(*responses.front()).path_created;
        entry.znode_name = log_znode_path.substr(log_znode_path.find_last_of('/') + 1);

        getContext()->getMergeList().cancelInPartition(getStorageID(), partition_id, drop_range_info.max_block);

        return true;
    }
    throw Exception(ErrorCodes::CANNOT_ASSIGN_ALTER,
        "Cannot assign ALTER PARTITION because another ALTER PARTITION query was concurrently executed");
}


CheckResults StorageReplicatedMergeTree::checkData(const ASTPtr & query, ContextPtr local_context)
{
    CheckResults results;
    DataPartsVector data_parts;
    if (const auto & check_query = query->as<ASTCheckQuery &>(); check_query.partition)
    {
        String partition_id = getPartitionIDFromQuery(check_query.partition, local_context);
        data_parts = getDataPartsVectorInPartition(MergeTreeDataPartState::Active, partition_id);
    }
    else
        data_parts = getDataPartsVector();

    for (auto & part : data_parts)
    {
        try
        {
            results.push_back(part_check_thread.checkPart(part->name));
        }
        catch (const Exception & ex)
        {
            results.emplace_back(part->name, false, "Check of part finished with error: '" + ex.message() + "'");
        }
    }
    return results;
}


void StorageReplicatedMergeTree::checkBrokenDisks()
{
    auto disks = getStoragePolicy()->getDisks();
    std::unique_ptr<DataPartsVector> parts;

    for (auto disk_it = disks.rbegin(); disk_it != disks.rend(); ++disk_it)
    {
        auto disk_ptr = *disk_it;
        if (disk_ptr->isBroken())
        {
            {
                std::unique_lock lock(last_broken_disks_mutex);
                if (!last_broken_disks.insert(disk_ptr->getName()).second)
                    continue;
            }

            LOG_INFO(log, "Scanning parts to recover on broken disk {} with path {}", disk_ptr->getName(), disk_ptr->getPath());

            if (!parts)
                parts = std::make_unique<DataPartsVector>(getDataPartsVector());

            for (auto & part : *parts)
            {
                if (part->volume && part->volume->getDisk()->getName() == disk_ptr->getName())
                    broken_part_callback(part->name);
            }
            continue;
        }
        else
        {
            {
                std::unique_lock lock(last_broken_disks_mutex);
                if (last_broken_disks.erase(disk_ptr->getName()) > 0)
                    LOG_INFO(
                        log,
                        "Disk {} with path {} is recovered. Exclude it from last_broken_disks",
                        disk_ptr->getName(),
                        disk_ptr->getPath());
            }
        }
    }
}


bool StorageReplicatedMergeTree::canUseAdaptiveGranularity() const
{
    const auto storage_settings_ptr = getSettings();
    return storage_settings_ptr->index_granularity_bytes != 0 &&
        (storage_settings_ptr->enable_mixed_granularity_parts ||
            (!has_non_adaptive_index_granularity_parts && !other_replicas_fixed_granularity));
}


MutationCommands StorageReplicatedMergeTree::getFirstAlterMutationCommandsForPart(const DataPartPtr & part) const
{
    return queue.getFirstAlterMutationCommandsForPart(part);
}


void StorageReplicatedMergeTree::startBackgroundMovesIfNeeded()
{
    if (areBackgroundMovesNeeded())
        background_moves_assignee.start();
}


std::unique_ptr<MergeTreeSettings> StorageReplicatedMergeTree::getDefaultSettings() const
{
    return std::make_unique<MergeTreeSettings>(getContext()->getReplicatedMergeTreeSettings());
}


String StorageReplicatedMergeTree::getTableSharedID() const
{
    return toString(table_shared_id);
}


void StorageReplicatedMergeTree::createTableSharedID()
{
    if (table_shared_id != UUIDHelpers::Nil)
        throw Exception(ErrorCodes::LOGICAL_ERROR, "Table shared id already initialized");

    zkutil::ZooKeeperPtr zookeeper = getZooKeeper();
    String zookeeper_table_id_path = fs::path(zookeeper_path) / "table_shared_id";
    String id;
    if (!zookeeper->tryGet(zookeeper_table_id_path, id))
    {
        UUID table_id_candidate;
        auto storage_id = getStorageID();
        if (storage_id.uuid != UUIDHelpers::Nil)
            table_id_candidate = storage_id.uuid;
        else
            table_id_candidate = UUIDHelpers::generateV4();

        id = toString(table_id_candidate);

        auto code = zookeeper->tryCreate(zookeeper_table_id_path, id, zkutil::CreateMode::Persistent);
        if (code == Coordination::Error::ZNODEEXISTS)
        { /// Other replica create node early
            id = zookeeper->get(zookeeper_table_id_path);
        }
        else if (code != Coordination::Error::ZOK)
        {
            throw zkutil::KeeperException(code, zookeeper_table_id_path);
        }
    }

    table_shared_id = parseFromString<UUID>(id);
}


void StorageReplicatedMergeTree::lockSharedData(const IMergeTreeDataPart & part) const
{
    if (!part.volume || !part.isStoredOnDisk())
        return;

    DiskPtr disk = part.volume->getDisk();
    if (!disk || !disk->supportZeroCopyReplication())
        return;

    zkutil::ZooKeeperPtr zookeeper = tryGetZooKeeper();
    if (!zookeeper)
        return;

    String id = part.getUniqueId();
    boost::replace_all(id, "/", "_");

    Strings zc_zookeeper_paths = getZeroCopyPartPath(*getSettings(), disk->getType(), getTableSharedID(),
        part.name, zookeeper_path);
    for (const auto & zc_zookeeper_path : zc_zookeeper_paths)
    {
        String zookeeper_node = fs::path(zc_zookeeper_path) / id / replica_name;

        LOG_TRACE(log, "Set zookeeper lock {}", zookeeper_node);
        createZeroCopyLockNode(zookeeper, zookeeper_node);
    }
}


bool StorageReplicatedMergeTree::unlockSharedData(const IMergeTreeDataPart & part) const
{
    return unlockSharedData(part, part.name);
}


bool StorageReplicatedMergeTree::unlockSharedData(const IMergeTreeDataPart & part, const String & name) const
{
    if (!part.volume || !part.isStoredOnDisk())
        return true;

    DiskPtr disk = part.volume->getDisk();
    if (!disk || !disk->supportZeroCopyReplication())
        return true;

    auto ref_count = disk->getRefCount(fs::path(part.getFullRelativePath()) / IMergeTreeDataPart::FILE_FOR_REFERENCES_CHECK);
    if (ref_count > 0) /// Keep part shard info for frozen backups
        return false;

    return unlockSharedDataByID(part.getUniqueId(), getTableSharedID(), name, replica_name, disk, getZooKeeper(), *getSettings(), log,
        zookeeper_path);
}


bool StorageReplicatedMergeTree::unlockSharedDataByID(String part_id, const String & table_uuid, const String & part_name,
        const String & replica_name_, DiskPtr disk, zkutil::ZooKeeperPtr zookeeper_ptr, const MergeTreeSettings & settings,
        Poco::Logger * logger, const String & zookeeper_path_old)
{
    boost::replace_all(part_id, "/", "_");

    Strings zc_zookeeper_paths = getZeroCopyPartPath(settings, disk->getType(), table_uuid, part_name, zookeeper_path_old);

    bool part_has_no_more_locks = true;

    for (const auto & zc_zookeeper_path : zc_zookeeper_paths)
    {
        String zookeeper_part_uniq_node = fs::path(zc_zookeeper_path) / part_id;

        /// Delete our replica node for part from zookeeper (we are not interested in it anymore)
        String zookeeper_part_replica_node = fs::path(zookeeper_part_uniq_node) / replica_name_;

        LOG_TRACE(logger, "Remove zookeeper lock {}", zookeeper_part_replica_node);

        zookeeper_ptr->tryRemove(zookeeper_part_replica_node);

        /// Check, maybe we were the last replica and can remove part forever
        Strings children;
        zookeeper_ptr->tryGetChildren(zookeeper_part_uniq_node, children);

        if (!children.empty())
        {
            LOG_TRACE(logger, "Found zookeper locks for {}", zookeeper_part_uniq_node);
            part_has_no_more_locks = false;
            continue;
        }

        auto error_code = zookeeper_ptr->tryRemove(zookeeper_part_uniq_node);

        LOG_TRACE(logger, "Remove parent zookeeper lock {} : {}", zookeeper_part_uniq_node, error_code != Coordination::Error::ZNOTEMPTY);

        /// Even when we have lock with same part name, but with different uniq, we can remove files on S3
        children.clear();
        String zookeeper_part_node = fs::path(zookeeper_part_uniq_node).parent_path();
        zookeeper_ptr->tryGetChildren(zookeeper_part_node, children);
        if (children.empty())
        {
            /// Cleanup after last uniq removing
            error_code = zookeeper_ptr->tryRemove(zookeeper_part_node);

            LOG_TRACE(logger, "Remove parent zookeeper lock {} : {}", zookeeper_part_node, error_code != Coordination::Error::ZNOTEMPTY);
        }
        else
        {
            LOG_TRACE(logger, "Can't remove parent zookeeper lock {} : {}", zookeeper_part_node, children.size());
            for (auto & c : children)
            {
                LOG_TRACE(logger, "Child node {}", c);
            }
        }
    }

    return part_has_no_more_locks;
}


bool StorageReplicatedMergeTree::tryToFetchIfShared(
    const IMergeTreeDataPart & part,
    const DiskPtr & disk,
    const String & path)
{
    const auto settings = getSettings();
    auto disk_type = disk->getType();
    if (!(disk->supportZeroCopyReplication() && settings->allow_remote_fs_zero_copy_replication))
        return false;

    String replica = getSharedDataReplica(part, disk_type);

    /// We can't fetch part when none replicas have this part on a same type remote disk
    if (replica.empty())
        return false;

    return executeFetchShared(replica, part.name, disk, path);
}


String StorageReplicatedMergeTree::getSharedDataReplica(
    const IMergeTreeDataPart & part, DiskType disk_type) const
{
    String best_replica;

    zkutil::ZooKeeperPtr zookeeper = tryGetZooKeeper();
    if (!zookeeper)
        return "";

    Strings zc_zookeeper_paths = getZeroCopyPartPath(*getSettings(), disk_type, getTableSharedID(), part.name,
            zookeeper_path);

    std::set<String> replicas;

    for (const auto & zc_zookeeper_path : zc_zookeeper_paths)
    {
        Strings ids;
        zookeeper->tryGetChildren(zc_zookeeper_path, ids);

        for (const auto & id : ids)
        {
            String zookeeper_part_uniq_node = fs::path(zc_zookeeper_path) / id;
            Strings id_replicas;
            zookeeper->tryGetChildren(zookeeper_part_uniq_node, id_replicas);
            LOG_TRACE(log, "Found zookeper replicas for {}: {}", zookeeper_part_uniq_node, id_replicas.size());
            replicas.insert(id_replicas.begin(), id_replicas.end());
        }
    }

    LOG_TRACE(log, "Found zookeper replicas for part {}: {}", part.name, replicas.size());

    Strings active_replicas;

    /// TODO: Move best replica choose in common method (here is the same code as in StorageReplicatedMergeTree::fetchPartition)

    /// Leave only active replicas.
    active_replicas.reserve(replicas.size());

    for (const String & replica : replicas)
        if ((replica != replica_name) && (zookeeper->exists(fs::path(zookeeper_path) / "replicas" / replica / "is_active")))
            active_replicas.push_back(replica);

    LOG_TRACE(log, "Found zookeper active replicas for part {}: {}", part.name, active_replicas.size());

    if (active_replicas.empty())
        return "";

    /** You must select the best (most relevant) replica.
    * This is a replica with the maximum `log_pointer`, then with the minimum `queue` size.
    * NOTE This is not exactly the best criteria. It does not make sense to download old partitions,
    *  and it would be nice to be able to choose the replica closest by network.
    * NOTE Of course, there are data races here. You can solve it by retrying.
    */
    Int64 max_log_pointer = -1;
    UInt64 min_queue_size = std::numeric_limits<UInt64>::max();

    for (const String & replica : active_replicas)
    {
        String current_replica_path = fs::path(zookeeper_path) / "replicas" / replica;

        String log_pointer_str = zookeeper->get(fs::path(current_replica_path) / "log_pointer");
        Int64 log_pointer = log_pointer_str.empty() ? 0 : parse<UInt64>(log_pointer_str);

        Coordination::Stat stat;
        zookeeper->get(fs::path(current_replica_path) / "queue", &stat);
        size_t queue_size = stat.numChildren;

        if (log_pointer > max_log_pointer
            || (log_pointer == max_log_pointer && queue_size < min_queue_size))
        {
            max_log_pointer = log_pointer;
            min_queue_size = queue_size;
            best_replica = replica;
        }
    }

    return best_replica;
}


Strings StorageReplicatedMergeTree::getZeroCopyPartPath(const MergeTreeSettings & settings, DiskType disk_type, const String & table_uuid,
    const String & part_name, const String & zookeeper_path_old)
{
    Strings res;

    String zero_copy = fmt::format("zero_copy_{}", toString(disk_type));

    String new_path = fs::path(settings.remote_fs_zero_copy_zookeeper_path.toString()) / zero_copy / table_uuid / part_name;
    res.push_back(new_path);
    if (settings.remote_fs_zero_copy_path_compatible_mode && !zookeeper_path_old.empty())
    { /// Compatibility mode for cluster with old and new versions
        String old_path = fs::path(zookeeper_path_old) / zero_copy / "shared" / part_name;
        res.push_back(old_path);
    }

    return res;
}


std::optional<ZeroCopyLock> StorageReplicatedMergeTree::tryCreateZeroCopyExclusiveLock(const DataPartPtr & part, const DiskPtr & disk)
{
    if (!disk || !disk->supportZeroCopyReplication())
        return std::nullopt;

    zkutil::ZooKeeperPtr zookeeper = tryGetZooKeeper();
    if (!zookeeper)
        return std::nullopt;

    String zc_zookeeper_path = getZeroCopyPartPath(*getSettings(), disk->getType(), getTableSharedID(),
        part->name, zookeeper_path)[0];

    /// Just recursively create ancestors for lock
    zookeeper->createAncestors(zc_zookeeper_path);
    zookeeper->createIfNotExists(zc_zookeeper_path, "");

    /// Create actual lock
    ZeroCopyLock lock(zookeeper, zc_zookeeper_path);
    if (lock.lock->tryLock())
        return lock;
    else
        return std::nullopt;
}

String StorageReplicatedMergeTree::findReplicaHavingPart(
    const String & part_name, const String & zookeeper_path_, zkutil::ZooKeeper::Ptr zookeeper_ptr)
{
    Strings replicas = zookeeper_ptr->getChildren(fs::path(zookeeper_path_) / "replicas");

    /// Select replicas in uniformly random order.
    std::shuffle(replicas.begin(), replicas.end(), thread_local_rng);

    for (const String & replica : replicas)
    {
        if (zookeeper_ptr->exists(fs::path(zookeeper_path_) / "replicas" / replica / "parts" / part_name)
            && zookeeper_ptr->exists(fs::path(zookeeper_path_) / "replicas" / replica / "is_active"))
            return fs::path(zookeeper_path_) / "replicas" / replica;
    }

    return {};
}


bool StorageReplicatedMergeTree::checkIfDetachedPartExists(const String & part_name)
{
    fs::directory_iterator dir_end;
    for (const std::string & path : getDataPaths())
        for (fs::directory_iterator dir_it{fs::path(path) / "detached/"}; dir_it != dir_end; ++dir_it)
            if (dir_it->path().filename().string() == part_name)
                return true;
    return false;
}


bool StorageReplicatedMergeTree::checkIfDetachedPartitionExists(const String & partition_name)
{
    fs::directory_iterator dir_end;

    for (const std::string & path : getDataPaths())
    {
        for (fs::directory_iterator dir_it{fs::path(path) / "detached/"}; dir_it != dir_end; ++dir_it)
        {
            const String file_name = dir_it->path().filename().string();
            auto part_info = MergeTreePartInfo::tryParsePartName(file_name, format_version);

            if (part_info && part_info->partition_id == partition_name)
                return true;
        }
    }
    return false;
}


bool StorageReplicatedMergeTree::createEmptyPartInsteadOfLost(zkutil::ZooKeeperPtr zookeeper, const String & lost_part_name)
{
    LOG_INFO(log, "Going to replace lost part {} with empty part", lost_part_name);
    auto metadata_snapshot = getInMemoryMetadataPtr();
    auto settings = getSettings();

    constexpr static auto TMP_PREFIX = "tmp_empty_";

    auto new_part_info = MergeTreePartInfo::fromPartName(lost_part_name, format_version);
    auto block = metadata_snapshot->getSampleBlock();

    DB::IMergeTreeDataPart::TTLInfos move_ttl_infos;

    NamesAndTypesList columns = metadata_snapshot->getColumns().getAllPhysical().filter(block.getNames());
    ReservationPtr reservation = reserveSpacePreferringTTLRules(metadata_snapshot, 0, move_ttl_infos, time(nullptr), 0, true);
    VolumePtr volume = getStoragePolicy()->getVolume(0);

    auto minmax_idx = std::make_shared<IMergeTreeDataPart::MinMaxIndex>();
    minmax_idx->update(block, getMinMaxColumnsNames(metadata_snapshot->getPartitionKey()));

    auto new_data_part = createPart(
        lost_part_name,
        choosePartType(0, block.rows()),
        new_part_info,
        createVolumeFromReservation(reservation, volume),
        TMP_PREFIX + lost_part_name);

    if (settings->assign_part_uuids)
        new_data_part->uuid = UUIDHelpers::generateV4();

    new_data_part->setColumns(columns);
    new_data_part->rows_count = block.rows();

    {
        auto lock = lockParts();
        auto parts_in_partition = getDataPartsPartitionRange(new_part_info.partition_id);
        if (!parts_in_partition.empty())
        {
            new_data_part->partition = (*parts_in_partition.begin())->partition;
        }
        else if (auto parsed_partition = MergeTreePartition::tryParseValueFromID(
                     new_part_info.partition_id,
                     metadata_snapshot->getPartitionKey().sample_block))
        {
            new_data_part->partition = MergeTreePartition(*parsed_partition);
        }
        else
        {
            LOG_WARNING(log, "Empty part {} is not created instead of lost part because there are no parts in partition {} (it's empty), "
                             "resolve this manually using DROP/DETACH PARTITION.", lost_part_name, new_part_info.partition_id);
            return false;
        }

    }

    new_data_part->minmax_idx = std::move(minmax_idx);
    new_data_part->is_temp = true;

    SyncGuardPtr sync_guard;
    if (new_data_part->isStoredOnDisk())
    {
        /// The name could be non-unique in case of stale files from previous runs.
        String full_path = new_data_part->getFullRelativePath();

        if (new_data_part->volume->getDisk()->exists(full_path))
        {
            LOG_WARNING(log, "Removing old temporary directory {}", fullPath(new_data_part->volume->getDisk(), full_path));
            new_data_part->volume->getDisk()->removeRecursive(full_path);
        }

        const auto disk = new_data_part->volume->getDisk();
        disk->createDirectories(full_path);

        if (getSettings()->fsync_part_directory)
            sync_guard = disk->getDirectorySyncGuard(full_path);
    }

    /// This effectively chooses minimal compression method:
    ///  either default lz4 or compression method with zero thresholds on absolute and relative part size.
    auto compression_codec = getContext()->chooseCompressionCodec(0, 0);

    const auto & index_factory = MergeTreeIndexFactory::instance();
    MergedBlockOutputStream out(new_data_part, metadata_snapshot, columns,
        index_factory.getMany(metadata_snapshot->getSecondaryIndices()), compression_codec);

    bool sync_on_insert = settings->fsync_after_insert;

    out.write(block);
    /// TODO(ab): What projections should we add to the empty part? How can we make sure that it
    /// won't block future merges? Perhaps we should also check part emptiness when selecting parts
    /// to merge.
    out.writeSuffixAndFinalizePart(new_data_part, sync_on_insert);

    try
    {
        MergeTreeData::Transaction transaction(*this);
        auto replaced_parts = renameTempPartAndReplace(new_data_part, nullptr, &transaction);

        if (!replaced_parts.empty())
        {
            Strings part_names;
            for (const auto & part : replaced_parts)
                part_names.emplace_back(part->name);

            /// Why this exception is not a LOGICAL_ERROR? Because it's possible
            /// to have some source parts for the lost part if replica currently
            /// cloning from another replica, but source replica lost covering
            /// part and finished MERGE_PARTS before clone. It's an extremely
            /// rare case and it's unclear how to resolve it better. Eventually
            /// source replica will replace lost part with empty part and we
            /// will fetch this empty part instead of our source parts. This
            /// will make replicas consistent, but some data will be lost.
            throw Exception(ErrorCodes::INCORRECT_DATA, "Tried to create empty part {}, but it replaces existing parts {}.", lost_part_name, fmt::join(part_names, ", "));
        }

        while (true)
        {

            Coordination::Requests ops;
            Coordination::Stat replicas_stat;
            auto replicas_path = fs::path(zookeeper_path) / "replicas";
            Strings replicas = zookeeper->getChildren(replicas_path, &replicas_stat);

            /// In rare cases new replica can appear during check
            ops.emplace_back(zkutil::makeCheckRequest(replicas_path, replicas_stat.version));

            for (const String & replica : replicas)
            {
                String current_part_path = fs::path(zookeeper_path) / "replicas" / replica / "parts" / lost_part_name;

                /// We must be sure that this part doesn't exist on other replicas
                if (!zookeeper->exists(current_part_path))
                {
                    ops.emplace_back(zkutil::makeCreateRequest(current_part_path, "", zkutil::CreateMode::Persistent));
                    ops.emplace_back(zkutil::makeRemoveRequest(current_part_path, -1));
                }
                else
                {
                    throw Exception(ErrorCodes::DUPLICATE_DATA_PART, "Part {} already exists on replica {} on path {}", lost_part_name, replica, current_part_path);
                }
            }

            getCommitPartOps(ops, new_data_part);

            Coordination::Responses responses;
            if (auto code = zookeeper->tryMulti(ops, responses); code == Coordination::Error::ZOK)
            {
                transaction.commit();
                break;
            }
            else if (code == Coordination::Error::ZBADVERSION)
            {
                LOG_INFO(log, "Looks like new replica appearead while creating new empty part, will retry");
            }
            else
            {
                zkutil::KeeperMultiException::check(code, ops, responses);
            }
        }
    }
    catch (const Exception & ex)
    {
        LOG_WARNING(log, "Cannot commit empty part {} with error {}", lost_part_name, ex.displayText());
        return false;
    }

    LOG_INFO(log, "Created empty part {} instead of lost part", lost_part_name);

    return true;
}


void StorageReplicatedMergeTree::createZeroCopyLockNode(const zkutil::ZooKeeperPtr & zookeeper, const String & zookeeper_node)
{
    /// In rare case other replica can remove path between createAncestors and createIfNotExists
    /// So we make up to 5 attempts

    for (int attempts = 5; attempts > 0; --attempts)
    {
        try
        {
            zookeeper->createAncestors(zookeeper_node);
            zookeeper->createIfNotExists(zookeeper_node, "lock");
            break;
        }
        catch (const zkutil::KeeperException & e)
        {
            if (e.code == Coordination::Error::ZNONODE)
                continue;
            throw;
        }
    }
}


namespace
{

/// Special metadata used during freeze table. Required for zero-copy
/// replication.
struct FreezeMetaData
{
public:
    void fill(const StorageReplicatedMergeTree & storage)
    {
        is_replicated = storage.supportsReplication();
        is_remote = storage.isRemote();
        replica_name = storage.getReplicaName();
        zookeeper_name = storage.getZooKeeperName();
        table_shared_id = storage.getTableSharedID();
    }

    void save(DiskPtr data_disk, const String & path) const
    {
        auto metadata_disk = data_disk->getMetadataDiskIfExistsOrSelf();

        auto file_path = getFileName(path);
        auto buffer = metadata_disk->writeFile(file_path, DBMS_DEFAULT_BUFFER_SIZE, WriteMode::Rewrite);
        writeIntText(version, *buffer);
        buffer->write("\n", 1);
        writeBoolText(is_replicated, *buffer);
        buffer->write("\n", 1);
        writeBoolText(is_remote, *buffer);
        buffer->write("\n", 1);
        writeString(replica_name, *buffer);
        buffer->write("\n", 1);
        writeString(zookeeper_name, *buffer);
        buffer->write("\n", 1);
        writeString(table_shared_id, *buffer);
        buffer->write("\n", 1);
    }

    bool load(DiskPtr data_disk, const String & path)
    {
        auto metadata_disk = data_disk->getMetadataDiskIfExistsOrSelf();
        auto file_path = getFileName(path);

        if (!metadata_disk->exists(file_path))
            return false;
        auto buffer = metadata_disk->readFile(file_path, ReadSettings(), {});
        readIntText(version, *buffer);
        if (version != 1)
        {
            LOG_ERROR(&Poco::Logger::get("FreezeMetaData"), "Unknown freezed metadata version: {}", version);
            return false;
        }
        DB::assertChar('\n', *buffer);
        readBoolText(is_replicated, *buffer);
        DB::assertChar('\n', *buffer);
        readBoolText(is_remote, *buffer);
        DB::assertChar('\n', *buffer);
        readString(replica_name, *buffer);
        DB::assertChar('\n', *buffer);
        readString(zookeeper_name, *buffer);
        DB::assertChar('\n', *buffer);
        readString(table_shared_id, *buffer);
        DB::assertChar('\n', *buffer);
        return true;
    }

    static void clean(DiskPtr data_disk, const String & path)
    {
        auto metadata_disk = data_disk->getMetadataDiskIfExistsOrSelf();
        metadata_disk->removeFileIfExists(getFileName(path));
    }

private:
    static String getFileName(const String & path)
    {
        return fs::path(path) / "frozen_metadata.txt";
    }

public:
    int version = 1;
    bool is_replicated;
    bool is_remote;
    String replica_name;
    String zookeeper_name;
    String table_shared_id;
};

}

bool StorageReplicatedMergeTree::removeDetachedPart(DiskPtr disk, const String & path, const String & part_name, bool is_freezed)
{
    if (disk->supportZeroCopyReplication())
    {
        if (is_freezed)
        {
            FreezeMetaData meta;
            if (meta.load(disk, path))
            {
                FreezeMetaData::clean(disk, path);
                return removeSharedDetachedPart(disk, path, part_name, meta.table_shared_id, meta.zookeeper_name, meta.replica_name, "");
            }
        }
        else
        {
            String table_id = getTableSharedID();

            return removeSharedDetachedPart(disk, path, part_name, table_id, zookeeper_name, replica_name, zookeeper_path);
        }
    }

    disk->removeRecursive(path);

    return false;
}


bool StorageReplicatedMergeTree::removeSharedDetachedPart(DiskPtr disk, const String & path, const String & part_name, const String & table_uuid,
    const String &, const String & detached_replica_name, const String & detached_zookeeper_path)
{
    bool keep_shared = false;

    zkutil::ZooKeeperPtr zookeeper = getZooKeeper();

    fs::path checksums = fs::path(path) / IMergeTreeDataPart::FILE_FOR_REFERENCES_CHECK;
    if (disk->exists(checksums))
    {
        if (disk->getRefCount(checksums) == 0)
        {
            String id = disk->getUniqueId(checksums);
            keep_shared = !StorageReplicatedMergeTree::unlockSharedDataByID(id, table_uuid, part_name,
                detached_replica_name, disk, zookeeper, getContext()->getReplicatedMergeTreeSettings(), log,
                detached_zookeeper_path);
        }
        else
            keep_shared = true;
    }

    disk->removeSharedRecursive(path, keep_shared);

    return keep_shared;
}


void StorageReplicatedMergeTree::createAndStoreFreezeMetadata(DiskPtr disk, DataPartPtr, String backup_part_path) const
{
    if (disk->supportZeroCopyReplication())
    {
        FreezeMetaData meta;
        meta.fill(*this);
        meta.save(disk, backup_part_path);
    }
}


}<|MERGE_RESOLUTION|>--- conflicted
+++ resolved
@@ -4348,12 +4348,7 @@
         return false;
     };
 
-<<<<<<< HEAD
-    auto zookeeper = getZooKeeper();
-=======
     auto zookeeper = getZooKeeperAndAssertNotReadonly();
-    UInt64 disk_space = getStoragePolicy()->getMaxUnreservedFreeSpace();
->>>>>>> 75a5938b
     const auto storage_settings_ptr = getSettings();
     auto metadata_snapshot = getInMemoryMetadataPtr();
     std::vector<ReplicatedMergeTreeLogEntryData> merge_entries;
