--- conflicted
+++ resolved
@@ -81,15 +81,8 @@
         /// A cache of keys which were iterated via glob_iterator, but not taken for processing.
         std::unordered_map<Bucket, ListedKeys> listed_keys_cache;
 
-<<<<<<< HEAD
-        /// We store a vector of holders, because we cannot release them until processed files are commited.
+        /// We store a vector of holders, because we cannot release them until processed files are committed.
         std::unordered_map<size_t, std::vector<BucketHolderPtr>> bucket_holders;
-=======
-        /// We store a vector of holders, because we cannot release them until processed files are committed.
-        std::unordered_map<size_t, std::vector<BucketHolderPtr>> bucket_holders TSA_GUARDED_BY(buckets_mutex);
-        /// Protects bucket_holders.
-        std::mutex buckets_mutex;
->>>>>>> eb0b500b
 
         /// Is glob_iterator finished?
         bool iterator_finished = false;
