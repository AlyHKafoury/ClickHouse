<<<<<<< HEAD
#include <optional>
#include <numeric>

#include <IO/ReadHelpers.h>
#include <IO/WriteHelpers.h>
#include <Storages/ColumnsDescription.h>
#include <Storages/Statistics/ConditionSelectivityEstimator.h>
#include <Storages/Statistics/CountMinSketchStatistics.h>
#include <Storages/Statistics/Statistics.h>
#include <Storages/Statistics/TDigestStatistics.h>
#include <Storages/Statistics/UniqStatistics.h>
=======
#include <Storages/Statistics/Statistics.h>
#include <Storages/Statistics/ConditionSelectivityEstimator.h>
#include <Storages/Statistics/StatisticsTDigest.h>
#include <Storages/Statistics/StatisticsUniq.h>
>>>>>>> c2b2533f
#include <Storages/StatisticsDescription.h>
#include <Common/Exception.h>
#include <Common/logger_useful.h>


#include "config.h" /// USE_DATASKETCHES

namespace DB
{

namespace ErrorCodes
{
    extern const int LOGICAL_ERROR;
    extern const int INCORRECT_QUERY;
}

enum StatisticsFileVersion : UInt16
{
    V0 = 0,
};

<<<<<<< HEAD
std::optional<Float64> IStatistics::getFloat64(const Field & f)
{
    switch (f.getType())
    {
        case Field::Types::Bool:
            return f.get<bool>();
        case Field::Types::Int64:
            return f.get<Int64>();
        case Field::Types::UInt64:
            return f.get<UInt64>();
        case Field::Types::Float64:
            return f.get<Float64>();
        case Field::Types::Int128:
            return f.get<Int128>();
        case Field::Types::UInt128:
            return f.get<UInt128>();
        case Field::Types::Int256:
            return f.get<Int256>();
        case Field::Types::UInt256:
            return f.get<UInt256>();
        case Field::Types::Decimal32:
            return f.get<Decimal32>().getValue().value;
        case Field::Types::Decimal64:
            return f.get<Decimal64>().getValue().value;
        case Field::Types::Decimal128:
            return f.get<Decimal128>().getValue().value;
        case Field::Types::Decimal256:
            return f.get<Decimal256>().getValue().value;
        case Field::Types::IPv4:
            return f.get<IPv4>().toUnderType();
        case Field::Types::IPv6:
            return f.get<IPv6>().toUnderType();
        default:
            return {};
    }
}

std::optional<String> IStatistics::getString(const Field & f)
{
    if (f.getType() == Field::Types::String)
        return f.get<String>();
    return {};
}

IStatistics::IStatistics(const SingleStatisticsDescription & stat_) : stat(stat_) {}
=======
IStatistics::IStatistics(const SingleStatisticsDescription & stat_)
    : stat(stat_)
{
}
>>>>>>> c2b2533f

ColumnStatistics::ColumnStatistics(const ColumnStatisticsDescription & stats_desc_)
    : stats_desc(stats_desc_)
{
}

void ColumnStatistics::update(const ColumnPtr & column)
{
    rows += column->size();
    for (const auto & stat : stats)
        stat.second->update(column);
}

UInt64 IStatistics::estimateCardinality() const
{
    throw Exception(ErrorCodes::LOGICAL_ERROR, "Cardinality estimation is not implemented for this type of statistics");
}

Float64 IStatistics::estimateEqual(Float64 /*val*/) const
{
    throw Exception(ErrorCodes::LOGICAL_ERROR, "Equality estimation is not implemented for this type of statistics");
}

Float64 IStatistics::estimateLess(Float64 /*val*/) const
{
    throw Exception(ErrorCodes::LOGICAL_ERROR, "Less-than estimation is not implemented for this type of statistics");
}

/// -------------------------------------
/// Implementation of the estimation:
/// Note: Each statistics object supports certain types predicates natively, e.g.
/// - TDigest: '< X' (less-than predicates)
/// - Count-min sketches: '= X' (equal predicates)
/// - Uniq (HyperLogLog): 'count distinct(*)' (column cardinality)
/// If multiple statistics objects are available per column, it is sometimes also possible to combine them in a clever way.
/// For that reason, all estimation are performed in a central place (here), and we don't simply pass the predicate to the first statistics
/// object that supports it natively.

Float64 ColumnStatistics::estimateLess(Float64 val) const
{
    if (stats.contains(StatisticsType::TDigest))
        return stats.at(StatisticsType::TDigest)->estimateLess(val);
    return rows * ConditionSelectivityEstimator::default_normal_cond_factor;
}

Float64 ColumnStatistics::estimateGreater(Float64 val) const
{
    return rows - estimateLess(val);
}

Float64 ColumnStatistics::estimateEqual(Field val) const
{
    auto float_val = IStatistics::getFloat64(val);
    if (float_val && stats.contains(StatisticsType::Uniq) && stats.contains(StatisticsType::TDigest))
    {
<<<<<<< HEAD
        auto uniq_static = std::static_pointer_cast<UniqStatistics>(stats.at(StatisticsType::Uniq));
        /// 2048 is the default number of buckets in TDigest. In this case, TDigest stores exactly one value (with many rows)
        /// for every bucket.
        if (uniq_static->getCardinality() < 2048)
        {
            auto tdigest_static = std::static_pointer_cast<TDigestStatistics>(stats.at(StatisticsType::TDigest));
            return tdigest_static->estimateEqual(float_val.value());
        }
=======
        /// 2048 is the default number of buckets in TDigest. In this case, TDigest stores exactly one value (with many rows) for every bucket.
        if (stats.at(StatisticsType::Uniq)->estimateCardinality() < 2048)
            return stats.at(StatisticsType::TDigest)->estimateEqual(val);
>>>>>>> c2b2533f
    }
#if USE_DATASKETCHES
    if (stats.contains(StatisticsType::CountMinSketch))
    {
        auto count_min_sketch_static = std::static_pointer_cast<CountMinSketchStatistics>(stats.at(StatisticsType::CountMinSketch));
        return count_min_sketch_static->estimateEqual(val);
    }
#endif
    if (val < - ConditionSelectivityEstimator::threshold || val > ConditionSelectivityEstimator::threshold)
        return rows * ConditionSelectivityEstimator::default_normal_cond_factor;
    else
        return rows * ConditionSelectivityEstimator::default_good_cond_factor;
}

/// -------------------------------------

void ColumnStatistics::serialize(WriteBuffer & buf)
{
    writeIntBinary(V0, buf);

    UInt64 stat_types_mask = 0;
    for (const auto & [type, _]: stats)
        stat_types_mask |= 1 << UInt8(type);
    writeIntBinary(stat_types_mask, buf);

    /// as the column row count is always useful, save it in any case
    writeIntBinary(rows, buf);

    /// write the actual statistics object
    for (const auto & [type, stat_ptr] : stats)
        stat_ptr->serialize(buf);
}

void ColumnStatistics::deserialize(ReadBuffer &buf)
{
    UInt16 version;
    readIntBinary(version, buf);
    if (version != V0)
        throw Exception(ErrorCodes::LOGICAL_ERROR, "Unknown file format version: {}", version);

    UInt64 stat_types_mask = 0;
    readIntBinary(stat_types_mask, buf);

    readIntBinary(rows, buf);

    for (auto it = stats.begin(); it != stats.end();)
    {
        if (!(stat_types_mask & 1 << UInt8(it->first)))
        {
            stats.erase(it++);
        }
        else
        {
            it->second->deserialize(buf);
            ++it;
        }
    }
}

String ColumnStatistics::getFileName() const
{
    return STATS_FILE_PREFIX + columnName();
}

const String & ColumnStatistics::columnName() const
{
    return stats_desc.column_name;
}

UInt64 ColumnStatistics::rowCount() const
{
    return rows;
}

void MergeTreeStatisticsFactory::registerCreator(StatisticsType stats_type, Creator creator)
{
    if (!creators.emplace(stats_type, std::move(creator)).second)
        throw Exception(ErrorCodes::LOGICAL_ERROR, "MergeTreeStatisticsFactory: the statistics creator type {} is not unique", stats_type);
}

void MergeTreeStatisticsFactory::registerValidator(StatisticsType stats_type, Validator validator)
{
    if (!validators.emplace(stats_type, std::move(validator)).second)
        throw Exception(ErrorCodes::LOGICAL_ERROR, "MergeTreeStatisticsFactory: the statistics validator type {} is not unique", stats_type);
}

MergeTreeStatisticsFactory::MergeTreeStatisticsFactory()
{
    registerValidator(StatisticsType::TDigest, TDigestValidator);
    registerCreator(StatisticsType::TDigest, TDigestCreator);

    registerValidator(StatisticsType::Uniq, UniqValidator);
<<<<<<< HEAD
#if USE_DATASKETCHES
    registerCreator(StatisticsType::CountMinSketch, CountMinSketchCreator);
    registerValidator(StatisticsType::CountMinSketch, CountMinSketchValidator);
#endif
=======
    registerCreator(StatisticsType::Uniq, UniqCreator);
>>>>>>> c2b2533f
}

MergeTreeStatisticsFactory & MergeTreeStatisticsFactory::instance()
{
    static MergeTreeStatisticsFactory instance;
    return instance;
}

void MergeTreeStatisticsFactory::validate(const ColumnStatisticsDescription & stats, DataTypePtr data_type) const
{
    for (const auto & [type, desc] : stats.types_to_desc)
    {
        auto it = validators.find(type);
        if (it == validators.end())
            throw Exception(ErrorCodes::LOGICAL_ERROR, "Unknown statistic type '{}'", type);
        it->second(desc, data_type);
    }
}

ColumnStatisticsPtr MergeTreeStatisticsFactory::get(const ColumnStatisticsDescription & stats) const
{
    ColumnStatisticsPtr column_stat = std::make_shared<ColumnStatistics>(stats);
    for (const auto & [type, desc] : stats.types_to_desc)
    {
        auto it = creators.find(type);
        if (it == creators.end())
            throw Exception(ErrorCodes::INCORRECT_QUERY, "Unknown statistic type '{}'. Available types: 'tdigest' 'uniq'", type);
        auto stat_ptr = (it->second)(desc, stats.data_type);
        column_stat->stats[type] = stat_ptr;
    }
    return column_stat;
}

ColumnsStatistics MergeTreeStatisticsFactory::getMany(const ColumnsDescription & columns) const
{
    ColumnsStatistics result;
    for (const auto & col : columns)
        if (!col.statistics.empty())
            result.push_back(get(col.statistics));
    return result;
}

}<|MERGE_RESOLUTION|>--- conflicted
+++ resolved
@@ -1,22 +1,12 @@
-<<<<<<< HEAD
-#include <optional>
-#include <numeric>
-
-#include <IO/ReadHelpers.h>
-#include <IO/WriteHelpers.h>
-#include <Storages/ColumnsDescription.h>
-#include <Storages/Statistics/ConditionSelectivityEstimator.h>
-#include <Storages/Statistics/CountMinSketchStatistics.h>
-#include <Storages/Statistics/Statistics.h>
-#include <Storages/Statistics/TDigestStatistics.h>
-#include <Storages/Statistics/UniqStatistics.h>
-=======
 #include <Storages/Statistics/Statistics.h>
 #include <Storages/Statistics/ConditionSelectivityEstimator.h>
 #include <Storages/Statistics/StatisticsTDigest.h>
 #include <Storages/Statistics/StatisticsUniq.h>
->>>>>>> c2b2533f
+#include <Storages/Statistics/CountMinSketchStatistics.h>
 #include <Storages/StatisticsDescription.h>
+#include <Storages/ColumnsDescription.h>
+#include <IO/ReadHelpers.h>
+#include <IO/WriteHelpers.h>
 #include <Common/Exception.h>
 #include <Common/logger_useful.h>
 
@@ -37,7 +27,6 @@
     V0 = 0,
 };
 
-<<<<<<< HEAD
 std::optional<Float64> IStatistics::getFloat64(const Field & f)
 {
     switch (f.getType())
@@ -82,13 +71,10 @@
     return {};
 }
 
-IStatistics::IStatistics(const SingleStatisticsDescription & stat_) : stat(stat_) {}
-=======
 IStatistics::IStatistics(const SingleStatisticsDescription & stat_)
     : stat(stat_)
 {
 }
->>>>>>> c2b2533f
 
 ColumnStatistics::ColumnStatistics(const ColumnStatisticsDescription & stats_desc_)
     : stats_desc(stats_desc_)
@@ -142,22 +128,11 @@
 Float64 ColumnStatistics::estimateEqual(Field val) const
 {
     auto float_val = IStatistics::getFloat64(val);
-    if (float_val && stats.contains(StatisticsType::Uniq) && stats.contains(StatisticsType::TDigest))
-    {
-<<<<<<< HEAD
-        auto uniq_static = std::static_pointer_cast<UniqStatistics>(stats.at(StatisticsType::Uniq));
-        /// 2048 is the default number of buckets in TDigest. In this case, TDigest stores exactly one value (with many rows)
-        /// for every bucket.
-        if (uniq_static->getCardinality() < 2048)
-        {
-            auto tdigest_static = std::static_pointer_cast<TDigestStatistics>(stats.at(StatisticsType::TDigest));
-            return tdigest_static->estimateEqual(float_val.value());
-        }
-=======
+    if (stats.contains(StatisticsType::Uniq) && stats.contains(StatisticsType::TDigest))
+    {
         /// 2048 is the default number of buckets in TDigest. In this case, TDigest stores exactly one value (with many rows) for every bucket.
         if (stats.at(StatisticsType::Uniq)->estimateCardinality() < 2048)
-            return stats.at(StatisticsType::TDigest)->estimateEqual(val);
->>>>>>> c2b2533f
+            return stats.at(StatisticsType::TDigest)->estimateEqual(float_val);
     }
 #if USE_DATASKETCHES
     if (stats.contains(StatisticsType::CountMinSketch))
@@ -166,7 +141,7 @@
         return count_min_sketch_static->estimateEqual(val);
     }
 #endif
-    if (val < - ConditionSelectivityEstimator::threshold || val > ConditionSelectivityEstimator::threshold)
+    if (float_val < - ConditionSelectivityEstimator::threshold || float_val > ConditionSelectivityEstimator::threshold)
         return rows * ConditionSelectivityEstimator::default_normal_cond_factor;
     else
         return rows * ConditionSelectivityEstimator::default_good_cond_factor;
@@ -250,14 +225,12 @@
     registerCreator(StatisticsType::TDigest, TDigestCreator);
 
     registerValidator(StatisticsType::Uniq, UniqValidator);
-<<<<<<< HEAD
+    registerCreator(StatisticsType::Uniq, UniqCreator);
+
 #if USE_DATASKETCHES
+    registerValidator(StatisticsType::CountMinSketch, CountMinSketchValidator);
     registerCreator(StatisticsType::CountMinSketch, CountMinSketchCreator);
-    registerValidator(StatisticsType::CountMinSketch, CountMinSketchValidator);
 #endif
-=======
-    registerCreator(StatisticsType::Uniq, UniqCreator);
->>>>>>> c2b2533f
 }
 
 MergeTreeStatisticsFactory & MergeTreeStatisticsFactory::instance()
@@ -284,7 +257,7 @@
     {
         auto it = creators.find(type);
         if (it == creators.end())
-            throw Exception(ErrorCodes::INCORRECT_QUERY, "Unknown statistic type '{}'. Available types: 'tdigest' 'uniq'", type);
+            throw Exception(ErrorCodes::INCORRECT_QUERY, "Unknown statistic type '{}'. Available types: 'tdigest' 'uniq' 'count_min'", type);
         auto stat_ptr = (it->second)(desc, stats.data_type);
         column_stat->stats[type] = stat_ptr;
     }
