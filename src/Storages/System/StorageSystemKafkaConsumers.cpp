#include <Storages/System/StorageSystemKafkaConsumers.h>

#if USE_RDKAFKA

<<<<<<< HEAD
#    include <Access/ContextAccess.h>
#    include <Columns/ColumnNullable.h>
#    include <Columns/ColumnString.h>
#    include <Columns/ColumnsDateTime.h>
#    include <Columns/ColumnsNumber.h>
#    include <DataTypes/DataTypeArray.h>
#    include <DataTypes/DataTypeDateTime.h>
#    include <DataTypes/DataTypeNullable.h>
#    include <DataTypes/DataTypeString.h>
#    include <DataTypes/DataTypeUUID.h>
#    include <DataTypes/DataTypesNumber.h>
#    include <Interpreters/Context.h>
#    include <Interpreters/DatabaseCatalog.h>
#    include <Storages/Kafka/StorageKafka.h>
#    include <Storages/Kafka/StorageKafka2.h>
#    include <base/Decimal_fwd.h>
#    include <base/types.h>
=======
#include <Interpreters/Context.h>
#include <Interpreters/DatabaseCatalog.h>
#include <base/types.h>
>>>>>>> 30b099c3

namespace DB
{

ColumnsDescription StorageSystemKafkaConsumers::getColumnsDescription()
{
    // clang-format off
    return ColumnsDescription{
        {"database", std::make_shared<DataTypeString>(), "Database of the table with Kafka Engine."},
        {"table", std::make_shared<DataTypeString>(), "Name of the table with Kafka Engine."},
        {"consumer_id", std::make_shared<DataTypeString>(), "Kafka consumer identifier. Note, that a table can have many consumers. Specified by `kafka_num_consumers` parameter."},
        {"assignments.topic", std::make_shared<DataTypeArray>(std::make_shared<DataTypeString>()), "Kafka topic."},
        {"assignments.partition_id", std::make_shared<DataTypeArray>(std::make_shared<DataTypeInt32>()), "Kafka partition id. Note, that only one consumer can be assigned to a partition."},
        {"assignments.current_offset", std::make_shared<DataTypeArray>(std::make_shared<DataTypeInt64>()), "Current offset."},
        {"assignments.intent_size", std::make_shared<DataTypeArray>(std::make_shared<DataTypeNullable>(std::make_shared<DataTypeInt64>())), "The number of pushed, but not yet committed messages in new StorageKafka."},
        {"exceptions.time", std::make_shared<DataTypeArray>(std::make_shared<DataTypeDateTime>()), "Timestamp when the 10 most recent exceptions were generated."},
        {"exceptions.text", std::make_shared<DataTypeArray>(std::make_shared<DataTypeString>()), "Text of 10 most recent exceptions."},
        {"last_poll_time", std::make_shared<DataTypeDateTime>(), "Timestamp of the most recent poll."},
        {"num_messages_read", std::make_shared<DataTypeUInt64>(), "Number of messages read by the consumer."},
        {"last_commit_time", std::make_shared<DataTypeDateTime>(), "Timestamp of the most recent poll."},
        {"num_commits", std::make_shared<DataTypeUInt64>(), "Total number of commits for the consumer."},
        {"last_rebalance_time", std::make_shared<DataTypeDateTime>(), "Timestamp of the most recent Kafka rebalance."},
        {"num_rebalance_revocations", std::make_shared<DataTypeUInt64>(), "Number of times the consumer was revoked its partitions."},
        {"num_rebalance_assignments", std::make_shared<DataTypeUInt64>(), "Number of times the consumer was assigned to Kafka cluster."},
        {"is_currently_used", std::make_shared<DataTypeUInt8>(), "The flag which shows whether the consumer is in use."},
        {"last_used", std::make_shared<DataTypeDateTime64>(6), "The last time this consumer was in use."},
        {"rdkafka_stat", std::make_shared<DataTypeString>(), "Library internal statistic. Set statistics_interval_ms to 0 disable, default is 3000 (once in three seconds)."},
    };
    // clang-format on
}

void StorageSystemKafkaConsumers::fillData(MutableColumns & res_columns, ContextPtr context, const ActionsDAG::Node *, std::vector<UInt8>) const
{
    auto tables_mark_dropped = DatabaseCatalog::instance().getTablesMarkedDropped();

    size_t index = 0;

    auto & database = assert_cast<ColumnString &>(*res_columns[index++]);
    auto & table = assert_cast<ColumnString &>(*res_columns[index++]);
    auto & consumer_id = assert_cast<ColumnString &>(*res_columns[index++]); //(number? or string? - single clickhouse table can have many consumers)

    auto & assignments_topics = assert_cast<ColumnString &>(assert_cast<ColumnArray &>(*res_columns[index]).getData());
    auto & assignments_topics_offsets = assert_cast<ColumnArray &>(*res_columns[index++]).getOffsets();

    auto & assignments_partition_id = assert_cast<ColumnInt32 &>(assert_cast<ColumnArray &>(*res_columns[index]).getData());
    auto & assignments_partition_id_offsets = assert_cast<ColumnArray &>(*res_columns[index++]).getOffsets();

    auto & assignments_current_offset = assert_cast<ColumnInt64 &>(assert_cast<ColumnArray &>(*res_columns[index]).getData());
    auto & assignments_current_offset_offsets = assert_cast<ColumnArray &>(*res_columns[index++]).getOffsets();

    auto & assignments_intent_size = assert_cast<ColumnNullable &>(assert_cast<ColumnArray &>(*res_columns[index]).getData());
    auto & assignments_intent_size_offsets = assert_cast<ColumnArray &>(*res_columns[index++]).getOffsets();

    auto & exceptions_time = assert_cast<ColumnDateTime &>(assert_cast<ColumnArray &>(*res_columns[index]).getData());
    auto & exceptions_time_offset = assert_cast<ColumnArray &>(*res_columns[index++]).getOffsets();
    auto & exceptions_text = assert_cast<ColumnString &>(assert_cast<ColumnArray &>(*res_columns[index]).getData());
    auto & exceptions_text_offset = assert_cast<ColumnArray &>(*res_columns[index++]).getOffsets();
    auto & last_poll_time = assert_cast<ColumnDateTime &>(*res_columns[index++]);
    auto & num_messages_read = assert_cast<ColumnUInt64 &>(*res_columns[index++]);
    auto & last_commit_time = assert_cast<ColumnDateTime &>(*res_columns[index++]);
    auto & num_commits = assert_cast<ColumnUInt64 &>(*res_columns[index++]);
    auto & last_rebalance_time = assert_cast<ColumnDateTime &>(*res_columns[index++]);
    auto & num_rebalance_revocations = assert_cast<ColumnUInt64 &>(*res_columns[index++]);
    auto & num_rebalance_assignments = assert_cast<ColumnUInt64 &>(*res_columns[index++]);
    auto & is_currently_used = assert_cast<ColumnUInt8 &>(*res_columns[index++]);
    auto & last_used = assert_cast<ColumnDateTime64 &>(*res_columns[index++]);
    auto & rdkafka_stat = assert_cast<ColumnString &>(*res_columns[index++]);

    const auto access = context->getAccess();
    size_t last_assignment_num = 0;
    size_t exceptions_num = 0;

    auto add_rows = [&](const DatabaseTablesIteratorPtr & it, auto & storage_kafka)
    {
        std::string database_str = it->databaseName();
        std::string table_str = it->name();

        auto safe_consumers = storage_kafka.getSafeConsumers();

        for (const auto & consumer : safe_consumers.consumers)
        {
            auto consumer_stat = consumer->getStat();

            database.insertData(database_str.data(), database_str.size());
            table.insertData(table_str.data(), table_str.size());

            consumer_id.insertData(consumer_stat.consumer_id.data(), consumer_stat.consumer_id.size());

            const auto num_assignments = consumer_stat.assignments.size();

            for (size_t num = 0; num < num_assignments; ++num)
            {
                const auto & assign = consumer_stat.assignments[num];

                assignments_topics.insertData(assign.topic_str.data(), assign.topic_str.size());

                assignments_partition_id.insert(assign.partition_id);
                assignments_current_offset.insert(assign.current_offset);
                if (assign.intent_size.has_value())
                    assignments_intent_size.insert(*assign.intent_size);
                else
                    assignments_intent_size.insertDefault();
            }
            last_assignment_num += num_assignments;

            assignments_topics_offsets.push_back(last_assignment_num);
            assignments_partition_id_offsets.push_back(last_assignment_num);
            assignments_current_offset_offsets.push_back(last_assignment_num);
            assignments_intent_size_offsets.push_back(last_assignment_num);

            for (const auto & exc : consumer_stat.exceptions_buffer)
            {
                exceptions_text.insertData(exc.text.data(), exc.text.size());
                exceptions_time.insert(exc.timestamp);
            }
            exceptions_num += consumer_stat.exceptions_buffer.size();
            exceptions_text_offset.push_back(exceptions_num);
            exceptions_time_offset.push_back(exceptions_num);


            last_poll_time.insert(consumer_stat.last_poll_time);
            num_messages_read.insert(consumer_stat.num_messages_read);
            last_commit_time.insert(consumer_stat.last_commit_timestamp);
            num_commits.insert(consumer_stat.num_commits);
            last_rebalance_time.insert(consumer_stat.last_rebalance_timestamp);

            num_rebalance_revocations.insert(consumer_stat.num_rebalance_revocations);
            num_rebalance_assignments.insert(consumer_stat.num_rebalance_assignments);

            is_currently_used.insert(consumer_stat.in_use);
            last_used.insert(static_cast<Decimal64>(consumer_stat.last_used_usec));

            rdkafka_stat.insertData(consumer_stat.rdkafka_stat.data(), consumer_stat.rdkafka_stat.size());
        }
    };

    const bool show_tables_granted = access->isGranted(AccessType::SHOW_TABLES);

    auto handle_table = [&](DatabaseTablesIteratorPtr & it, auto & kafka_table)
    {
        if (!show_tables_granted && !access->isGranted(AccessType::SHOW_TABLES, it->databaseName(), it->name()))
            return;
        add_rows(it, kafka_table);
    };
    auto databases = DatabaseCatalog::instance().getDatabases();
    for (const auto & db : databases)
    {
        for (auto it = db.second->getTablesIterator(context); it->isValid(); it->next())
        {
            StoragePtr storage = it->table();
            if (auto * kafka_table = dynamic_cast<StorageKafka *>(storage.get()))
                handle_table(it, *kafka_table);
            else if (auto * kafka_2_table = dynamic_cast<StorageKafka2 *>(storage.get()))
                handle_table(it, *kafka_2_table);
        }
    }
}

}

#endif<|MERGE_RESOLUTION|>--- conflicted
+++ resolved
@@ -2,29 +2,23 @@
 
 #if USE_RDKAFKA
 
-<<<<<<< HEAD
-#    include <Access/ContextAccess.h>
-#    include <Columns/ColumnNullable.h>
-#    include <Columns/ColumnString.h>
-#    include <Columns/ColumnsDateTime.h>
-#    include <Columns/ColumnsNumber.h>
-#    include <DataTypes/DataTypeArray.h>
-#    include <DataTypes/DataTypeDateTime.h>
-#    include <DataTypes/DataTypeNullable.h>
-#    include <DataTypes/DataTypeString.h>
-#    include <DataTypes/DataTypeUUID.h>
-#    include <DataTypes/DataTypesNumber.h>
-#    include <Interpreters/Context.h>
-#    include <Interpreters/DatabaseCatalog.h>
-#    include <Storages/Kafka/StorageKafka.h>
-#    include <Storages/Kafka/StorageKafka2.h>
-#    include <base/Decimal_fwd.h>
-#    include <base/types.h>
-=======
+#include <Access/ContextAccess.h>
+#include <Columns/ColumnNullable.h>
+#include <Columns/ColumnString.h>
+#include <Columns/ColumnsDateTime.h>
+#include <Columns/ColumnsNumber.h>
+#include <DataTypes/DataTypeArray.h>
+#include <DataTypes/DataTypeDateTime.h>
+#include <DataTypes/DataTypeNullable.h>
+#include <DataTypes/DataTypeString.h>
+#include <DataTypes/DataTypeUUID.h>
+#include <DataTypes/DataTypesNumber.h>
 #include <Interpreters/Context.h>
 #include <Interpreters/DatabaseCatalog.h>
+#include <Storages/Kafka/StorageKafka.h>
+#include <Storages/Kafka/StorageKafka2.h>
+#include <base/Decimal_fwd.h>
 #include <base/types.h>
->>>>>>> 30b099c3
 
 namespace DB
 {
