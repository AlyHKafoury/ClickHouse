--- conflicted
+++ resolved
@@ -135,16 +135,12 @@
     const StorageSnapshotPtr &,
     SelectQueryInfo & query_info) const
 {
-<<<<<<< HEAD
-    auto target_metadata = getTargetTable()->getInMemoryMetadataPtr();
-    return getTargetTable()->getQueryProcessingStage(local_context, to_stage, getTargetTable()->getStorageSnapshot(target_metadata), query_info);
-=======
     /// TODO: Find a way to support projections for StorageMaterializedView. Why do we use different
     /// metadata for materialized view and target table? If they are the same, we can get rid of all
     /// converting and use it just like a normal view.
     query_info.ignore_projections = true;
-    return getTargetTable()->getQueryProcessingStage(local_context, to_stage, getTargetTable()->getInMemoryMetadataPtr(), query_info);
->>>>>>> 437940b2
+    const auto & target_metadata = getTargetTable()->getInMemoryMetadataPtr();
+    return getTargetTable()->getQueryProcessingStage(local_context, to_stage, getTargetTable()->getStorageSnapshot(target_metadata), query_info);
 }
 
 Pipe StorageMaterializedView::read(
