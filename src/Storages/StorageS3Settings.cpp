#include <Storages/StorageS3Settings.h>

#include <IO/S3Common.h>

#include <Poco/Util/AbstractConfiguration.h>
#include <Common/NamedCollections/NamedCollections.h>
#include <Common/Exception.h>
#include <Common/Throttler.h>
#include <Interpreters/Context.h>
#include <boost/algorithm/string/predicate.hpp>


namespace DB
{

namespace ErrorCodes
{
    extern const int INVALID_SETTING_VALUE;
}

S3Settings::RequestSettings::PartUploadSettings::PartUploadSettings(const Settings & settings)
{
    updateFromSettingsImpl(settings, false);
    validate();
}

S3Settings::RequestSettings::PartUploadSettings::PartUploadSettings(
    const Poco::Util::AbstractConfiguration & config,
    const String & config_prefix,
    const Settings & settings,
    String setting_name_prefix)
    : PartUploadSettings(settings)
{
    String key = config_prefix + "." + setting_name_prefix;
    min_upload_part_size = config.getUInt64(key + "min_upload_part_size", min_upload_part_size);
    max_upload_part_size = config.getUInt64(key + "max_upload_part_size", max_upload_part_size);
    upload_part_size_multiply_factor = config.getUInt64(key + "upload_part_size_multiply_factor", upload_part_size_multiply_factor);
    upload_part_size_multiply_parts_count_threshold = config.getUInt64(key + "upload_part_size_multiply_parts_count_threshold", upload_part_size_multiply_parts_count_threshold);
    max_part_number = config.getUInt64(key + "max_part_number", max_part_number);
    max_single_part_upload_size = config.getUInt64(key + "max_single_part_upload_size", max_single_part_upload_size);
    max_single_operation_copy_size = config.getUInt64(key + "max_single_operation_copy_size", max_single_operation_copy_size);

    /// This configuration is only applicable to s3. Other types of object storage are not applicable or have different meanings.
    storage_class_name = config.getString(config_prefix + ".s3_storage_class", storage_class_name);
    storage_class_name = Poco::toUpperInPlace(storage_class_name);

    validate();
}

S3Settings::RequestSettings::PartUploadSettings::PartUploadSettings(const NamedCollection & collection)
{
    min_upload_part_size = collection.getOrDefault<UInt64>("min_upload_part_size", min_upload_part_size);
    upload_part_size_multiply_factor = collection.getOrDefault<UInt64>("upload_part_size_multiply_factor", upload_part_size_multiply_factor);
    upload_part_size_multiply_parts_count_threshold = collection.getOrDefault<UInt64>("upload_part_size_multiply_parts_count_threshold", upload_part_size_multiply_parts_count_threshold);
    max_single_part_upload_size = collection.getOrDefault<UInt64>("max_single_part_upload_size", max_single_part_upload_size);

    /// This configuration is only applicable to s3. Other types of object storage are not applicable or have different meanings.
    storage_class_name = collection.getOrDefault<String>("s3_storage_class", storage_class_name);
    storage_class_name = Poco::toUpperInPlace(storage_class_name);

    validate();
}

void S3Settings::RequestSettings::PartUploadSettings::updateFromSettingsImpl(const Settings & settings, bool if_changed)
{
    if (!if_changed || settings.s3_min_upload_part_size.changed)
        min_upload_part_size = settings.s3_min_upload_part_size;

    if (!if_changed || settings.s3_max_upload_part_size.changed)
        max_upload_part_size = settings.s3_max_upload_part_size;

    if (!if_changed || settings.s3_upload_part_size_multiply_factor.changed)
        upload_part_size_multiply_factor = settings.s3_upload_part_size_multiply_factor;

    if (!if_changed || settings.s3_upload_part_size_multiply_parts_count_threshold.changed)
        upload_part_size_multiply_parts_count_threshold = settings.s3_upload_part_size_multiply_parts_count_threshold;

    if (!if_changed || settings.s3_max_single_part_upload_size.changed)
        max_single_part_upload_size = settings.s3_max_single_part_upload_size;
}

void S3Settings::RequestSettings::PartUploadSettings::validate()
{
    static constexpr size_t min_upload_part_size_limit = 5 * 1024 * 1024;
    if (min_upload_part_size < min_upload_part_size_limit)
        throw Exception(
            ErrorCodes::INVALID_SETTING_VALUE,
            "Setting min_upload_part_size has invalid value {} which is less than the s3 API limit {}",
            ReadableSize(min_upload_part_size), ReadableSize(min_upload_part_size_limit));

    static constexpr size_t max_upload_part_size_limit = 5ull * 1024 * 1024 * 1024;
    if (max_upload_part_size > max_upload_part_size_limit)
        throw Exception(
            ErrorCodes::INVALID_SETTING_VALUE,
            "Setting max_upload_part_size has invalid value {} which is grater than the s3 API limit {}",
            ReadableSize(max_upload_part_size), ReadableSize(max_upload_part_size_limit));

    if (max_single_part_upload_size > max_upload_part_size_limit)
        throw Exception(
            ErrorCodes::INVALID_SETTING_VALUE,
            "Setting max_single_part_upload_size has invalid value {} which is grater than the s3 API limit {}",
            ReadableSize(max_single_part_upload_size), ReadableSize(max_upload_part_size_limit));

    if (max_single_operation_copy_size > max_upload_part_size_limit)
        throw Exception(
            ErrorCodes::INVALID_SETTING_VALUE,
            "Setting max_single_operation_copy_size has invalid value {} which is grater than the s3 API limit {}",
            ReadableSize(max_single_operation_copy_size), ReadableSize(max_upload_part_size_limit));

    if (max_upload_part_size < min_upload_part_size)
        throw Exception(
            ErrorCodes::INVALID_SETTING_VALUE,
            "Setting max_upload_part_size ({}) can't be less than setting min_upload_part_size {}",
            ReadableSize(max_upload_part_size), ReadableSize(min_upload_part_size));

    if (!upload_part_size_multiply_factor)
        throw Exception(
            ErrorCodes::INVALID_SETTING_VALUE,
            "Setting upload_part_size_multiply_factor cannot be zero");

    if (!upload_part_size_multiply_parts_count_threshold)
        throw Exception(
            ErrorCodes::INVALID_SETTING_VALUE,
            "Setting upload_part_size_multiply_parts_count_threshold cannot be zero");

    if (!max_part_number)
        throw Exception(
            ErrorCodes::INVALID_SETTING_VALUE,
            "Setting max_part_number cannot be zero");

    static constexpr size_t max_part_number_limit = 10000;
    if (max_part_number > max_part_number_limit)
        throw Exception(
            ErrorCodes::INVALID_SETTING_VALUE,
            "Setting max_part_number has invalid value {} which is grater than the s3 API limit {}",
            ReadableSize(max_part_number), ReadableSize(max_part_number_limit));

    size_t maybe_overflow;
    if (common::mulOverflow(max_upload_part_size, upload_part_size_multiply_factor, maybe_overflow))
        throw Exception(
                        ErrorCodes::INVALID_SETTING_VALUE,
                        "Setting upload_part_size_multiply_factor is too big ({}). "
                        "Multiplication to max_upload_part_size ({}) will cause integer overflow",
                        ReadableSize(max_part_number), ReadableSize(max_part_number_limit));

    std::unordered_set<String> storage_class_names {"STANDARD", "INTELLIGENT_TIERING"};
    if (!storage_class_name.empty() && !storage_class_names.contains(storage_class_name))
        throw Exception(
            ErrorCodes::INVALID_SETTING_VALUE,
            "Setting storage_class has invalid value {} which only supports STANDARD and INTELLIGENT_TIERING",
            storage_class_name);

    /// TODO: it's possible to set too small limits. We can check that max possible object size is not too small.
}


S3Settings::RequestSettings::RequestSettings(const Settings & settings)
    : upload_settings(settings)
{
    updateFromSettingsImpl(settings, false);
}

S3Settings::RequestSettings::RequestSettings(const NamedCollection & collection)
    : upload_settings(collection)
{
    max_single_read_retries = collection.getOrDefault<UInt64>("max_single_read_retries", max_single_read_retries);
    max_connections = collection.getOrDefault<UInt64>("max_connections", max_connections);
    list_object_keys_size = collection.getOrDefault<UInt64>("list_object_keys_size", list_object_keys_size);
<<<<<<< HEAD
=======
    allow_head_object_request = collection.getOrDefault<bool>("allow_head_object_request", allow_head_object_request);
    throw_on_zero_files_match = collection.getOrDefault<bool>("throw_on_zero_files_match", throw_on_zero_files_match);
>>>>>>> 72c393e7
}

S3Settings::RequestSettings::RequestSettings(
    const Poco::Util::AbstractConfiguration & config,
    const String & config_prefix,
    const Settings & settings,
    String setting_name_prefix)
    : upload_settings(config, config_prefix, settings, setting_name_prefix)
{
    String key = config_prefix + "." + setting_name_prefix;
    max_single_read_retries = config.getUInt64(key + "max_single_read_retries", settings.s3_max_single_read_retries);
    max_connections = config.getUInt64(key + "max_connections", settings.s3_max_connections);
    check_objects_after_upload = config.getBool(key + "check_objects_after_upload", settings.s3_check_objects_after_upload);
    list_object_keys_size = config.getUInt64(key + "list_object_keys_size", settings.s3_list_object_keys_size);
<<<<<<< HEAD
=======
    allow_head_object_request = config.getBool(key + "allow_head_object_request", allow_head_object_request);
    throw_on_zero_files_match = config.getBool(key + "throw_on_zero_files_match", settings.s3_throw_on_zero_files_match);
>>>>>>> 72c393e7

    /// NOTE: it would be better to reuse old throttlers to avoid losing token bucket state on every config reload,
    /// which could lead to exceeding limit for short time. But it is good enough unless very high `burst` values are used.
    if (UInt64 max_get_rps = config.getUInt64(key + "max_get_rps", settings.s3_max_get_rps))
    {
        size_t default_max_get_burst = settings.s3_max_get_burst
            ? settings.s3_max_get_burst
            : (Throttler::default_burst_seconds * max_get_rps);

        size_t max_get_burst = config.getUInt64(key + "max_get_burst", default_max_get_burst);

        get_request_throttler = std::make_shared<Throttler>(max_get_rps, max_get_burst);
    }
    if (UInt64 max_put_rps = config.getUInt64(key + "max_put_rps", settings.s3_max_put_rps))
    {
        size_t default_max_put_burst = settings.s3_max_put_burst
            ? settings.s3_max_put_burst
            : (Throttler::default_burst_seconds * max_put_rps);

        size_t max_put_burst = config.getUInt64(key + "max_put_burst", default_max_put_burst);

        put_request_throttler = std::make_shared<Throttler>(max_put_rps, max_put_burst);
    }
}

void S3Settings::RequestSettings::updateFromSettingsImpl(const Settings & settings, bool if_changed)
{
    if (!if_changed || settings.s3_max_single_read_retries.changed)
        max_single_read_retries = settings.s3_max_single_read_retries;

    if (!if_changed || settings.s3_max_connections.changed)
        max_connections = settings.s3_max_connections;

    if (!if_changed || settings.s3_check_objects_after_upload.changed)
        check_objects_after_upload = settings.s3_check_objects_after_upload;

    if (!if_changed || settings.s3_max_unexpected_write_error_retries.changed)
        max_unexpected_write_error_retries = settings.s3_max_unexpected_write_error_retries;

    if (!if_changed || settings.s3_list_object_keys_size.changed)
        list_object_keys_size = settings.s3_list_object_keys_size;

    if ((!if_changed || settings.s3_max_get_rps.changed || settings.s3_max_get_burst.changed) && settings.s3_max_get_rps)
        get_request_throttler = std::make_shared<Throttler>(
            settings.s3_max_get_rps, settings.s3_max_get_burst ? settings.s3_max_get_burst : Throttler::default_burst_seconds * settings.s3_max_get_rps);

    if ((!if_changed || settings.s3_max_put_rps.changed || settings.s3_max_put_burst.changed) && settings.s3_max_put_rps)
        put_request_throttler = std::make_shared<Throttler>(
            settings.s3_max_put_rps, settings.s3_max_put_burst ? settings.s3_max_put_burst : Throttler::default_burst_seconds * settings.s3_max_put_rps);

    if (!if_changed || settings.s3_throw_on_zero_files_match)
        throw_on_zero_files_match = settings.s3_throw_on_zero_files_match;
}

void S3Settings::RequestSettings::updateFromSettings(const Settings & settings)
{
    updateFromSettingsImpl(settings, true);
    upload_settings.updateFromSettings(settings);
}


void StorageS3Settings::loadFromConfig(const String & config_elem, const Poco::Util::AbstractConfiguration & config, const Settings & settings)
{
    std::lock_guard lock(mutex);
    s3_settings.clear();
    if (!config.has(config_elem))
        return;

    Poco::Util::AbstractConfiguration::Keys config_keys;
    config.keys(config_elem, config_keys);

    for (const String & key : config_keys)
    {
        if (config.has(config_elem + "." + key + ".endpoint"))
        {
            auto endpoint = config.getString(config_elem + "." + key + ".endpoint");
            auto auth_settings = S3::AuthSettings::loadFromConfig(config_elem + "." + key, config);
            S3Settings::RequestSettings request_settings(config, config_elem + "." + key, settings);

            s3_settings.emplace(endpoint, S3Settings{std::move(auth_settings), std::move(request_settings)});
        }
    }
}

S3Settings StorageS3Settings::getSettings(const String & endpoint) const
{
    std::lock_guard lock(mutex);
    auto next_prefix_setting = s3_settings.upper_bound(endpoint);

    /// Linear time algorithm may be replaced with logarithmic with prefix tree map.
    for (auto possible_prefix_setting = next_prefix_setting; possible_prefix_setting != s3_settings.begin();)
    {
        std::advance(possible_prefix_setting, -1);
        if (boost::algorithm::starts_with(endpoint, possible_prefix_setting->first))
            return possible_prefix_setting->second;
    }

    return {};
}

}<|MERGE_RESOLUTION|>--- conflicted
+++ resolved
@@ -166,11 +166,7 @@
     max_single_read_retries = collection.getOrDefault<UInt64>("max_single_read_retries", max_single_read_retries);
     max_connections = collection.getOrDefault<UInt64>("max_connections", max_connections);
     list_object_keys_size = collection.getOrDefault<UInt64>("list_object_keys_size", list_object_keys_size);
-<<<<<<< HEAD
-=======
-    allow_head_object_request = collection.getOrDefault<bool>("allow_head_object_request", allow_head_object_request);
     throw_on_zero_files_match = collection.getOrDefault<bool>("throw_on_zero_files_match", throw_on_zero_files_match);
->>>>>>> 72c393e7
 }
 
 S3Settings::RequestSettings::RequestSettings(
@@ -185,11 +181,7 @@
     max_connections = config.getUInt64(key + "max_connections", settings.s3_max_connections);
     check_objects_after_upload = config.getBool(key + "check_objects_after_upload", settings.s3_check_objects_after_upload);
     list_object_keys_size = config.getUInt64(key + "list_object_keys_size", settings.s3_list_object_keys_size);
-<<<<<<< HEAD
-=======
-    allow_head_object_request = config.getBool(key + "allow_head_object_request", allow_head_object_request);
     throw_on_zero_files_match = config.getBool(key + "throw_on_zero_files_match", settings.s3_throw_on_zero_files_match);
->>>>>>> 72c393e7
 
     /// NOTE: it would be better to reuse old throttlers to avoid losing token bucket state on every config reload,
     /// which could lead to exceeding limit for short time. But it is good enough unless very high `burst` values are used.
