--- conflicted
+++ resolved
@@ -56,33 +56,19 @@
 
         if (current_block_idx == num_blocks)
             return {};
-<<<<<<< HEAD
-        }
-        else
-        {
-            const Block & src = *current_it;
-            Columns columns;
-            columns.reserve(columns.size());
-
-            /// Add only required columns to `res`.
-            for (const auto & elem : column_names_and_types)
-            {
-                auto current_column = src.getByName(elem.getStorageName()).column;
-                if (elem.isSubcolumn())
-                    columns.emplace_back(elem.getStorageType()->getSubcolumn(elem.getSubcolumnName(), *current_column->assumeMutable()));
-                else
-                    columns.emplace_back(std::move(current_column));
-            }
-=======
-
         const Block & src = *current_it;
         Columns columns;
-        columns.reserve(column_names.size());
->>>>>>> 840d9625
+        columns.reserve(columns.size());
 
         /// Add only required columns to `res`.
-        for (const auto & name : column_names)
-            columns.push_back(src.getByName(name).column);
+        for (const auto & elem : column_names_and_types)
+        {
+            auto current_column = src.getByName(elem.getStorageName()).column;
+            if (elem.isSubcolumn())
+                columns.emplace_back(elem.getStorageType()->getSubcolumn(elem.getSubcolumnName(), *current_column->assumeMutable()));
+            else
+                columns.emplace_back(std::move(current_column));
+        }
 
         if (++current_block_idx < num_blocks)
             ++current_it;
@@ -91,14 +77,8 @@
     }
 
 private:
-<<<<<<< HEAD
     NamesAndTypesList column_names_and_types;
-    BlocksList::iterator current_it;
-    size_t current_block_idx = 0;
-=======
-    const Names column_names;
     BlocksList::const_iterator current_it;
->>>>>>> 840d9625
     size_t num_blocks;
     size_t current_block_idx = 0;
 
