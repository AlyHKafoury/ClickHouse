#include <Storages/IStorageCluster.h>

#include <Common/Exception.h>
#include <Core/Settings.h>
#include <Core/QueryProcessingStage.h>
#include <DataTypes/DataTypeString.h>
#include <IO/ConnectionTimeouts.h>
#include <Interpreters/Context.h>
#include <Interpreters/getHeaderForProcessingStage.h>
#include <Interpreters/SelectQueryOptions.h>
#include <Interpreters/InterpreterSelectQuery.h>
#include <Interpreters/AddDefaultDatabaseVisitor.h>
#include <Interpreters/TranslateQualifiedNamesVisitor.h>
#include <Interpreters/InterpreterSelectQueryAnalyzer.h>
#include <Processors/Sources/NullSource.h>
#include <Processors/Sources/RemoteSource.h>
#include <Processors/QueryPlan/SourceStepWithFilter.h>
#include <QueryPipeline/narrowPipe.h>
#include <QueryPipeline/Pipe.h>
#include <QueryPipeline/RemoteQueryExecutor.h>
#include <QueryPipeline/QueryPipelineBuilder.h>
#include <Storages/IStorage.h>
#include <Storages/SelectQueryInfo.h>
#include <Storages/StorageDictionary.h>

#include <algorithm>
#include <memory>
#include <string>


namespace DB
{
namespace Setting
{
    extern const SettingsBool allow_experimental_analyzer;
    extern const SettingsBool async_query_sending_for_remote;
    extern const SettingsBool async_socket_for_remote;
    extern const SettingsBool skip_unavailable_shards;
    extern const SettingsBool parallel_replicas_local_plan;
    extern const SettingsString cluster_for_parallel_replicas;
    extern const SettingsNonZeroUInt64 max_parallel_replicas;
}

IStorageCluster::IStorageCluster(
    const String & cluster_name_,
    const StorageID & table_id_,
    LoggerPtr log_)
    : IStorage(table_id_)
    , log(log_)
    , cluster_name(cluster_name_)
{
}

class ReadFromCluster : public SourceStepWithFilter
{
public:
    std::string getName() const override { return "ReadFromCluster"; }
    void initializePipeline(QueryPipelineBuilder & pipeline, const BuildQueryPipelineSettings &) override;
    void applyFilters(ActionDAGNodes added_filter_nodes) override;

    ReadFromCluster(
        const Names & column_names_,
        const SelectQueryInfo & query_info_,
        const StorageSnapshotPtr & storage_snapshot_,
        const ContextPtr & context_,
        Block sample_block,
        std::shared_ptr<IStorageCluster> storage_,
        ASTPtr query_to_send_,
        QueryProcessingStage::Enum processed_stage_,
        ClusterPtr cluster_,
        LoggerPtr log_)
        : SourceStepWithFilter(
            std::move(sample_block),
            column_names_,
            query_info_,
            storage_snapshot_,
            context_)
        , storage(std::move(storage_))
        , query_to_send(std::move(query_to_send_))
        , processed_stage(processed_stage_)
        , cluster(std::move(cluster_))
        , log(log_)
    {
    }

private:
    std::shared_ptr<IStorageCluster> storage;
    ASTPtr query_to_send;
    QueryProcessingStage::Enum processed_stage;
    ClusterPtr cluster;
    LoggerPtr log;

    std::optional<RemoteQueryExecutor::Extension> extension;

    void createExtension(const ActionsDAG::Node * predicate);
    ContextPtr updateSettings(const Settings & settings);
};

void ReadFromCluster::applyFilters(ActionDAGNodes added_filter_nodes)
{
    SourceStepWithFilter::applyFilters(std::move(added_filter_nodes));

    const ActionsDAG::Node * predicate = nullptr;
    if (filter_actions_dag)
        predicate = filter_actions_dag->getOutputs().at(0);

    createExtension(predicate);
}

void ReadFromCluster::createExtension(const ActionsDAG::Node * predicate)
{
    if (extension)
        return;

    extension = storage->getTaskIteratorExtension(predicate, context);
}

/// The code executes on initiator
void IStorageCluster::read(
    QueryPlan & query_plan,
    const Names & column_names,
    const StorageSnapshotPtr & storage_snapshot,
    SelectQueryInfo & query_info,
    ContextPtr context,
    QueryProcessingStage::Enum processed_stage,
    size_t /*max_block_size*/,
    size_t /*num_streams*/)
{
    storage_snapshot->check(column_names);

    updateBeforeRead(context);
    auto cluster = getCluster(context);

    /// Calculate the header. This is significant, because some columns could be thrown away in some cases like query with count(*)

    Block sample_block;
    ASTPtr query_to_send = query_info.query;

    if (context->getSettingsRef()[Setting::allow_experimental_analyzer])
    {
        sample_block = InterpreterSelectQueryAnalyzer::getSampleBlock(query_info.query, context, SelectQueryOptions(processed_stage));
    }
    else
    {
        auto interpreter = InterpreterSelectQuery(query_info.query, context, SelectQueryOptions(processed_stage).analyze());
        sample_block = interpreter.getSampleBlock();
        query_to_send = interpreter.getQueryInfo().query->clone();
    }

    updateQueryToSendIfNeeded(query_to_send, storage_snapshot, context);

    RestoreQualifiedNamesVisitor::Data data;
    data.distributed_table = DatabaseAndTableWithAlias(*getTableExpression(query_info.query->as<ASTSelectQuery &>(), 0));
    data.remote_table.database = context->getCurrentDatabase();
    data.remote_table.table = getName();
    RestoreQualifiedNamesVisitor(data).visit(query_to_send);
    AddDefaultDatabaseVisitor visitor(context, context->getCurrentDatabase(),
                                      /* only_replace_current_database_function_= */false,
                                      /* only_replace_in_join_= */true);
    visitor.visit(query_to_send);

    auto this_ptr = std::static_pointer_cast<IStorageCluster>(shared_from_this());

    auto reading = std::make_unique<ReadFromCluster>(
        column_names,
        query_info,
        storage_snapshot,
        context,
        sample_block,
        std::move(this_ptr),
        std::move(query_to_send),
        processed_stage,
        cluster,
        log);

    query_plan.addStep(std::move(reading));
}

void ReadFromCluster::initializePipeline(QueryPipelineBuilder & pipeline, const BuildQueryPipelineSettings &)
{
    createExtension(nullptr);

    const Scalars & scalars = context->hasQueryContext() ? context->getQueryContext()->getScalars() : Scalars{};
    const bool add_agg_info = processed_stage == QueryProcessingStage::WithMergeableState;

    Pipes pipes;
    auto new_context = updateSettings(context->getSettingsRef());
    const auto & current_settings = new_context->getSettingsRef();
    auto timeouts = ConnectionTimeouts::getTCPTimeoutsWithFailover(current_settings);

    auto max_replicas_to_use = static_cast<UInt64>(cluster->getShardsInfo().size());
    if (current_settings[Setting::max_parallel_replicas] > 1)
        max_replicas_to_use = std::min(max_replicas_to_use, current_settings[Setting::max_parallel_replicas].value);

    for (const auto & shard_info : cluster->getShardsInfo())
    {
<<<<<<< HEAD
        auto try_results = shard_info.pool->getMany(timeouts, current_settings, PoolMode::GET_MANY);
        for (auto & try_result : try_results)
        {
            auto remote_query_executor = std::make_shared<RemoteQueryExecutor>(
                std::vector<IConnectionPool::Entry>{try_result},
                queryToString(query_to_send),
                getOutputHeader(),
                new_context,
                /*throttler=*/nullptr,
                scalars,
                Tables(),
                processed_stage,
                nullptr,
                extension);

            remote_query_executor->setLogger(log);
            pipes.emplace_back(std::make_shared<RemoteSource>(
                remote_query_executor,
                add_agg_info,
                current_settings[Setting::async_socket_for_remote],
                current_settings[Setting::async_query_sending_for_remote]));
        }
=======
        if (pipes.size() >= max_replicas_to_use)
            break;

        /// We're taking all replicas as shards,
        /// so each shard will have only one address to connect to.
        auto try_results = shard_info.pool->getMany(
            timeouts,
            current_settings,
            PoolMode::GET_ONE,
            {},
            /*skip_unavailable_endpoints=*/true);

        if (try_results.empty())
            continue;

        auto remote_query_executor = std::make_shared<RemoteQueryExecutor>(
            std::vector<IConnectionPool::Entry>{try_results.front()},
            query_to_send->formatWithSecretsOneLine(),
            getOutputHeader(),
            new_context,
            /*throttler=*/nullptr,
            scalars,
            Tables(),
            processed_stage,
            extension);

        remote_query_executor->setLogger(log);
        pipes.emplace_back(std::make_shared<RemoteSource>(
            remote_query_executor,
            add_agg_info,
            current_settings[Setting::async_socket_for_remote],
            current_settings[Setting::async_query_sending_for_remote]));
>>>>>>> e3c0eda4
    }

    auto pipe = Pipe::unitePipes(std::move(pipes));
    if (pipe.empty())
        pipe = Pipe(std::make_shared<NullSource>(getOutputHeader()));

    for (const auto & processor : pipe.getProcessors())
        processors.emplace_back(processor);

    pipeline.init(std::move(pipe));
}

QueryProcessingStage::Enum IStorageCluster::getQueryProcessingStage(
    ContextPtr context, QueryProcessingStage::Enum to_stage, const StorageSnapshotPtr &, SelectQueryInfo &) const
{
    /// Initiator executes query on remote node.
    if (context->getClientInfo().query_kind == ClientInfo::QueryKind::INITIAL_QUERY)
        if (to_stage >= QueryProcessingStage::Enum::WithMergeableState)
            return QueryProcessingStage::Enum::WithMergeableState;

    /// Follower just reads the data.
    return QueryProcessingStage::Enum::FetchColumns;
}

ContextPtr ReadFromCluster::updateSettings(const Settings & settings)
{
    Settings new_settings{settings};

    /// Cluster table functions should always skip unavailable shards.
    new_settings[Setting::skip_unavailable_shards] = true;

    auto new_context = Context::createCopy(context);
    new_context->setSettings(new_settings);
    return new_context;
}

ClusterPtr IStorageCluster::getCluster(ContextPtr context) const
{
    return context->getCluster(cluster_name)->getClusterWithReplicasAsShards(context->getSettingsRef());
}

}<|MERGE_RESOLUTION|>--- conflicted
+++ resolved
@@ -194,30 +194,6 @@
 
     for (const auto & shard_info : cluster->getShardsInfo())
     {
-<<<<<<< HEAD
-        auto try_results = shard_info.pool->getMany(timeouts, current_settings, PoolMode::GET_MANY);
-        for (auto & try_result : try_results)
-        {
-            auto remote_query_executor = std::make_shared<RemoteQueryExecutor>(
-                std::vector<IConnectionPool::Entry>{try_result},
-                queryToString(query_to_send),
-                getOutputHeader(),
-                new_context,
-                /*throttler=*/nullptr,
-                scalars,
-                Tables(),
-                processed_stage,
-                nullptr,
-                extension);
-
-            remote_query_executor->setLogger(log);
-            pipes.emplace_back(std::make_shared<RemoteSource>(
-                remote_query_executor,
-                add_agg_info,
-                current_settings[Setting::async_socket_for_remote],
-                current_settings[Setting::async_query_sending_for_remote]));
-        }
-=======
         if (pipes.size() >= max_replicas_to_use)
             break;
 
@@ -242,6 +218,7 @@
             scalars,
             Tables(),
             processed_stage,
+            nullptr,
             extension);
 
         remote_query_executor->setLogger(log);
@@ -250,7 +227,6 @@
             add_agg_info,
             current_settings[Setting::async_socket_for_remote],
             current_settings[Setting::async_query_sending_for_remote]));
->>>>>>> e3c0eda4
     }
 
     auto pipe = Pipe::unitePipes(std::move(pipes));
