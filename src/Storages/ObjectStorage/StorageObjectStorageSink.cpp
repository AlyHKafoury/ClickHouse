#include <Storages/ObjectStorage/StorageObjectStorageSink.h>
#include <Formats/FormatFactory.h>
#include <Disks/ObjectStorages/IObjectStorage.h>
#include <Common/isValidUTF8.h>
#include <Core/Settings.h>
#include <Storages/ObjectStorage/Utils.h>
#include <base/defines.h>
#include <Interpreters/Context.h>

namespace DB
{
namespace Setting
{
    extern const SettingsUInt64 output_format_compression_level;
    extern const SettingsUInt64 output_format_compression_zstd_window_log;
}

namespace ErrorCodes
{
    extern const int CANNOT_PARSE_TEXT;
    extern const int BAD_ARGUMENTS;
}

namespace
{
    void validateKey(const String & str)
    {
        /// See:
        /// - https://docs.aws.amazon.com/AmazonS3/latest/userguide/object-keys.html
        /// - https://cloud.ibm.com/apidocs/cos/cos-compatibility#putobject

        if (str.empty() || str.size() > 1024)
            throw Exception(ErrorCodes::BAD_ARGUMENTS, "Incorrect key length (not empty, max 1023 characters), got: {}", str.size());

        if (!UTF8::isValidUTF8(reinterpret_cast<const UInt8 *>(str.data()), str.size()))
            throw Exception(ErrorCodes::CANNOT_PARSE_TEXT, "Incorrect non-UTF8 sequence in key");

        PartitionedSink::validatePartitionKey(str, true);
    }

    void validateNamespace(const String & str, StorageObjectStorageConfigurationPtr configuration)
    {
        configuration->validateNamespace(str);

        if (!UTF8::isValidUTF8(reinterpret_cast<const UInt8 *>(str.data()), str.size()))
            throw Exception(ErrorCodes::CANNOT_PARSE_TEXT, "Incorrect non-UTF8 sequence in bucket name");

        PartitionedSink::validatePartitionKey(str, false);
    }
}

StorageObjectStorageSink::StorageObjectStorageSink(
    const std::string & path_,
    ObjectStoragePtr object_storage,
    StorageObjectStorageConfigurationPtr configuration,
    const std::optional<FormatSettings> & format_settings_,
    SharedHeader sample_block_,
    ContextPtr context)
    : SinkToStorage(sample_block_)
    , path(path_)
    , sample_block(sample_block_)
{
    const auto & settings = context->getSettingsRef();
    const auto chosen_compression_method = chooseCompressionMethod(path, configuration->compression_method);

    auto buffer = object_storage->writeObject(
        StoredObject(path), WriteMode::Rewrite, std::nullopt, DBMS_DEFAULT_BUFFER_SIZE, context->getWriteSettings());

    write_buf = wrapWriteBufferWithCompressionMethod(
        std::move(buffer),
        chosen_compression_method,
        static_cast<int>(settings[Setting::output_format_compression_level]),
        static_cast<int>(settings[Setting::output_format_compression_zstd_window_log]));

    writer = FormatFactory::instance().getOutputFormatParallelIfPossible(
        configuration->format, *write_buf, *sample_block, context, format_settings_);
}

void StorageObjectStorageSink::consume(Chunk & chunk)
{
    if (isCancelled())
        return;
    writer->write(getHeader().cloneWithColumns(chunk.getColumns()));
}

void StorageObjectStorageSink::onFinish()
{
    if (isCancelled())
        return;

    finalizeBuffers();
    releaseBuffers();
}

void StorageObjectStorageSink::finalizeBuffers()
{
    if (!writer)
        return;

    try
    {
        writer->flush();
        writer->finalize();
    }
    catch (...)
    {
        /// Stop ParallelFormattingOutputFormat correctly.
        cancelBuffers();
        releaseBuffers();
        throw;
    }

    write_buf->finalize();
}

void StorageObjectStorageSink::releaseBuffers()
{
    writer.reset();
    write_buf.reset();
}

void StorageObjectStorageSink::cancelBuffers()
{
    if (writer)
        writer->cancel();
    if (write_buf)
        write_buf->cancel();
}

PartitionedStorageObjectStorageSink::PartitionedStorageObjectStorageSink(
    ObjectStoragePtr object_storage_,
    StorageObjectStorageConfigurationPtr configuration_,
    std::optional<FormatSettings> format_settings_,
<<<<<<< HEAD
    const Block & sample_block_,
    ContextPtr context_)
    : PartitionedSink(configuration_->partition_strategy, context_, sample_block_)
=======
    SharedHeader sample_block_,
    ContextPtr context_,
    const ASTPtr & partition_by)
    : PartitionedSink(partition_by, context_, sample_block_)
>>>>>>> 9e61fdff
    , object_storage(object_storage_)
    , configuration(configuration_)
    , query_settings(configuration_->getQuerySettings(context_))
    , format_settings(format_settings_)
    , sample_block(sample_block_)
    , context(context_)
{
}

StorageObjectStorageSink::~StorageObjectStorageSink()
{
    if (isCancelled())
        cancelBuffers();
}

SinkPtr PartitionedStorageObjectStorageSink::createSinkForPartition(const String & partition_id)
{
    auto file_path = configuration->getPathForWrite(partition_id).path;

    validateNamespace(configuration->getNamespace(), configuration);
    validateKey(file_path);

    if (auto new_key = checkAndGetNewFileOnInsertIfNeeded(
            *object_storage, *configuration, query_settings, file_path, /* sequence_number */1))
    {
        file_path = *new_key;
    }

    return std::make_shared<StorageObjectStorageSink>(
        file_path,
        object_storage,
        configuration,
        format_settings,
        partition_strategy->getFormatHeader(),
        context
    );
}

}<|MERGE_RESOLUTION|>--- conflicted
+++ resolved
@@ -131,16 +131,9 @@
     ObjectStoragePtr object_storage_,
     StorageObjectStorageConfigurationPtr configuration_,
     std::optional<FormatSettings> format_settings_,
-<<<<<<< HEAD
-    const Block & sample_block_,
+    SharedHeader sample_block_,
     ContextPtr context_)
     : PartitionedSink(configuration_->partition_strategy, context_, sample_block_)
-=======
-    SharedHeader sample_block_,
-    ContextPtr context_,
-    const ASTPtr & partition_by)
-    : PartitionedSink(partition_by, context_, sample_block_)
->>>>>>> 9e61fdff
     , object_storage(object_storage_)
     , configuration(configuration_)
     , query_settings(configuration_->getQuerySettings(context_))
@@ -174,7 +167,7 @@
         object_storage,
         configuration,
         format_settings,
-        partition_strategy->getFormatHeader(),
+        std::make_shared<Block>(partition_strategy->getFormatHeader()),
         context
     );
 }
