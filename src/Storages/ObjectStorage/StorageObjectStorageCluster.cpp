#include "Storages/ObjectStorage/StorageObjectStorageCluster.h"

#include <Common/Exception.h>
#include <Common/StringUtils.h>
#include <Parsers/ASTSetQuery.h>
#include <Interpreters/Context.h>

#include <Core/Settings.h>
#include <Formats/FormatFactory.h>
#include <Processors/Sources/RemoteSource.h>
#include <QueryPipeline/RemoteQueryExecutor.h>
#include <Storages/PartitionStrategy.h>

#include <Storages/VirtualColumnUtils.h>
#include <Storages/HivePartitioningUtils.h>
#include <Storages/ObjectStorage/Utils.h>
#include <Storages/ObjectStorage/StorageObjectStorageSource.h>
#include <Storages/extractTableFunctionFromSelectQuery.h>
#include <Storages/ObjectStorage/StorageObjectStorageStableTaskDistributor.h>


namespace DB
{
namespace Setting
{
    extern const SettingsBool use_hive_partitioning;
}

namespace ErrorCodes
{
    extern const int LOGICAL_ERROR;
}

String StorageObjectStorageCluster::getPathSample(ContextPtr context)
{
    auto query_settings = configuration->getQuerySettings(context);
    /// We don't want to throw an exception if there are no files with specified path.
    query_settings.throw_on_zero_files_match = false;
    auto file_iterator = StorageObjectStorageSource::createFileIterator(
        configuration,
        query_settings,
        object_storage,
        false, // distributed_processing
        context,
        {}, // predicate
        {},
        {}, // virtual_columns
        {}, // hive_columns
        nullptr, // read_keys
        {} // file_progress_callback
    );

    if (auto file = file_iterator->next(0))
        return file->getPath();
    return "";
}

StorageObjectStorageCluster::StorageObjectStorageCluster(
    const String & cluster_name_,
    ConfigurationPtr configuration_,
    ObjectStoragePtr object_storage_,
    const StorageID & table_id_,
    const ColumnsDescription & columns_in_table_or_function_definition,
    const ConstraintsDescription & constraints_,
    const ASTPtr & partition_by,
    ContextPtr context_)
    : IStorageCluster(
        cluster_name_, table_id_, getLogger(fmt::format("{}({})", configuration_->getEngineName(), table_id_.table_name)))
    , configuration{configuration_}
    , object_storage(object_storage_)
{
    configuration->initPartitionStrategy(partition_by, columns_in_table_or_function_definition, context_);
    /// We allow exceptions to be thrown on update(),
    /// because Cluster engine can only be used as table function,
    /// so no lazy initialization is allowed.
    configuration->update(
        object_storage,
        context_,
        /* if_not_updated_before */false,
        /* check_consistent_with_previous_metadata */true);

    ColumnsDescription columns{columns_in_table_or_function_definition};
    std::string sample_path;
    resolveSchemaAndFormat(columns, configuration->format, object_storage, configuration, {}, sample_path, context_);
    configuration->check(context_);

    if (sample_path.empty() && context_->getSettingsRef()[Setting::use_hive_partitioning] && !configuration->isDataLakeConfiguration() && !configuration->partition_strategy)
        sample_path = getPathSample(context_);

    /*
     * If `partition_strategy=hive`, the partition columns shall be extracted from the `PARTITION BY` expression.
     * There is no need to read from the filepath.
     *
     * Otherwise, in case `use_hive_partitioning=1`, we can keep the old behavior of extracting it from the sample path.
     * And if the schema was inferred (not specified in the table definition), we need to enrich it with the path partition columns
     */
    if (configuration->partition_strategy && configuration->partition_strategy_type == PartitionStrategyFactory::StrategyType::HIVE)
    {
        hive_partition_columns_to_read_from_file_path = configuration->partition_strategy->getPartitionColumns();
    }
    else if (context_->getSettingsRef()[Setting::use_hive_partitioning])
    {
        hive_partition_columns_to_read_from_file_path = HivePartitioningUtils::extractHivePartitionColumnsFromPath(columns, sample_path, {}, context_);

        if (columns_in_table_or_function_definition.empty())
        {
            for (const auto & [name, type]: hive_partition_columns_to_read_from_file_path)
            {
                if (!columns.has(name))
                {
                    columns.add({name, type});
                }
            }
        }
    }

    /// Hive: Not building the file_columns like `StorageObjectStorage` does because it is not necessary to do it here.

    StorageInMemoryMetadata metadata;
    metadata.setColumns(columns);
    metadata.setConstraints(constraints_);

    setVirtuals(VirtualColumnUtils::getVirtualsForFileLikeStorage(metadata.columns));
    setInMemoryMetadata(metadata);
}

std::string StorageObjectStorageCluster::getName() const
{
    return configuration->getEngineName();
}

std::optional<UInt64> StorageObjectStorageCluster::totalRows(ContextPtr query_context) const
{
    configuration->update(
        object_storage,
        query_context,
        /* if_not_updated_before */false,
        /* check_consistent_with_previous_metadata */true);
    return configuration->totalRows(query_context);
}

std::optional<UInt64> StorageObjectStorageCluster::totalBytes(ContextPtr query_context) const
{
    configuration->update(
        object_storage,
        query_context,
        /* if_not_updated_before */false,
        /* check_consistent_with_previous_metadata */true);
    return configuration->totalBytes(query_context);
}

void StorageObjectStorageCluster::updateQueryToSendIfNeeded(
    ASTPtr & query,
    const DB::StorageSnapshotPtr & storage_snapshot,
    const ContextPtr & context)
{
    auto * table_function = extractTableFunctionFromSelectQuery(query);
    if (!table_function)
    {
        throw Exception(
            ErrorCodes::LOGICAL_ERROR,
            "Expected SELECT query from table function {}, got '{}'",
            configuration->getEngineName(), query->formatForErrorMessage());
    }

    auto * expression_list = table_function->arguments->as<ASTExpressionList>();
    if (!expression_list)
    {
        throw Exception(
            ErrorCodes::LOGICAL_ERROR,
            "Expected SELECT query from table function {}, got '{}'",
            configuration->getEngineName(), query->formatForErrorMessage());
    }

    ASTs & args = expression_list->children;
    const auto & structure = storage_snapshot->metadata->getColumns().getAll().toNamesAndTypesDescription();
    if (args.empty())
    {
        throw Exception(
            ErrorCodes::LOGICAL_ERROR,
            "Unexpected empty list of arguments for {}Cluster table function",
            configuration->getEngineName());
    }

    ASTPtr settings_temporary_storage = nullptr;
    for (auto * it = args.begin(); it != args.end(); ++it)
    {
        ASTSetQuery * settings_ast = (*it)->as<ASTSetQuery>();
        if (settings_ast)
        {
            settings_temporary_storage = std::move(*it);
            args.erase(it);
            break;
        }
    }

    if (!endsWith(table_function->name, "Cluster"))
        configuration->addStructureAndFormatToArgsIfNeeded(args, structure, configuration->format, context, /*with_structure=*/true);
    else
    {
        ASTPtr cluster_name_arg = args.front();
        args.erase(args.begin());
        configuration->addStructureAndFormatToArgsIfNeeded(args, structure, configuration->format, context, /*with_structure=*/true);
        args.insert(args.begin(), cluster_name_arg);
    }
    if (settings_temporary_storage)
    {
        args.insert(args.end(), std::move(settings_temporary_storage));
    }
}


RemoteQueryExecutor::Extension StorageObjectStorageCluster::getTaskIteratorExtension(
    const ActionsDAG::Node * predicate,
    const ActionsDAG * filter,
    const ContextPtr & local_context,
    const size_t number_of_replicas) const
{
    auto iterator = StorageObjectStorageSource::createFileIterator(
<<<<<<< HEAD
        configuration, configuration->getQuerySettings(local_context), object_storage, /* distributed_processing */false,
        local_context, predicate, {}, virtual_columns, hive_partition_columns_to_read_from_file_path, nullptr, local_context->getFileProgressCallback(), /*ignore_archive_globs=*/true, /*skip_object_metadata=*/true);
=======
        configuration,
        configuration->getQuerySettings(local_context),
        object_storage,
        /* distributed_processing */false,
        local_context,
        predicate,
        filter,
        virtual_columns,
        nullptr,
        local_context->getFileProgressCallback(),
        /*ignore_archive_globs=*/true,
        /*skip_object_metadata=*/true);
>>>>>>> c5ffc203

    auto task_distributor = std::make_shared<StorageObjectStorageStableTaskDistributor>(iterator, number_of_replicas);

    auto callback = std::make_shared<TaskIterator>(
        [task_distributor](size_t number_of_current_replica) mutable -> String {
            return task_distributor->getNextTask(number_of_current_replica).value_or("");
        });

    return RemoteQueryExecutor::Extension{ .task_iterator = std::move(callback) };
}

}<|MERGE_RESOLUTION|>--- conflicted
+++ resolved
@@ -217,10 +217,6 @@
     const size_t number_of_replicas) const
 {
     auto iterator = StorageObjectStorageSource::createFileIterator(
-<<<<<<< HEAD
-        configuration, configuration->getQuerySettings(local_context), object_storage, /* distributed_processing */false,
-        local_context, predicate, {}, virtual_columns, hive_partition_columns_to_read_from_file_path, nullptr, local_context->getFileProgressCallback(), /*ignore_archive_globs=*/true, /*skip_object_metadata=*/true);
-=======
         configuration,
         configuration->getQuerySettings(local_context),
         object_storage,
@@ -229,11 +225,11 @@
         predicate,
         filter,
         virtual_columns,
+        hive_partition_columns_to_read_from_file_path
         nullptr,
         local_context->getFileProgressCallback(),
         /*ignore_archive_globs=*/true,
         /*skip_object_metadata=*/true);
->>>>>>> c5ffc203
 
     auto task_distributor = std::make_shared<StorageObjectStorageStableTaskDistributor>(iterator, number_of_replicas);
 
