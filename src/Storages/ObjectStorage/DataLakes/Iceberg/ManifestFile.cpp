#include "config.h"

#if USE_AVRO

#include <Storages/ObjectStorage/DataLakes/Iceberg/Utils.h>
#include <Storages/ObjectStorage/DataLakes/Iceberg/ManifestFile.h>
#include <Storages/ObjectStorage/DataLakes/Iceberg/PartitionPruning.h>

#include <Poco/JSON/Parser.h>
#include <Storages/ColumnsDescription.h>
#include <Parsers/ASTFunction.h>
#include <Common/quoteString.h>
#include <DataTypes/DataTypeNullable.h>
#include <Common/logger_useful.h>

namespace DB::ErrorCodes
{
    extern const int UNSUPPORTED_METHOD;
    extern const int ICEBERG_SPECIFICATION_VIOLATION;
    extern const int LOGICAL_ERROR;
}

namespace Iceberg
{

constexpr const char * COLUMN_STATUS_NAME = "status";
constexpr const char * COLUMN_TUPLE_DATA_FILE_NAME = "data_file";
constexpr const char * COLUMN_SEQ_NUMBER_NAME = "sequence_number";

constexpr const char * SUBCOLUMN_FILE_PATH_NAME = "data_file.file_path";
constexpr const char * SUBCOLUMN_CONTENT_NAME = "data_file.content";
constexpr const char * SUBCOLUMN_PARTITION_NAME = "data_file.partition";

constexpr const char * SUBCOLUMN_VALUES_COUNT_NAME = "data_file.value_counts";
constexpr const char * SUBCOLUMN_COLUMN_SIZES_NAME = "data_file.column_sizes";
constexpr const char * SUBCOLUMN_NULL_VALUE_COUNTS_NAME = "data_file.null_value_counts";
constexpr const char * SUBCOLUMN_LOWER_BOUNDS_NAME = "data_file.lower_bounds";
constexpr const char * SUBCOLUMN_UPPER_BOUNDS_NAME = "data_file.upper_bounds";


const std::vector<ManifestFileEntry> & ManifestFileContent::getFiles() const
{
    return files;
}

Int32 ManifestFileContent::getSchemaId() const
{
    return schema_id;
}

using namespace DB;

ManifestFileContent::ManifestFileContent(
    const AvroForIcebergDeserializer & manifest_file_deserializer,
    Int32 format_version_,
    const String & common_path,
    Int32 schema_id_,
    Poco::JSON::Object::Ptr schema_object_,
    const IcebergSchemaProcessor & schema_processor,
    Int64 inherited_sequence_number,
    const String & table_location,
    DB::ContextPtr context)
{
    this->schema_id = schema_id_;
    this->schema_object = schema_object_;

    for (const auto & column_name : {COLUMN_STATUS_NAME, COLUMN_TUPLE_DATA_FILE_NAME})
    {
        if (!manifest_file_deserializer.hasPath(column_name))
            throw Exception(
                DB::ErrorCodes::ICEBERG_SPECIFICATION_VIOLATION, "Required columns are not found in manifest file: {}", column_name);
    }

    if (format_version_ > 1 && !manifest_file_deserializer.hasPath(COLUMN_SEQ_NUMBER_NAME))
        throw Exception(
            ErrorCodes::ICEBERG_SPECIFICATION_VIOLATION, "Required columns are not found in manifest file: {}", COLUMN_SEQ_NUMBER_NAME);

    Poco::JSON::Parser parser;

    auto partition_spec_json_string = manifest_file_deserializer.tryGetAvroMetadataValue("partition-spec");
    if (!partition_spec_json_string.has_value())
        throw Exception(ErrorCodes::ICEBERG_SPECIFICATION_VIOLATION, "No partition-spec in iceberg manifest file");

    Poco::Dynamic::Var partition_spec_json = parser.parse(*partition_spec_json_string);
    const Poco::JSON::Array::Ptr & partition_specification = partition_spec_json.extract<Poco::JSON::Array::Ptr>();

    DB::NamesAndTypesList partition_columns_description;
    std::shared_ptr<DB::ASTFunction> partition_key_ast = std::make_shared<DB::ASTFunction>();
    partition_key_ast->name = "tuple";
    partition_key_ast->arguments = std::make_shared<DB::ASTExpressionList>();
    partition_key_ast->children.push_back(partition_key_ast->arguments);

    for (size_t i = 0; i != partition_specification->size(); ++i)
    {
        auto partition_specification_field = partition_specification->getObject(static_cast<UInt32>(i));

        auto source_id = partition_specification_field->getValue<Int32>("source-id");
        /// NOTE: tricky part to support RENAME column in partition key. Instead of some name
        /// we use column internal number as it's name.
        auto numeric_column_name = DB::backQuote(DB::toString(source_id));
        DB::NameAndTypePair manifest_file_column_characteristics = schema_processor.getFieldCharacteristics(schema_id, source_id);
        auto partition_ast = getASTFromTransform(partition_specification_field->getValue<String>("transform"), numeric_column_name);
        /// Unsupported partition key expression
        if (partition_ast == nullptr)
            continue;

        partition_key_ast->arguments->children.emplace_back(std::move(partition_ast));
        partition_columns_description.emplace_back(numeric_column_name, removeNullable(manifest_file_column_characteristics.type));
        this->partition_column_ids.push_back(source_id);
    }

    if (!partition_column_ids.empty())
        this->partition_key_description.emplace(DB::KeyDescription::getKeyFromAST(std::move(partition_key_ast), ColumnsDescription(partition_columns_description), context));

    for (size_t i = 0; i < manifest_file_deserializer.rows(); ++i)
    {
        FileContentType content_type = FileContentType::DATA;
        if (format_version_ > 1)
        {
            content_type = FileContentType(manifest_file_deserializer.getValueFromRowByName(i, SUBCOLUMN_CONTENT_NAME, TypeIndex::Int32).safeGet<UInt64>());
            if (content_type != FileContentType::DATA)
                throw Exception(
                    ErrorCodes::UNSUPPORTED_METHOD, "Cannot read Iceberg table: positional and equality deletes are not supported");
        }
        const auto status = ManifestEntryStatus(manifest_file_deserializer.getValueFromRowByName(i, COLUMN_STATUS_NAME, TypeIndex::Int32).safeGet<UInt64>());

        const auto file_path = getProperFilePathFromMetadataInfo(manifest_file_deserializer.getValueFromRowByName(i, SUBCOLUMN_FILE_PATH_NAME, TypeIndex::String).safeGet<String>(), common_path, table_location);

        /// NOTE: This is weird, because in manifest file partition looks like this:
        /// {
        /// ...
        ///  "data_file": {
        ///    "partition": {
        ///      "total_amount_trunc": {
        ///        "decimal_10_2": "\u0000\u0000\u0000\u0013<U+0086>"
        ///      }
        ///    },
        ///    ....
        /// However, somehow parser ignores all these nested keys like "total_amount_trunc" or "decimal_10_2" and
        /// directly returns tuple of partition values. However it's exactly what we need.
        Field partition_value = manifest_file_deserializer.getValueFromRowByName(i, SUBCOLUMN_PARTITION_NAME);
        auto tuple = partition_value.safeGet<Tuple>();

        DB::Row partition_key_value;
        for (const auto & value : tuple)
            partition_key_value.emplace_back(value);

        std::unordered_map<Int32, ColumnInfo> columns_infos;

        for (const auto & path : {SUBCOLUMN_VALUES_COUNT_NAME, SUBCOLUMN_COLUMN_SIZES_NAME, SUBCOLUMN_NULL_VALUE_COUNTS_NAME})
        {
            if (manifest_file_deserializer.hasPath(path))
            {
                Field values_count = manifest_file_deserializer.getValueFromRowByName(i, path);
                for (const auto & column_stats : values_count.safeGet<Array>())
                {
                    const auto & column_number_and_count = column_stats.safeGet<Tuple>();
                    Int32 number = column_number_and_count[0].safeGet<Int32>();
                    Int64 count = column_number_and_count[1].safeGet<Int64>();
                    if (path == SUBCOLUMN_VALUES_COUNT_NAME)
                        columns_infos[number].rows_count = count;
                    else if (path == SUBCOLUMN_COLUMN_SIZES_NAME)
                        columns_infos[number].bytes_size = count;
                    else
                        columns_infos[number].nulls_count = count;
                }
            }
        }

        for (const auto & path : {SUBCOLUMN_LOWER_BOUNDS_NAME, SUBCOLUMN_UPPER_BOUNDS_NAME})
        {
            if (manifest_file_deserializer.hasPath(path))
            {
                Field bounds = manifest_file_deserializer.getValueFromRowByName(i, path);
                for (const auto & column_stats : bounds.safeGet<Array>())
                {
                    const auto & column_number_and_bound = column_stats.safeGet<Tuple>();
                    Int32 number = column_number_and_bound[0].safeGet<Int32>();
                    const Field & bound_value = column_number_and_bound[1];
                    if (path == SUBCOLUMN_LOWER_BOUNDS_NAME)
                        columns_infos[number].lower_bound = bound_value;
                    else
                        columns_infos[number].upper_bound = bound_value;
                }
            }
        }

        FileEntry file = FileEntry{DataFileEntry{file_path}};

        Int64 added_sequence_number = 0;
        if (format_version_ > 1)
        {
            switch (status)
            {
                case ManifestEntryStatus::ADDED:
                    added_sequence_number = inherited_sequence_number;
                    break;
                case ManifestEntryStatus::EXISTING:
                {
                    auto value = manifest_file_deserializer.getValueFromRowByName(i, COLUMN_SEQ_NUMBER_NAME);
                    if (value.isNull())
                        throw Exception(
                            DB::ErrorCodes::ICEBERG_SPECIFICATION_VIOLATION,
                            "Data sequence number is null for the file added in another snapshot");
                    else
                        added_sequence_number = value.safeGet<UInt64>();
                    break;
                }
                case ManifestEntryStatus::DELETED:
                    added_sequence_number = inherited_sequence_number;
                    break;
            }
        }
        this->files.emplace_back(status, added_sequence_number, file, partition_key_value, columns_infos);
    }
}

bool ManifestFileContent::hasPartitionKey() const
{
    return !partition_column_ids.empty();
}

const DB::KeyDescription & ManifestFileContent::getPartitionKeyDescription() const
{
    if (!hasPartitionKey())
        throw Exception(ErrorCodes::LOGICAL_ERROR, "Table has no partition key, but it was requested");
    return *(partition_key_description);
}

const std::vector<Int32> & ManifestFileContent::getPartitionKeyColumnIDs() const
{
    return partition_column_ids;
}

<<<<<<< HEAD
size_t ManifestFileContent::getMemoryBytes() const
{
    size_t total_size = sizeof(ManifestFileContent) + 200; /// assume we have some overhead
    if (partition_key_description)
        total_size += sizeof(DB::KeyDescription);
    total_size += partition_column_ids.capacity() * sizeof(Int32);
    total_size += files.capacity() * sizeof(ManifestFileEntry);
    return total_size;
=======
std::optional<Int64> ManifestFileContent::getRowsCountInAllDataFilesExcludingDeleted() const
{
    Int64 result = 0;
    for (const auto & file : files)
    {
        /// Have at least one column with rows count
        bool found = false;
        for (const auto & [column, column_info] : file.columns_infos)
        {
            if (column_info.rows_count.has_value())
            {
                if (file.status != ManifestEntryStatus::DELETED)
                    result += *column_info.rows_count;
                found = true;
                break;
            }
        }

        if (!found)
            return std::nullopt;
    }
    return result;
}

std::optional<Int64> ManifestFileContent::getBytesCountInAllDataFiles() const
{
    Int64 result = 0;
    for (const auto & file : files)
    {
        /// Have at least one column with bytes count
        bool found = false;
        for (const auto & [column, column_info] : file.columns_infos)
        {
            if (column_info.bytes_size.has_value())
            {
                result += *column_info.bytes_size;
                found = true;
                break;
            }
        }

        if (!found)
            return std::nullopt;
    }
    return result;

>>>>>>> c3e5f063
}

}

#endif<|MERGE_RESOLUTION|>--- conflicted
+++ resolved
@@ -232,7 +232,6 @@
     return partition_column_ids;
 }
 
-<<<<<<< HEAD
 size_t ManifestFileContent::getMemoryBytes() const
 {
     size_t total_size = sizeof(ManifestFileContent) + 200; /// assume we have some overhead
@@ -241,7 +240,8 @@
     total_size += partition_column_ids.capacity() * sizeof(Int32);
     total_size += files.capacity() * sizeof(ManifestFileEntry);
     return total_size;
-=======
+}
+
 std::optional<Int64> ManifestFileContent::getRowsCountInAllDataFilesExcludingDeleted() const
 {
     Int64 result = 0;
@@ -287,8 +287,6 @@
             return std::nullopt;
     }
     return result;
-
->>>>>>> c3e5f063
 }
 
 }
