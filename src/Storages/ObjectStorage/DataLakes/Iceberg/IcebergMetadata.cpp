--- conflicted
+++ resolved
@@ -1,8 +1,3 @@
-<<<<<<< HEAD
-=======
-#include "Core/NamesAndTypes.h"
-#include "Storages/ObjectStorage/DataLakes/Iceberg/ManifestFile.h"
->>>>>>> d3349cca
 #include "config.h"
 
 #if USE_AVRO
@@ -20,6 +15,7 @@
 #include <Processors/Formats/Impl/AvroRowInputFormat.h>
 #include <Storages/ObjectStorage/DataLakes/Common.h>
 #include <Storages/ObjectStorage/DataLakes/DataLakeMetadataCache.h>
+#include <Storages/ObjectStorage/DataLakes/Iceberg/ManifestFile.h>
 #include <Storages/ObjectStorage/StorageObjectStorageSource.h>
 #include <Common/logger_useful.h>
 #include <Interpreters/ExpressionActions.h>
@@ -334,21 +330,17 @@
         Poco::Dynamic::Var json = parser.parse(json_str);
         const Poco::JSON::Object::Ptr & object = json.extract<Poco::JSON::Object::Ptr>();
 
-<<<<<<< HEAD
-        auto format_version_ = object->getValue<int>("format-version");
-=======
-    auto format_version = object->getValue<int>(FIELD_FORMAT_VERSION_NAME);
->>>>>>> d3349cca
+        auto format_version = object->getValue<int>(FIELD_FORMAT_VERSION_NAME);
 
         auto ptr
-            = std::make_unique<IcebergMetadata>(object_storage, configuration_ptr, local_context, metadata_version, format_version_, object);
+            = std::make_unique<IcebergMetadata>(object_storage, configuration_ptr, local_context, metadata_version, format_version, object);
 
         return ptr;
     };
     DataLakeMetadataCachePtr metadata_cache = local_context->getDataLakeMetadataCache();
     if (local_context->getSettingsRef()[Setting::use_datalake_metadata_cache])
     {
-        return metadata_cache->getOrSet(configuration_ptr->getPath(), std::move(create_metadata));
+        return metadata_cache->getOrSet(configuration_ptr->getFullPath(), create_metadata);
     }
     return create_metadata();
 }
