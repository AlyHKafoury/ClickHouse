#pragma once
#include "config.h"

#if USE_AVRO

#include <Poco/JSON/Array.h>
#include <Poco/JSON/Object.h>
#include <Poco/JSON/Parser.h>

#include <Core/Types.h>
#include <Disks/ObjectStorages/IObjectStorage.h>
#include <Interpreters/Context_fwd.h>
#include <Storages/ObjectStorage/DataLakes/Iceberg/ManifestFile.h>
#include <Storages/ObjectStorage/DataLakes/Iceberg/SchemaProcessor.h>
#include <Storages/ObjectStorage/DataLakes/Iceberg/Snapshot.h>

#include <Common/SharedMutex.h>
#include <tuple>
#include <optional>
#include <base/defines.h>

#include <Storages/ObjectStorage/DataLakes/IDataLakeMetadata.h>
#include <Storages/ObjectStorage/DataLakes/Iceberg/IcebergMetadataFilesCache.h>
#include <Storages/ObjectStorage/StorageObjectStorage.h>

namespace DB
{

class IcebergMetadata;

struct ParsedDataFileInfo
{
    ParsedDataFileInfo(
        StorageObjectStorageConfigurationPtr configuration_,
        Iceberg::ManifestFileEntry data_object_,
        const std::vector<Iceberg::ManifestFileEntry> & position_deletes_objects_);
    String data_object_file_path_key;
    String data_object_file_path; // Full path to the data object file
    std::span<const Iceberg::ManifestFileEntry> position_deletes_objects;

    bool operator<(const ParsedDataFileInfo & other) const
    {
        return std::tie(data_object_file_path_key) < std::tie(other.data_object_file_path_key);
    }
};
class IcebergMetadata : public IDataLakeMetadata
{
public:
    using IcebergHistory = std::vector<Iceberg::IcebergHistoryRecord>;

    static constexpr auto name = "Iceberg";

    IcebergMetadata(
        ObjectStoragePtr object_storage_,
        StorageObjectStorageConfigurationWeakPtr configuration_,
        const ContextPtr & context_,
        Int32 metadata_version_,
        Int32 format_version_,
        const Poco::JSON::Object::Ptr & metadata_object,
        IcebergMetadataFilesCachePtr cache_ptr);

    /// Get table schema parsed from metadata.
    NamesAndTypesList getTableSchema() const override;

    bool operator==(const IDataLakeMetadata & other) const override
    {
        const auto * iceberg_metadata = dynamic_cast<const IcebergMetadata *>(&other);
        return iceberg_metadata && getVersion() == iceberg_metadata->getVersion();
    }

    static void createInitial(
        const ObjectStoragePtr & object_storage,
        const StorageObjectStorageConfigurationWeakPtr & configuration,
        const ContextPtr & local_context,
        const std::optional<ColumnsDescription> & columns,
        ASTPtr partition_by,
        bool if_not_exists,
        std::shared_ptr<DataLake::ICatalog> catalog,
        const StorageID & table_id_);

    static DataLakeMetadataPtr create(
        const ObjectStoragePtr & object_storage,
        const StorageObjectStorageConfigurationWeakPtr & configuration,
        const ContextPtr & local_context);

    std::shared_ptr<NamesAndTypesList> getInitialSchemaByPath(ContextPtr local_context, const String & data_path) const override;
    std::shared_ptr<const ActionsDAG> getSchemaTransformer(ContextPtr local_context, const String & data_path) const override;

    bool hasPositionDeleteTransformer(const ObjectInfoPtr & object_info) const override;

    std::shared_ptr<ISimpleTransform> getPositionDeleteTransformer(
        const ObjectInfoPtr & /* object_info */,
        const SharedHeader & /* header */,
        const std::optional<FormatSettings> & /* format_settings */,
        ContextPtr /* context */) const override;

    bool supportsSchemaEvolution() const override { return true; }

    static Int32 parseTableSchema(const Poco::JSON::Object::Ptr & metadata_object, IcebergSchemaProcessor & schema_processor, LoggerPtr metadata_logger);

    bool supportsUpdate() const override { return true; }
    bool supportsWrites() const override { return true; }

    bool update(const ContextPtr & local_context) override;

    IcebergHistory getHistory(ContextPtr local_context) const;

    std::optional<size_t> totalRows(ContextPtr Local_context) const override;
    std::optional<size_t> totalBytes(ContextPtr Local_context) const override;

    ColumnMapperPtr getColumnMapper() const override { return column_mapper; }

protected:
    ObjectIterator iterate(
        const ActionsDAG * filter_dag,
        FileProgressCallback callback,
        size_t list_batch_size,
        ContextPtr local_context) const override;

private:
    const ObjectStoragePtr object_storage;
    const StorageObjectStorageConfigurationWeakPtr configuration;
    mutable IcebergSchemaProcessor schema_processor;
    LoggerPtr log;

    IcebergMetadataFilesCachePtr manifest_cache;

    std::tuple<Int64, Int32> getVersion() const;

    mutable SharedMutex mutex;

    Int32 last_metadata_version TSA_GUARDED_BY(mutex);
    const Int32 format_version;

    mutable std::unordered_map<String, Int32> schema_id_by_data_file TSA_GUARDED_BY(mutex);
    /// Does schema_id_by_data_files initialized and valid?
    /// Is an optimization to avoid acquiring exclusive lock from get*() method
    mutable std::atomic_bool schema_id_by_data_files_initialized = false;

    Int32 relevant_snapshot_schema_id TSA_GUARDED_BY(mutex);
    std::optional<Iceberg::IcebergSnapshot> relevant_snapshot TSA_GUARDED_BY(mutex);
    Int64 relevant_snapshot_id TSA_GUARDED_BY(mutex) {-1};
    const String table_location;

    ColumnMapperPtr column_mapper;

<<<<<<< HEAD
    void updateState(const ContextPtr & local_context, Poco::JSON::Object::Ptr metadata_object) TSA_REQUIRES(mutex);
    Strings getDataFiles(const ActionsDAG * filter_dag, ContextPtr local_context) const;
=======
    void updateState(const ContextPtr & local_context, Poco::JSON::Object::Ptr metadata_object, bool metadata_file_changed) TSA_REQUIRES(mutex);
    std::vector<ParsedDataFileInfo> getDataFiles(
        const ActionsDAG * filter_dag,
        ContextPtr local_context,
        const std::vector<Iceberg::ManifestFileEntry> & position_delete_files) const;
    std::vector<Iceberg::ManifestFileEntry> getPositionDeleteFiles(const ActionsDAG * filter_dag, ContextPtr local_context) const;
>>>>>>> 4efd4399
    void updateSnapshot(ContextPtr local_context, Poco::JSON::Object::Ptr metadata_object) TSA_REQUIRES(mutex);
    ManifestFileCacheKeys getManifestList(ContextPtr local_context, const String & filename) const;
    void addTableSchemaById(Int32 schema_id, Poco::JSON::Object::Ptr metadata_object) TSA_REQUIRES(mutex);
    std::optional<Int32> getSchemaVersionByFileIfOutdated(String data_path) const TSA_REQUIRES_SHARED(mutex);
    void initializeSchemasFromManifestList(ContextPtr local_context, ManifestFileCacheKeys manifest_list_ptr) const TSA_REQUIRES(mutex);
    Iceberg::ManifestFilePtr
    getManifestFile(ContextPtr local_context, const String & filename, Int64 inherited_sequence_number, Int64 inherited_snapshot_id) const
        TSA_REQUIRES_SHARED(mutex);
    std::optional<String> getRelevantManifestList(const Poco::JSON::Object::Ptr & metadata);
    Iceberg::ManifestFilePtr tryGetManifestFile(const String & filename) const;

    template <typename T>
    std::vector<T> getFilesImpl(
        const ActionsDAG * filter_dag,
        Iceberg::FileContentType file_content_type,
        ContextPtr local_context,
        std::function<T(const Iceberg::ManifestFileEntry &)> transform_function) const;
};

struct IcebergDataObjectInfo : public RelativePathWithMetadata
{
    IcebergDataObjectInfo(std::optional<ObjectMetadata> metadata_, ParsedDataFileInfo parsed_data_file_info_);

    ParsedDataFileInfo parsed_data_file_info;
};

using IcebergDataObjectInfoPtr = std::shared_ptr<IcebergDataObjectInfo>;


class IcebergKeysIterator : public IObjectIterator
{
public:
    IcebergKeysIterator(
        std::vector<ParsedDataFileInfo> && data_files_,
        std::unique_ptr<std::vector<Iceberg::ManifestFileEntry>> && position_deletes_files_,
        ObjectStoragePtr object_storage_,
        IDataLakeMetadata::FileProgressCallback callback_);

    size_t estimatedKeysCount() override
    {
        return data_files.size();
    }

    ObjectInfoPtr next(size_t) override;

private:
    std::vector<ParsedDataFileInfo> data_files;
    std::unique_ptr<std::vector<Iceberg::ManifestFileEntry>> position_deletes_files;
    ObjectStoragePtr object_storage;
    std::atomic<size_t> index = 0;
    IDataLakeMetadata::FileProgressCallback callback;
};

}

#endif<|MERGE_RESOLUTION|>--- conflicted
+++ resolved
@@ -144,17 +144,12 @@
 
     ColumnMapperPtr column_mapper;
 
-<<<<<<< HEAD
     void updateState(const ContextPtr & local_context, Poco::JSON::Object::Ptr metadata_object) TSA_REQUIRES(mutex);
-    Strings getDataFiles(const ActionsDAG * filter_dag, ContextPtr local_context) const;
-=======
-    void updateState(const ContextPtr & local_context, Poco::JSON::Object::Ptr metadata_object, bool metadata_file_changed) TSA_REQUIRES(mutex);
     std::vector<ParsedDataFileInfo> getDataFiles(
         const ActionsDAG * filter_dag,
         ContextPtr local_context,
         const std::vector<Iceberg::ManifestFileEntry> & position_delete_files) const;
     std::vector<Iceberg::ManifestFileEntry> getPositionDeleteFiles(const ActionsDAG * filter_dag, ContextPtr local_context) const;
->>>>>>> 4efd4399
     void updateSnapshot(ContextPtr local_context, Poco::JSON::Object::Ptr metadata_object) TSA_REQUIRES(mutex);
     ManifestFileCacheKeys getManifestList(ContextPtr local_context, const String & filename) const;
     void addTableSchemaById(Int32 schema_id, Poco::JSON::Object::Ptr metadata_object) TSA_REQUIRES(mutex);
