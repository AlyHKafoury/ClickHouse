--- conflicted
+++ resolved
@@ -110,18 +110,15 @@
     IDataLakeMetadata::FileProgressCallback callback;
     const String format;
     const String compression_method;
-<<<<<<< HEAD
-    const std::vector<Iceberg::ManifestFileEntry> position_deletes_files;
+    std::vector<Iceberg::ManifestFileEntry> position_deletes_files;
+    std::vector<Iceberg::ManifestFileEntry> equality_deletes_files;
+    
     Iceberg::IcebergMetadataLog & metadata_logs;
     std::unordered_set<UInt64> & logged_files_with_hash_content;
     String table_directory;
     UInt64 log_level;
 
     std::hash<String> content_hasher;
-=======
-    std::vector<Iceberg::ManifestFileEntry> position_deletes_files;
-    std::vector<Iceberg::ManifestFileEntry> equality_deletes_files;
->>>>>>> 74fbd5c8
 };
 }
 
