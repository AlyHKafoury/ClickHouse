--- conflicted
+++ resolved
@@ -1955,11 +1955,7 @@
         const String format_name_,
         ContextPtr context_,
         int flags_)
-<<<<<<< HEAD
-        : PartitionedSink(partition_strategy_, context_, metadata_snapshot_->getSampleBlock())
-=======
-        : PartitionedSink(partition_by, context_, std::make_shared<const Block>(metadata_snapshot_->getSampleBlock()))
->>>>>>> 9e61fdff
+        : PartitionedSink(partition_strategy_, context_, std::make_shared<const Block>(metadata_snapshot_->getSampleBlock()))
         , path(path_)
         , metadata_snapshot(metadata_snapshot_)
         , table_name_for_log(table_name_for_log_)
