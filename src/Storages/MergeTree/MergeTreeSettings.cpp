--- conflicted
+++ resolved
@@ -260,13 +260,9 @@
     DECLARE(Bool, force_read_through_cache_for_merges, false, "Force read-through filesystem cache for merges", EXPERIMENTAL) \
     DECLARE(Bool, cache_populated_by_fetch, false, "When using zero-copy replication or SharedMergeTree, eagerly read the file into cache for each added part. This approximates the behavior and performance of using ReplicatedMergeTree on direct-attached storage. When enabling this, please make sure to also enable cache_on_write_operations in disks config.", 0) \
     DECLARE(Bool, allow_experimental_replacing_merge_with_cleanup, false, "Allow experimental CLEANUP merges for ReplacingMergeTree with is_deleted column.", EXPERIMENTAL) \
-<<<<<<< HEAD
-    DECLARE(Bool, allow_experimental_reverse_key, false, "Allow descending sorting key in MergeTree tables (experimental feature).", 0) \
-=======
     DECLARE(Bool, allow_experimental_reverse_key, false, "Allow descending sorting key in MergeTree tables (experimental feature).", EXPERIMENTAL) \
     DECLARE(Bool, notify_newest_block_number, false, "Notify newest block number to SharedJoin or SharedSet. Only in ClickHouse Cloud", EXPERIMENTAL) \
     DECLARE(Bool, allow_reduce_blocking_parts_task, false, "Experimental background task which reduces blocking parts for shared merge tree tables. Only in ClickHouse Cloud", EXPERIMENTAL) \
->>>>>>> 157ae7f2
     \
     /** Compress marks and primary key. */ \
     DECLARE(Bool, compress_marks, true, "Marks support compression, reduce mark file size and speed up network transmission.", 0) \
