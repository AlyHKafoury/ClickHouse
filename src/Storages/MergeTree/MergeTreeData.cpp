--- conflicted
+++ resolved
@@ -4889,18 +4889,8 @@
                         throw DB::Exception(ErrorCodes::SUPPORT_IS_DISABLED, "Only support DROP/DETACH PARTITION ALL currently");
                 }
                 else
-<<<<<<< HEAD
                 {
-                    // The below `getPartitionIDFromQuery` call will not work for attach / replace because it assumes the partition expressions
-                    // are the same and deliberately uses this storage. Later on, `MergeTreeData::replaceFrom` is called, and it makes the right
-                    // call to `getPartitionIDFromQuery` using source storage.
-                    // Note: `PartitionCommand::REPLACE_PARTITION` is used both for `REPLACE PARTITION` and `ATTACH PARTITION FROM` queries.
-                    // But not for `ATTACH PARTITION` queries.
-
-                    String partition_id;
-                    if (command.type != PartitionCommand::REPLACE_PARTITION)
-                        partition_id = getPartitionIDFromQuery(command.partition, getContext());
-
+                    String partition_id = getPartitionIDFromQuery(command.partition, local_context);
                     if (command.type == PartitionCommand::FORGET_PARTITION)
                     {
                         DataPartsLock lock = lockParts();
@@ -4909,9 +4899,6 @@
                             throw Exception(ErrorCodes::CANNOT_FORGET_PARTITION, "Partition {} is not empty", partition_id);
                     }
                 }
-=======
-                    getPartitionIDFromQuery(command.partition, local_context);
->>>>>>> 34e8e673
             }
         }
     }
