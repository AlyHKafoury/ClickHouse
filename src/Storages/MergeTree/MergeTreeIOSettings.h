#pragma once
#include <cstddef>
#include <Compression/ICompressionCodec.h>
#include <IO/ReadSettings.h>
#include <IO/WriteSettings.h>


namespace DB
{

struct MergeTreeSettings;
using MergeTreeSettingsPtr = std::shared_ptr<const MergeTreeSettings>;
struct Settings;

class MMappedFileCache;
using MMappedFileCachePtr = std::shared_ptr<MMappedFileCache>;

enum class CompactPartsReadMethod : uint8_t
{
    SingleBuffer,
    MultiBuffer,
};

struct MergeTreeReaderSettings
{
    /// Common read settings.
    ReadSettings read_settings;
    /// If save_marks_in_cache is false, then, if marks are not in cache,
    ///  we will load them but won't save in the cache, to avoid evicting other data.
    bool save_marks_in_cache = false;
    /// Validate checksums on reading (should be always enabled in production).
    bool checksum_on_read = true;
    /// True if we read in order of sorting key.
    bool read_in_order = false;
    /// Use one buffer for each column or for all columns while reading from compact.
    CompactPartsReadMethod compact_parts_read_method = CompactPartsReadMethod::SingleBuffer;
    /// True if we read stream for dictionary of LowCardinality type.
    bool is_low_cardinality_dictionary = false;
    /// True if we read stream for structure of Dynamic/Object type.
    bool is_dynamic_or_object_structure = false;
    /// True if data may be compressed by different codecs in one stream.
    bool allow_different_codecs = false;
    /// Deleted mask is applied to all reads except internal select from mutate some part columns.
    bool apply_deleted_mask = true;
    /// Put reading task in a common I/O pool, return Async state on prepare()
    bool use_asynchronous_read_from_pool = false;
    /// If PREWHERE has multiple conditions combined with AND, execute them in separate read/filtering steps.
    bool enable_multiple_prewhere_read_steps = false;
    /// In case of multiple prewhere steps, execute filtering earlier to support short-circuit properly.
    bool force_short_circuit_execution = false;
    /// If true, try to lower size of read buffer according to granule size and compressed block size.
    bool adjust_read_buffer_size = true;
    /// If true, it's allowed to read the whole part without reading marks.
    bool can_read_part_without_marks = false;
<<<<<<< HEAD
    /// Prewhere condition filtered marks is written to the mark filter cache.
    bool use_query_condition_cache = false;
=======
    bool use_deserialization_prefixes_cache = false;
    bool use_prefixes_deserialization_thread_pool = false;
>>>>>>> 4a7ca6d7
};

struct MergeTreeWriterSettings
{
    MergeTreeWriterSettings() = default;

    MergeTreeWriterSettings(
        const Settings & global_settings,
        const WriteSettings & query_write_settings_,
        const MergeTreeSettingsPtr & storage_settings,
        bool can_use_adaptive_granularity_,
        bool rewrite_primary_key_,
        bool save_marks_in_cache_,
        bool save_primary_index_in_memory_,
        bool blocks_are_granules_size_);

    size_t min_compress_block_size;
    size_t max_compress_block_size;

    String marks_compression_codec;
    size_t marks_compress_block_size;

    bool compress_primary_key;
    String primary_key_compression_codec;
    size_t primary_key_compress_block_size;

    bool can_use_adaptive_granularity;
    bool rewrite_primary_key;
    bool save_marks_in_cache;
    bool save_primary_index_in_memory;
    bool blocks_are_granules_size;
    WriteSettings query_write_settings;

    size_t low_cardinality_max_dictionary_size;
    bool low_cardinality_use_single_dictionary_for_part;
    bool use_compact_variant_discriminators_serialization;
    bool use_v1_object_and_dynamic_serialization;
    bool use_adaptive_write_buffer_for_dynamic_subcolumns;
    size_t adaptive_write_buffer_initial_size;
};

}<|MERGE_RESOLUTION|>--- conflicted
+++ resolved
@@ -52,13 +52,10 @@
     bool adjust_read_buffer_size = true;
     /// If true, it's allowed to read the whole part without reading marks.
     bool can_read_part_without_marks = false;
-<<<<<<< HEAD
     /// Prewhere condition filtered marks is written to the mark filter cache.
     bool use_query_condition_cache = false;
-=======
     bool use_deserialization_prefixes_cache = false;
     bool use_prefixes_deserialization_thread_pool = false;
->>>>>>> 4a7ca6d7
 };
 
 struct MergeTreeWriterSettings
