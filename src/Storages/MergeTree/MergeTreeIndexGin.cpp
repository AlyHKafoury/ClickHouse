#include <Storages/MergeTree/MergeTreeIndexGin.h>

#include <Columns/ColumnLowCardinality.h>
#include <Common/Exception.h>
#include <Common/OptimizedRegularExpression.h>
#include <Common/quoteString.h>
#include <Core/Defines.h>
#include <Core/Field.h>
#include <DataTypes/DataTypeLowCardinality.h>
#include <DataTypes/DataTypesNumber.h>
#include <Functions/IFunctionAdaptors.h>
#include <Functions/searchAnyAll.h>
#include <IO/ReadHelpers.h>
#include <IO/WriteHelpers.h>
#include <Interpreters/ExpressionAnalyzer.h>
#include <Interpreters/GinFilter.h>
#include <Interpreters/ITokenExtractor.h>
#include <Interpreters/PreparedSets.h>
#include <Interpreters/Set.h>
#include <Interpreters/misc.h>
#include <Storages/MergeTree/MergeTreeData.h>
#include <Storages/MergeTree/RPNBuilder.h>
#include <base/types.h>

#include <algorithm>

namespace DB
{
namespace ErrorCodes
{
    extern const int INCORRECT_NUMBER_OF_COLUMNS;
    extern const int INCORRECT_QUERY;
    extern const int LOGICAL_ERROR;
}

static const String ARGUMENT_TOKENIZER = "tokenizer";
static const String ARGUMENT_NGRAM_SIZE = "ngram_size";
static const String ARGUMENT_SEPARATORS = "separators";
static const String ARGUMENT_SEGMENT_DIGESTION_THRESHOLD_BYTES = "segment_digestion_threshold_bytes";
static const String ARGUMENT_BLOOM_FILTER_FALSE_POSITIVE_RATE = "bloom_filter_false_positive_rate";

MergeTreeIndexGranuleGin::MergeTreeIndexGranuleGin(const String & index_name_)
    : index_name(index_name_)
    , gin_filter()
    , has_elems(false)
{
}

void MergeTreeIndexGranuleGin::serializeBinary(WriteBuffer & ostr) const
{
    if (empty())
        throw Exception(ErrorCodes::LOGICAL_ERROR, "Attempt to write empty text index {}.", backQuote(index_name));

    const auto & size_type = std::make_shared<DataTypeUInt32>();
    auto size_serialization = size_type->getDefaultSerialization();

    size_t filter_size = gin_filter.getFilter().size();
    size_serialization->serializeBinary(filter_size, ostr, {});
    ostr.write(reinterpret_cast<const char *>(gin_filter.getFilter().data()), filter_size * sizeof(GinSegmentWithRowIdRangeVector::value_type));
}

void MergeTreeIndexGranuleGin::deserializeBinary(ReadBuffer & istr, MergeTreeIndexVersion version)
{
    if (version != 1)
        throw Exception(ErrorCodes::LOGICAL_ERROR, "Unknown index version {}.", version);

    Field field_rows;
    const auto & size_type = std::make_shared<DataTypeUInt32>();

    auto size_serialization = size_type->getDefaultSerialization();
    size_serialization->deserializeBinary(field_rows, istr, {});

    size_t filter_size = field_rows.safeGet<size_t>();
    gin_filter.getFilter().resize(filter_size);

    if (filter_size != 0)
        istr.readStrict(reinterpret_cast<char *>(gin_filter.getFilter().data()), filter_size * sizeof(GinSegmentWithRowIdRangeVector::value_type));

    has_elems = true;
}


size_t MergeTreeIndexGranuleGin::memoryUsageBytes() const
{
    return gin_filter.memoryUsageBytes();
}


MergeTreeIndexAggregatorGin::MergeTreeIndexAggregatorGin(
    GinIndexStorePtr store_,
    const Names & index_columns_,
    const String & index_name_,
    TokenExtractorPtr token_extractor_)
    : store(store_)
    , index_columns(index_columns_)
    , index_name (index_name_)
    , token_extractor(token_extractor_)
    , granule(std::make_shared<MergeTreeIndexGranuleGin>(index_name))
{
}

MergeTreeIndexGranulePtr MergeTreeIndexAggregatorGin::getGranuleAndReset()
{
    auto new_granule = std::make_shared<MergeTreeIndexGranuleGin>(index_name);
    new_granule.swap(granule);
    return new_granule;
}

void MergeTreeIndexAggregatorGin::addToGinFilter(UInt32 rowID, const char * data, size_t length, GinFilter & gin_filter)
{
<<<<<<< HEAD
    for (const auto & token : token_extractor->getTokensView(data, length))
        gin_filter.add(token.data(), token.length(), rowID, store);
=======
    for (const auto & token : token_extractor->getTokens(data, length))
        gin_filter.add(token, rowID, store);
>>>>>>> 34635026
}

void MergeTreeIndexAggregatorGin::update(const Block & block, size_t * pos, size_t limit)
{
    if (*pos >= block.rows())
        throw Exception(ErrorCodes::LOGICAL_ERROR, "The provided position is not less than the number of block rows. "
                "Position: {}, Block rows: {}.", *pos, block.rows());

    size_t rows_read = std::min(limit, block.rows() - *pos);

    if (rows_read == 0)
        return;

    const auto & index_column_name = index_columns[0];
    const auto & index_column = block.getByName(index_column_name);

    auto start_row_id = store->getNextRowIDRange(rows_read);

    size_t current_position = *pos;
    for (size_t i = 0; i < rows_read; ++i)
    {
        auto ref = index_column.column->getDataAt(current_position + i);
        addToGinFilter(start_row_id + i, ref.data, ref.size, granule->gin_filter);
        store->incrementCurrentSizeBy(ref.size);
    }
    granule->gin_filter.addRowRangeToGinFilter(store->getCurrentSegmentID(), start_row_id, static_cast<UInt32>(start_row_id + rows_read - 1));

    if (store->needToWriteCurrentSegment())
        store->writeSegment();

    granule->has_elems = true;
    *pos += rows_read;
}

MergeTreeIndexConditionGin::MergeTreeIndexConditionGin(
    const ActionsDAG::Node * predicate,
    ContextPtr context_,
    const Block & index_sample_block,
    const GinFilterParameters & gin_filter_params_,
    TokenExtractorPtr token_extactor_)
    : WithContext(context_)
    , header(index_sample_block)
    , gin_filter_params(gin_filter_params_)
    , token_extractor(token_extactor_)
{
    if (!predicate)
    {
        rpn.push_back(RPNElement::FUNCTION_UNKNOWN);
        return;
    }

    rpn = std::move(
            RPNBuilder<RPNElement>(
                    predicate, context_,
                    [&](const RPNBuilderTreeNode & node, RPNElement & out)
                    {
                        return this->traverseAtomAST(node, out);
                    }).extractRPN());
}

/// Keep in-sync with MergeTreeIndexConditionGin::alwaysUnknownOrTrue
bool MergeTreeIndexConditionGin::alwaysUnknownOrTrue() const
{
    return rpnEvaluatesAlwaysUnknownOrTrue(
        rpn,
        {RPNElement::FUNCTION_EQUALS,
         RPNElement::FUNCTION_NOT_EQUALS,
         RPNElement::FUNCTION_SEARCH_ANY,
         RPNElement::FUNCTION_SEARCH_ALL,
         RPNElement::FUNCTION_IN,
         RPNElement::FUNCTION_NOT_IN,
         RPNElement::FUNCTION_MATCH});
}

bool MergeTreeIndexConditionGin::mayBeTrueOnGranule([[maybe_unused]] MergeTreeIndexGranulePtr idx_granule) const
{
    /// should call mayBeTrueOnGranuleInPart instead
    assert(false);
    return false;
}

bool MergeTreeIndexConditionGin::mayBeTrueOnGranuleInPart(MergeTreeIndexGranulePtr idx_granule, [[maybe_unused]] PostingsCacheForStore & cache_store) const
{
    std::shared_ptr<MergeTreeIndexGranuleGin> granule = std::dynamic_pointer_cast<MergeTreeIndexGranuleGin>(idx_granule);
    if (!granule)
        throw Exception(ErrorCodes::LOGICAL_ERROR, "GinFilter index condition got a granule with the wrong type.");

    /// Check like in KeyCondition.
    std::vector<BoolMask> rpn_stack;
    for (const auto & element : rpn)
    {
        if (element.function == RPNElement::FUNCTION_UNKNOWN)
        {
            rpn_stack.emplace_back(true, true);
        }
        else if (element.function == RPNElement::FUNCTION_SEARCH_ANY)
        {
            chassert(element.set_gin_filters.size() == 1);
            const GinFilters & gin_filters = element.set_gin_filters.front();
            bool exists_in_gin_filter = false;
            for (const GinFilter & gin_filter : gin_filters)
            {
                if (granule->gin_filter.contains(gin_filter, cache_store, GinSearchMode::Any))
                {
                    exists_in_gin_filter = true;
                    break;
                }
            }
            rpn_stack.emplace_back(exists_in_gin_filter, true);
        }
        else if (element.function == RPNElement::FUNCTION_SEARCH_ALL)
        {
            chassert(element.set_gin_filters.size() == 1);
            const GinFilters & gin_filters = element.set_gin_filters.front();
            bool exists_in_gin_filter = true;
            for (const GinFilter & gin_filter : gin_filters)
            {
                if (!granule->gin_filter.contains(gin_filter, cache_store, GinSearchMode::All))
                {
                    exists_in_gin_filter = false;
                    break;
                }
            }
            rpn_stack.emplace_back(exists_in_gin_filter, true);
        }
        else if (element.function == RPNElement::FUNCTION_EQUALS
             || element.function == RPNElement::FUNCTION_NOT_EQUALS)
        {
            rpn_stack.emplace_back(granule->gin_filter.contains(*element.gin_filter, cache_store), true);

            if (element.function == RPNElement::FUNCTION_NOT_EQUALS)
                rpn_stack.back() = !rpn_stack.back();
        }
        else if (element.function == RPNElement::FUNCTION_IN
             || element.function == RPNElement::FUNCTION_NOT_IN)
        {
            std::vector<bool> result(element.set_gin_filters.back().size(), true);

            for (size_t column = 0; column < element.set_key_position.size(); ++column)
            {
                const auto & gin_filters = element.set_gin_filters[column];
                for (size_t row = 0; row < gin_filters.size(); ++row)
                    result[row] = result[row] && granule->gin_filter.contains(gin_filters[row], cache_store);
            }

            rpn_stack.emplace_back(std::find(std::cbegin(result), std::cend(result), true) != std::end(result), true);
            if (element.function == RPNElement::FUNCTION_NOT_IN)
                rpn_stack.back() = !rpn_stack.back();
        }
        else if (element.function == RPNElement::FUNCTION_MATCH)
        {
            if (!element.set_gin_filters.empty())
            {
                /// Alternative substrings
                std::vector<bool> result(element.set_gin_filters.back().size(), true);

                const auto & gin_filters = element.set_gin_filters[0];

                for (size_t row = 0; row < gin_filters.size(); ++row)
                    result[row] = granule->gin_filter.contains(gin_filters[row], cache_store);

                rpn_stack.emplace_back(std::find(std::cbegin(result), std::cend(result), true) != std::end(result), true);
            }
            else if (element.gin_filter)
            {
                rpn_stack.emplace_back(granule->gin_filter.contains(*element.gin_filter, cache_store), true);
            }

        }
        else if (element.function == RPNElement::FUNCTION_NOT)
        {
            rpn_stack.back() = !rpn_stack.back();
        }
        else if (element.function == RPNElement::FUNCTION_AND)
        {
            auto arg1 = rpn_stack.back();
            rpn_stack.pop_back();
            auto arg2 = rpn_stack.back();
            rpn_stack.back() = arg1 & arg2;
        }
        else if (element.function == RPNElement::FUNCTION_OR)
        {
            auto arg1 = rpn_stack.back();
            rpn_stack.pop_back();
            auto arg2 = rpn_stack.back();
            rpn_stack.back() = arg1 | arg2;
        }
        else if (element.function == RPNElement::ALWAYS_FALSE)
        {
            rpn_stack.emplace_back(false, true);
        }
        else if (element.function == RPNElement::ALWAYS_TRUE)
        {
            rpn_stack.emplace_back(true, false);
        }
        else
            throw Exception(ErrorCodes::LOGICAL_ERROR, "Unexpected function type in GinFilterCondition::RPNElement");
    }

    if (rpn_stack.size() != 1)
        throw Exception(ErrorCodes::LOGICAL_ERROR, "Unexpected stack size in GinFilterCondition::mayBeTrueOnGranule");

    return rpn_stack[0].can_be_true;
}

bool MergeTreeIndexConditionGin::traverseAtomAST(const RPNBuilderTreeNode & node, RPNElement & out)
{
    {
        Field const_value;
        DataTypePtr const_type;

        if (node.tryGetConstant(const_value, const_type))
        {
            /// Check constant like in KeyCondition
            if (const_value.getType() == Field::Types::UInt64)
            {
                out.function = const_value.safeGet<UInt64>() ? RPNElement::ALWAYS_TRUE : RPNElement::ALWAYS_FALSE;
                return true;
            }

            if (const_value.getType() == Field::Types::Int64)
            {
                out.function = const_value.safeGet<Int64>() ? RPNElement::ALWAYS_TRUE : RPNElement::ALWAYS_FALSE;
                return true;
            }

            if (const_value.getType() == Field::Types::Float64)
            {
                out.function = const_value.safeGet<Float64>() != 0.00 ? RPNElement::ALWAYS_TRUE : RPNElement::ALWAYS_FALSE;
                return true;
            }
        }
    }

    if (node.isFunction())
    {
        const auto function = node.toFunctionNode();
        // auto arguments_size = function.getArgumentsSize();
        auto function_name = function.getFunctionName();

        size_t function_arguments_size = function.getArgumentsSize();
        if (function_arguments_size != 2)
            return false;
        auto lhs_argument = function.getArgumentAt(0);
        auto rhs_argument = function.getArgumentAt(1);

        if (functionIsInOrGlobalInOperator(function_name))
        {
            if (tryPrepareSetGinFilter(lhs_argument, rhs_argument, out))
            {
                if (function_name == "notIn")
                {
                    out.function = RPNElement::FUNCTION_NOT_IN;
                    return true;
                }
                if (function_name == "in")
                {
                    out.function = RPNElement::FUNCTION_IN;
                    return true;
                }
            }
        }
        else if (function_name == "equals" ||
                 function_name == "notEquals" ||
                 function_name == "like" ||
                 function_name == "notLike" ||
                 function_name == "hasToken" ||
                 function_name == "hasTokenOrNull" ||
                 function_name == "startsWith" ||
                 function_name == "endsWith" ||
                 function_name == "searchAny" ||
                 function_name == "searchAll" ||
                 function_name == "match")
        {
            Field const_value;
            DataTypePtr const_type;
            if (rhs_argument.tryGetConstant(const_value, const_type))
            {
                if (traverseASTEquals(function, lhs_argument, const_type, const_value, out))
                    return true;
            }
            else if (lhs_argument.tryGetConstant(const_value, const_type) && (function_name == "equals" || function_name == "notEquals"))
            {
                if (traverseASTEquals(function, rhs_argument, const_type, const_value, out))
                    return true;
            }
        }
    }

    return false;
}

bool MergeTreeIndexConditionGin::traverseASTEquals(
    const RPNBuilderFunctionTreeNode & function_node,
    const RPNBuilderTreeNode & index_column_ast,
    const DataTypePtr & value_type,
    const Field & value_field,
    RPNElement & out)
{
    bool index_column_exists = header.has(index_column_ast.getColumnName());
    if (!index_column_exists)
        return false;

    auto value_data_type = WhichDataType(value_type);
    if (!value_data_type.isStringOrFixedString() && !value_data_type.isArray())
        return false;

    const Field & const_value = value_field;
    const String & function_name = function_node.getFunctionName();

    if (function_name == "notEquals")
    {
        out.function = RPNElement::FUNCTION_NOT_EQUALS;
        out.gin_filter = std::make_unique<GinFilter>();
        const auto & value = const_value.safeGet<String>();
        token_extractor->stringToGinFilter(value.data(), value.size(), *out.gin_filter);
        return true;
    }
    if (function_name == "equals")
    {
        out.function = RPNElement::FUNCTION_EQUALS;
        out.gin_filter = std::make_unique<GinFilter>();
        const auto & value = const_value.safeGet<String>();
        token_extractor->stringToGinFilter(value.data(), value.size(), *out.gin_filter);
        return true;
    }
    if (function_name == "searchAny" || function_name == "searchAll")
    {
        {
            /// TODO(ahmadov): move this block to another place, e.g. optimizations.
            const auto * function_dag_node = function_node.getDAGNode();
            chassert(function_dag_node != nullptr && function_dag_node->function_base != nullptr);
            const auto * adaptor = typeid_cast<const FunctionToFunctionBaseAdaptor *>(function_dag_node->function_base.get());
            chassert(adaptor != nullptr);
            if (function_name == "searchAny")
            {
                auto * search_function = typeid_cast<FunctionSearchImpl<traits::SearchAnyTraits> *>(adaptor->getFunction().get());
                chassert(search_function != nullptr);
                search_function->setGinFilterParameters(gin_filter_params);
            }
            else
            {
                auto * search_function = typeid_cast<FunctionSearchImpl<traits::SearchAllTraits> *>(adaptor->getFunction().get());
                chassert(search_function != nullptr);
                search_function->setGinFilterParameters(gin_filter_params);
            }
        }

        GinFilters gin_filters;
        for (const auto & element : const_value.safeGet<Array>())
        {
            if (element.getType() != Field::Types::String)
                return false;
            const auto & value = element.safeGet<String>();
            gin_filters.emplace_back(GinFilter());
            gin_filters.back().addTerm(value);
            gin_filters.back().setQueryString(value);
        }
        out.function = function_name == "searchAny" ? RPNElement::FUNCTION_SEARCH_ANY : RPNElement::FUNCTION_SEARCH_ALL;
        out.set_gin_filters = std::vector<GinFilters>{std::move(gin_filters)};
        return true;
    }
    if (function_name == "hasToken" || function_name == "hasTokenOrNull")
    {
        out.function = RPNElement::FUNCTION_EQUALS;
        out.gin_filter = std::make_unique<GinFilter>();
        const auto & value = const_value.safeGet<String>();
        token_extractor->stringToGinFilter(value.data(), value.size(), *out.gin_filter);
        return true;
    }
    if (function_name == "startsWith")
    {
        out.function = RPNElement::FUNCTION_EQUALS;
        out.gin_filter = std::make_unique<GinFilter>();
        const auto & value = const_value.safeGet<String>();
        token_extractor->substringToGinFilter(value.data(), value.size(), *out.gin_filter, true, false);
        return true;
    }
    if (function_name == "endsWith")
    {
        out.function = RPNElement::FUNCTION_EQUALS;
        out.gin_filter = std::make_unique<GinFilter>();
        const auto & value = const_value.safeGet<String>();
        token_extractor->substringToGinFilter(value.data(), value.size(), *out.gin_filter, false, true);
        return true;
    }
    /// Currently, not all token extractors support LIKE-style matching.
    if (function_name == "like" && token_extractor->supportsStringLike())
    {
        out.function = RPNElement::FUNCTION_EQUALS;
        out.gin_filter = std::make_unique<GinFilter>();
        const auto & value = const_value.safeGet<String>();
        token_extractor->stringLikeToGinFilter(value.data(), value.size(), *out.gin_filter);
        return true;
    }
    if (function_name == "notLike" && token_extractor->supportsStringLike())
    {
        out.function = RPNElement::FUNCTION_NOT_EQUALS;
        out.gin_filter = std::make_unique<GinFilter>();
        const auto & value = const_value.safeGet<String>();
        token_extractor->stringLikeToGinFilter(value.data(), value.size(), *out.gin_filter);
        return true;
    }
    if (function_name == "match" && token_extractor->supportsStringLike())
    {
        out.function = RPNElement::FUNCTION_MATCH;

        const auto & value = const_value.safeGet<String>();
        RegexpAnalysisResult result = OptimizedRegularExpression::analyze(value);
        if (result.required_substring.empty() && result.alternatives.empty())
            return false;

        /// out.set_gin_filters means alternatives exist
        /// out.gin_filter means required_substring exists
        if (!result.alternatives.empty())
        {
            std::vector<GinFilters> gin_filters;
            gin_filters.emplace_back();
            for (const auto & alternative : result.alternatives)
            {
                gin_filters.back().emplace_back();
                token_extractor->substringToGinFilter(alternative.data(), alternative.size(), gin_filters.back().back(), false, false);
            }
            out.set_gin_filters = std::move(gin_filters);
        }
        else
        {
            out.gin_filter = std::make_unique<GinFilter>();
            token_extractor->substringToGinFilter(result.required_substring.data(), result.required_substring.size(), *out.gin_filter, false, false);
        }

        return true;
    }

    return false;
}

bool MergeTreeIndexConditionGin::tryPrepareSetGinFilter(
    const RPNBuilderTreeNode & lhs,
    const RPNBuilderTreeNode & rhs,
    RPNElement & out)
{
    std::vector<KeyTuplePositionMapping> key_tuple_mapping;
    DataTypes data_types;

    if (lhs.isFunction() && lhs.toFunctionNode().getFunctionName() == "tuple")
    {
        const auto function = lhs.toFunctionNode();
        auto arguments_size = function.getArgumentsSize();
        for (size_t i = 0; i < arguments_size; ++i)
        {
            if (header.has(function.getArgumentAt(i).getColumnName()))
            {
                auto key = header.getPositionByName(function.getArgumentAt(i).getColumnName());
                key_tuple_mapping.emplace_back(i, key);
                data_types.push_back(header.getByPosition(key).type);
            }
        }
    }
    else
    {
        if (header.has(lhs.getColumnName()))
        {
            auto key = header.getPositionByName(lhs.getColumnName());
            key_tuple_mapping.emplace_back(0, key);
            data_types.push_back(header.getByPosition(key).type);
        }
    }

    if (key_tuple_mapping.empty())
        return false;

    auto future_set = rhs.tryGetPreparedSet();
    if (!future_set)
        return false;

    auto prepared_set = future_set->buildOrderedSetInplace(rhs.getTreeContext().getQueryContext());
    if (!prepared_set || !prepared_set->hasExplicitSetElements())
        return false;

    for (const auto & data_type : prepared_set->getDataTypes())
        if (data_type->getTypeId() != TypeIndex::String && data_type->getTypeId() != TypeIndex::FixedString)
            return false;

    std::vector<GinFilters> gin_filters;
    std::vector<size_t> key_position;

    Columns columns = prepared_set->getSetElements();
    for (const auto & elem : key_tuple_mapping)
    {
        gin_filters.emplace_back();
        gin_filters.back().reserve(prepared_set->getTotalRowCount());
        key_position.push_back(elem.key_index);

        size_t tuple_idx = elem.tuple_index;
        const auto & column = columns[tuple_idx];
        for (size_t row = 0; row < prepared_set->getTotalRowCount(); ++row)
        {
            gin_filters.back().emplace_back();
            auto ref = column->getDataAt(row);
            token_extractor->stringToGinFilter(ref.data, ref.size, gin_filters.back().back());
        }
    }

    out.set_key_position = std::move(key_position);
    out.set_gin_filters = std::move(gin_filters);

    return true;
}

MergeTreeIndexGin::MergeTreeIndexGin(
    const IndexDescription & index_,
    const GinFilterParameters & gin_filter_params_,
    std::unique_ptr<ITokenExtractor> && token_extractor_)
    : IMergeTreeIndex(index_)
    , gin_filter_params(gin_filter_params_)
    , token_extractor(std::move(token_extractor_))
{
}

MergeTreeIndexGranulePtr MergeTreeIndexGin::createIndexGranule() const
{
    return std::make_shared<MergeTreeIndexGranuleGin>(index.name);
}

MergeTreeIndexAggregatorPtr MergeTreeIndexGin::createIndexAggregator(const MergeTreeWriterSettings & /*settings*/) const
{
    /// should not be called: createIndexAggregatorForPart should be used
    chassert(false);
    return nullptr;
}

MergeTreeIndexAggregatorPtr MergeTreeIndexGin::createIndexAggregatorForPart(const GinIndexStorePtr & store, const MergeTreeWriterSettings & /*settings*/) const
{
    return std::make_shared<MergeTreeIndexAggregatorGin>(store, index.column_names, index.name, token_extractor.get());
}

MergeTreeIndexConditionPtr MergeTreeIndexGin::createIndexCondition(const ActionsDAG::Node * predicate, ContextPtr context) const
{
    return std::make_shared<MergeTreeIndexConditionGin>(predicate, context, index.sample_block, gin_filter_params, token_extractor.get());
}

namespace
{

std::unordered_map<String, Field> convertArgumentsToOptionsMap(const FieldVector & arguments)
{
    std::unordered_map<String, Field> options;
    for (const Field & argument : arguments)
    {
        if (argument.getType() != Field::Types::Tuple)
            throw Exception(ErrorCodes::INCORRECT_QUERY, "Arguments of text index must be key-value pair (identifier = literal)");
        Tuple tuple = argument.template safeGet<Tuple>();
        String key = tuple[0].safeGet<String>();
        if (options.contains(key))
            throw Exception(ErrorCodes::INCORRECT_QUERY, "Text index '{}' argument is specified more than once", key);
        options[key] = tuple[1];
    }
    return options;
}

template <typename Type>
std::optional<Type> getOption(const std::unordered_map<String, Field> & options, const String & option)
{
    if (auto it = options.find(option); it != options.end())
    {
        const Field & value = it->second;
        Field::Types::Which expected_type = Field::TypeToEnum<NearestFieldType<Type>>::value;
        if (value.getType() != expected_type)
            throw Exception(
                ErrorCodes::INCORRECT_QUERY,
                "Text index argument '{}' expected to be {}, but got {}",
                option,
                fieldTypeToString(expected_type),
                value.getTypeName());
        return value.safeGet<Type>();
    }
    return {};
}

template <typename... Args>
std::optional<std::vector<String>> getOptionAsStringArray(Args &&... args)
{
    auto array = getOption<Array>(std::forward<Args>(args)...);
    if (array.has_value())
    {
        std::vector<String> values;
        for (const auto & entry : array.value())
            values.emplace_back(entry.template safeGet<String>());
        return values;
    }
    return {};
}
}

MergeTreeIndexPtr ginIndexCreator(const IndexDescription & index)
{
    std::unordered_map<String, Field> options = convertArgumentsToOptionsMap(index.arguments);

    String tokenizer = getOption<String>(options, ARGUMENT_TOKENIZER).value();

    std::unique_ptr<ITokenExtractor> token_extractor;
    std::optional<UInt64> ngram_size;
    std::optional<std::vector<String>> separators;
    if (tokenizer == DefaultTokenExtractor::getExternalName())
        token_extractor = std::make_unique<DefaultTokenExtractor>();
    else if (tokenizer == NgramTokenExtractor::getExternalName())
    {
        ngram_size = getOption<UInt64>(options, ARGUMENT_NGRAM_SIZE);
        token_extractor = std::make_unique<NgramTokenExtractor>(ngram_size.value_or(DEFAULT_NGRAM_SIZE));
    }
    else if (tokenizer == SplitTokenExtractor::getExternalName())
    {
        separators = getOptionAsStringArray(options, ARGUMENT_SEPARATORS).value_or(std::vector<String>{" "});
        token_extractor = std::make_unique<SplitTokenExtractor>(separators.value());
    }
    else if (tokenizer == NoOpTokenExtractor::getExternalName())
        token_extractor = std::make_unique<NoOpTokenExtractor>();
    else
        throw Exception(ErrorCodes::LOGICAL_ERROR, "Tokenizer {} not supported", tokenizer);

    UInt64 segment_digestion_threshold_bytes
        = getOption<UInt64>(options, ARGUMENT_SEGMENT_DIGESTION_THRESHOLD_BYTES).value_or(UNLIMITED_SEGMENT_DIGESTION_THRESHOLD_BYTES);

    double bloom_filter_false_positive_rate
        = getOption<double>(options, ARGUMENT_BLOOM_FILTER_FALSE_POSITIVE_RATE).value_or(DEFAULT_BLOOM_FILTER_FALSE_POSITIVE_RATE);

    GinFilterParameters params(tokenizer, segment_digestion_threshold_bytes, bloom_filter_false_positive_rate, ngram_size, separators);
    return std::make_shared<MergeTreeIndexGin>(index, params, std::move(token_extractor));
}

void ginIndexValidator(const IndexDescription & index, bool /*attach*/)
{
    std::unordered_map<String, Field> options = convertArgumentsToOptionsMap(index.arguments);

    /// Check that tokenizer is present and supported
    std::optional<String> tokenizer = getOption<String>(options, ARGUMENT_TOKENIZER);
    if (!tokenizer)
        throw Exception(ErrorCodes::INCORRECT_QUERY, "Text index must have an '{}' argument", ARGUMENT_TOKENIZER);

    const bool is_supported_tokenizer = (tokenizer.value() == DefaultTokenExtractor::getExternalName()
                                      || tokenizer.value() == NgramTokenExtractor::getExternalName()
                                      || tokenizer.value() == SplitTokenExtractor::getExternalName()
                                      || tokenizer.value() == NoOpTokenExtractor::getExternalName());
    if (!is_supported_tokenizer)
        throw Exception(
            ErrorCodes::INCORRECT_QUERY,
            "Text index argument '{}' supports only 'default', 'ngram', 'split', and 'no_op', but got {}",
            ARGUMENT_TOKENIZER,
            tokenizer.value());

    std::optional<UInt64> ngram_size;
    if (tokenizer.value() == NgramTokenExtractor::getExternalName())
    {
        ngram_size = getOption<UInt64>(options, ARGUMENT_NGRAM_SIZE);
        if (ngram_size.has_value() && (*ngram_size < 2 || *ngram_size > 8))
            throw Exception(
                ErrorCodes::INCORRECT_QUERY,
                "Text index argument '{}' must be between 2 and 8, but got {}",
                ARGUMENT_NGRAM_SIZE,
                *ngram_size);
    }
    else if (tokenizer.value() == SplitTokenExtractor::getExternalName())
    {
        std::optional<DB::FieldVector> separators = getOption<Array>(options, ARGUMENT_SEPARATORS);
        if (separators.has_value())
        {
            for (const auto & separator : separators.value())
                if (separator.getType() != Field::Types::String)
                    throw Exception(
                        ErrorCodes::INCORRECT_QUERY,
                        "Element of text index argument '{}' expected to be String, but got {}",
                        ARGUMENT_SEPARATORS,
                        separator.getTypeName());
        }
    }

    UInt64 segment_digestion_threshold_bytes
        = getOption<UInt64>(options, ARGUMENT_SEGMENT_DIGESTION_THRESHOLD_BYTES).value_or(UNLIMITED_SEGMENT_DIGESTION_THRESHOLD_BYTES);

    double bloom_filter_false_positive_rate
        = getOption<double>(options, ARGUMENT_BLOOM_FILTER_FALSE_POSITIVE_RATE).value_or(DEFAULT_BLOOM_FILTER_FALSE_POSITIVE_RATE);

    if (!std::isfinite(bloom_filter_false_positive_rate)
            || bloom_filter_false_positive_rate <= 0.0 || bloom_filter_false_positive_rate >= 1.0)
        throw Exception(
            ErrorCodes::INCORRECT_QUERY,
            "Text index argument '{}' must be between 0.0 and 1.0, but got {}",
            ARGUMENT_BLOOM_FILTER_FALSE_POSITIVE_RATE,
            bloom_filter_false_positive_rate);

    GinFilterParameters gin_filter_params(
        tokenizer.value(),
        segment_digestion_threshold_bytes,
        bloom_filter_false_positive_rate,
        ngram_size,
        getOptionAsStringArray(options, ARGUMENT_SEPARATORS).value_or(std::vector<String>{" "})); /// Just validate

    /// Check that the index is created on a single column
    if (index.column_names.size() != 1 || index.data_types.size() != 1)
        throw Exception(ErrorCodes::INCORRECT_NUMBER_OF_COLUMNS, "Text index must be created on a single column");

    WhichDataType data_type(index.data_types[0]);
    if (data_type.isLowCardinality())
    {
        /// TODO Consider removing support for LowCardinality. The index exists for high-cardinality cases.
        const auto & low_cardinality = assert_cast<const DataTypeLowCardinality &>(*index.data_types[0]);
        data_type = WhichDataType(low_cardinality.getDictionaryType());
    }

    if (!data_type.isString() && !data_type.isFixedString())
        throw Exception(
            ErrorCodes::INCORRECT_QUERY,
            "Text index must be created on columns of type `String`, `FixedString`, `LowCardinality(String)`, `LowCardinality(FixedString)`");
}

}<|MERGE_RESOLUTION|>--- conflicted
+++ resolved
@@ -108,13 +108,8 @@
 
 void MergeTreeIndexAggregatorGin::addToGinFilter(UInt32 rowID, const char * data, size_t length, GinFilter & gin_filter)
 {
-<<<<<<< HEAD
     for (const auto & token : token_extractor->getTokensView(data, length))
-        gin_filter.add(token.data(), token.length(), rowID, store);
-=======
-    for (const auto & token : token_extractor->getTokens(data, length))
-        gin_filter.add(token, rowID, store);
->>>>>>> 34635026
+        gin_filter.add(String(token.data(), token.size()), rowID, store);
 }
 
 void MergeTreeIndexAggregatorGin::update(const Block & block, size_t * pos, size_t limit)
