#include <Storages/MergeTree/MergeTreeRangeReader.h>
#include <Storages/MergeTree/IMergeTreeReader.h>
#include <Storages/MergeTree/MergeTreeVirtualColumns.h>
#include <Columns/FilterDescription.h>
#include <Columns/ColumnConst.h>
#include <Columns/ColumnsCommon.h>
#include <Columns/ColumnsNumber.h>
#include <Common/TargetSpecific.h>
#include <Common/logger_useful.h>
#include <Core/UUID.h>
#include <IO/WriteBufferFromString.h>
#include <IO/Operators.h>
#include <base/range.h>
#include <Interpreters/castColumn.h>
#include <Interpreters/ExpressionActions.h>
#include <DataTypes/DataTypeNothing.h>
#include <boost/algorithm/string/replace.hpp>
#include <boost/qvm/vec_traits.hpp>

#ifdef __SSE2__
#include <emmintrin.h>
#endif

#if USE_MULTITARGET_CODE
#include <immintrin.h>
#endif

#if defined(__aarch64__) && defined(__ARM_NEON)
#    include <arm_neon.h>
#      pragma clang diagnostic ignored "-Wreserved-identifier"
#endif

namespace ProfileEvents
{
    extern const Event RowsReadByMainReader;
    extern const Event RowsReadByPrewhereReaders;
}

namespace DB
{

namespace ErrorCodes
{
    extern const int LOGICAL_ERROR;
    extern const int BAD_ARGUMENTS;
}

static void filterColumns(Columns & columns, const IColumn::Filter & filter, size_t filter_bytes)
{
    for (auto & column : columns)
    {
        if (column)
        {
            if (column->size() != filter.size())
                throw Exception(ErrorCodes::LOGICAL_ERROR, "Size of column {} doesn't match size of filter {}",
                    column->size(), filter.size());

            column = column->filter(filter, filter_bytes);

            if (column->empty())
            {
                columns.clear();
                return;
            }
        }
    }
}

void MergeTreeRangeReader::filterColumns(Columns & columns, const FilterWithCachedCount & filter)
{
    if (filter.alwaysTrue())
        return;

    if (filter.alwaysFalse())
    {
        for (auto & col : columns)
            if (col)
                col = col->cloneEmpty();

        return;
    }

    DB::filterColumns(columns, filter.getData(), filter.countBytesInFilter());
}

void MergeTreeRangeReader::filterBlock(Block & block, const FilterWithCachedCount & filter)
{
    auto columns = block.getColumns();
    filterColumns(columns, filter);

    if (!columns.empty())
        block.setColumns(columns);
    else
        block.clear();
}

size_t MergeTreeRangeReader::ReadResult::getLastMark(const MergeTreeRangeReader::ReadResult::RangesInfo & ranges)
{
    size_t current_task_last_mark = 0;
    for (const auto & mark_range : ranges)
        current_task_last_mark = std::max(current_task_last_mark, mark_range.range.end);
    return current_task_last_mark;
}


MergeTreeRangeReader::DelayedStream::DelayedStream(
    size_t from_mark,
    size_t current_task_last_mark_,
    IMergeTreeReader * merge_tree_reader_)
        : current_mark(from_mark), current_offset(0), num_delayed_rows(0)
        , current_task_last_mark(current_task_last_mark_)
        , merge_tree_reader(merge_tree_reader_)
        , index_granularity(&(merge_tree_reader->data_part_info_for_read->getIndexGranularity()))
        , continue_reading(false), is_finished(false)
{
}

size_t MergeTreeRangeReader::DelayedStream::position() const
{
    size_t num_rows_before_current_mark = index_granularity->getMarkStartingRow(current_mark);
    return num_rows_before_current_mark + current_offset + num_delayed_rows;
}

size_t MergeTreeRangeReader::DelayedStream::readRows(Columns & columns, size_t num_rows)
{
    if (num_rows)
    {
        size_t rows_read = merge_tree_reader->readRows(
            current_mark, current_task_last_mark, continue_reading, num_rows, 0, columns);
        continue_reading = true;

        /// Zero rows_read maybe either because reading has finished
        ///  or because there is no columns we can read in current part (for example, all columns are default).
        /// In the last case we can't finish reading, but it's also ok for the first case
        ///  because we can finish reading by calculation the number of pending rows.
        if (0 < rows_read && rows_read < num_rows)
            is_finished = true;

        return rows_read;
    }

    return 0;
}

size_t MergeTreeRangeReader::DelayedStream::read(Columns & columns, size_t from_mark, size_t offset, size_t num_rows)
{
    size_t num_rows_before_from_mark = index_granularity->getMarkStartingRow(from_mark);
    /// We already stand accurately in required position,
    /// so because stream is lazy, we don't read anything
    /// and only increment amount delayed_rows
    if (position() == num_rows_before_from_mark + offset)
    {
        num_delayed_rows += num_rows;
        return 0;
    }

    size_t read_rows = finalize(columns);

    continue_reading = false;
    current_mark = from_mark;
    current_offset = offset;
    num_delayed_rows = num_rows;

    return read_rows;
}

size_t MergeTreeRangeReader::DelayedStream::finalize(Columns & columns)
{
    /// We need to skip some rows before reading
    if (current_offset && !continue_reading)
    {
        for (size_t mark_num : collections::range(current_mark, index_granularity->getMarksCount()))
        {
            size_t mark_index_granularity = index_granularity->getMarkRows(mark_num);
            if (current_offset >= mark_index_granularity)
            {
                current_offset -= mark_index_granularity;
                current_mark++;
            }
            else
                break;

        }

        /// Skip some rows from begin of granule.
        /// We don't know size of rows in compressed granule,
        /// so have to read them and throw out.
        if (current_offset)
        {
            Columns tmp_columns;
            tmp_columns.resize(columns.size());
            readRows(tmp_columns, current_offset);
        }
    }

    size_t rows_to_read = num_delayed_rows;
    current_offset += num_delayed_rows;
    num_delayed_rows = 0;

    return readRows(columns, rows_to_read);
}


MergeTreeRangeReader::Stream::Stream(size_t from_mark, size_t to_mark, size_t current_task_last_mark, IMergeTreeReader * merge_tree_reader_)
    : merge_tree_reader(merge_tree_reader_)
    , index_granularity(&(merge_tree_reader->data_part_info_for_read->getIndexGranularity()))
    , stream(from_mark, current_task_last_mark, merge_tree_reader)
    , current_mark(from_mark)
    , current_mark_index_granularity(index_granularity->getMarkRows(from_mark))
    , offset_after_current_mark(0)
    , last_mark(to_mark)
{
    size_t marks_count = index_granularity->getMarksCount();
    if (from_mark >= marks_count)
        throw Exception(ErrorCodes::LOGICAL_ERROR, "Trying create stream to read from mark №{} but total marks count is {}",
            toString(current_mark), toString(marks_count));

    if (last_mark > marks_count)
        throw Exception(ErrorCodes::LOGICAL_ERROR, "Trying create stream to read to mark №{} but total marks count is {}",
            toString(current_mark), toString(marks_count));
}

void MergeTreeRangeReader::Stream::checkNotFinished() const
{
    if (isFinished())
        throw Exception(ErrorCodes::BAD_ARGUMENTS, "Cannot read out of marks range.");
}

void MergeTreeRangeReader::Stream::checkEnoughSpaceInCurrentGranule(size_t num_rows) const
{
    if (num_rows + offset_after_current_mark > current_mark_index_granularity)
        throw Exception(ErrorCodes::LOGICAL_ERROR, "Cannot read from granule more than index_granularity.");
}

size_t MergeTreeRangeReader::Stream::readRows(Columns & columns, size_t num_rows)
{
    size_t rows_read = stream.read(columns, current_mark, offset_after_current_mark, num_rows);

    if (stream.isFinished())
        finish();

    return rows_read;
}

void MergeTreeRangeReader::Stream::toNextMark()
{
    ++current_mark;

    size_t total_marks_count = index_granularity->getMarksCount();
    if (current_mark < total_marks_count)
        current_mark_index_granularity = index_granularity->getMarkRows(current_mark);
    else if (current_mark == total_marks_count)
        current_mark_index_granularity = 0; /// HACK?
    else
        throw Exception(ErrorCodes::LOGICAL_ERROR, "Trying to read from mark {}, but total marks count {}",
                        toString(current_mark), toString(total_marks_count));

    offset_after_current_mark = 0;
}

size_t MergeTreeRangeReader::Stream::read(Columns & columns, size_t num_rows, bool skip_remaining_rows_in_current_granule)
{
    checkEnoughSpaceInCurrentGranule(num_rows);

    if (num_rows)
    {
        checkNotFinished();

        size_t read_rows = readRows(columns, num_rows);

        offset_after_current_mark += num_rows;

        /// Start new granule.
        if (offset_after_current_mark == current_mark_index_granularity || skip_remaining_rows_in_current_granule)
            toNextMark();

        return read_rows;
    }

    /// Nothing to read.
    if (skip_remaining_rows_in_current_granule)
    {
        /// Skip the rest of the rows in granule and start new one.
        checkNotFinished();
        toNextMark();
    }

    return 0;
}

void MergeTreeRangeReader::Stream::skip(size_t num_rows)
{
    if (num_rows)
    {
        checkNotFinished();
        checkEnoughSpaceInCurrentGranule(num_rows);

        offset_after_current_mark += num_rows;

        if (offset_after_current_mark == current_mark_index_granularity)
        {
            /// Start new granule.
            toNextMark();
        }
    }
}

size_t MergeTreeRangeReader::Stream::finalize(Columns & columns)
{
    size_t read_rows = stream.finalize(columns);

    if (stream.isFinished())
        finish();

    return read_rows;
}


void MergeTreeRangeReader::ReadResult::addGranule(size_t num_rows_, GranuleOffset granule_offset)
{
    rows_per_granule.push_back(num_rows_);
    granule_offsets.push_back(std::move(granule_offset));
    total_rows_per_granule += num_rows_;
}

void MergeTreeRangeReader::ReadResult::adjustLastGranule()
{
    size_t num_rows_to_subtract = total_rows_per_granule - num_read_rows;

    if (rows_per_granule.empty())
        throw Exception(ErrorCodes::LOGICAL_ERROR, "Can't adjust last granule because no granules were added");

    if (num_rows_to_subtract > rows_per_granule.back())
        throw Exception(ErrorCodes::LOGICAL_ERROR,
                        "Can't adjust last granule because it has {} rows, but try to subtract {} rows.",
                        rows_per_granule.back(), num_rows_to_subtract);

    rows_per_granule.back() -= num_rows_to_subtract;
    total_rows_per_granule -= num_rows_to_subtract;
}

void MergeTreeRangeReader::ReadResult::clear()
{
    /// Need to save information about the number of granules.
    num_rows_to_skip_in_last_granule += rows_per_granule.back();
    rows_per_granule.assign(rows_per_granule.size(), 0);
    total_rows_per_granule = 0;
    final_filter = FilterWithCachedCount();
    num_rows = 0;
    columns.clear();
    additional_columns.clear();
    columns_for_patches.clear();
}

void MergeTreeRangeReader::ReadResult::shrink(Columns & old_columns, const NumRows & rows_per_granule_previous) const
{
    for (auto & column : old_columns)
    {
        if (!column)
            continue;

        if (const auto * column_const = typeid_cast<const ColumnConst *>(column.get()))
        {
            column = column_const->cloneResized(total_rows_per_granule);
            continue;
        }

        LOG_TEST(log, "ReadResult::shrink() column size: {} total_rows_per_granule: {}",
            column->size(), total_rows_per_granule);

        auto new_column = column->cloneEmpty();
        new_column->reserve(total_rows_per_granule);
        for (size_t j = 0, pos = 0; j < rows_per_granule_previous.size(); pos += rows_per_granule_previous[j++])
        {
            if (rows_per_granule[j])
                new_column->insertRangeFrom(*column, pos, rows_per_granule[j]);
        }
        column = std::move(new_column);
    }
}

void MergeTreeRangeReader::ReadResult::shrink(Block & old_block, const NumRows & rows_per_granule_previous) const
{
    auto old_columns = old_block.getColumns();
    shrink(old_columns, rows_per_granule_previous);
    old_block.setColumns(old_columns);
}

/// The main invariant of the data in the read result is that the number of rows is
/// either equal to total_rows_per_granule (if filter has not been applied) or to the number of
/// 1s in the filter (if filter has been applied).
void MergeTreeRangeReader::ReadResult::checkInternalConsistency() const
{
    /// Check that filter size matches number of rows that will be read.
    if (final_filter.present() && final_filter.size() != total_rows_per_granule)
        throw Exception(ErrorCodes::LOGICAL_ERROR,
            "Final filter size {} doesn't match total_rows_per_granule {}",
            final_filter.size(), total_rows_per_granule);

    /// Check that num_rows is consistent with final_filter and rows_per_granule.
    if (final_filter.present() && final_filter.countBytesInFilter() != num_rows && total_rows_per_granule != num_rows)
        throw Exception(ErrorCodes::LOGICAL_ERROR,
            "Number of rows {} doesn't match neither filter 1s count {} nor total_rows_per_granule {}",
            num_rows, final_filter.countBytesInFilter(), total_rows_per_granule);

    /// Check that additional columns have the same number of rows as the main columns.
    if (additional_columns && additional_columns.rows() != num_rows)
        throw Exception(ErrorCodes::LOGICAL_ERROR,
            "Number of rows in additional columns {} is not equal to number of rows in result columns {}",
            additional_columns.rows(), num_rows);

    /// Check that columns for patches have the same number of rows as the main columns.
    if (columns_for_patches && columns_for_patches.rows() != num_rows)
        throw Exception(ErrorCodes::LOGICAL_ERROR,
            "Number of rows in columns for patches {} is not equal to number of rows in result columns {}",
            columns_for_patches.rows(), num_rows);

    for (const auto & column : columns)
    {
        if (column)
            chassert(column->size() == num_rows);
    }
}

std::string MergeTreeRangeReader::ReadResult::dumpInfo() const
{
    WriteBufferFromOwnString out;
    out << "num_rows: " << num_rows
        << ", columns: " << columns.size()
        << ", total_rows_per_granule: " << total_rows_per_granule;
    if (final_filter.present())
    {
        out << ", filter size: " << final_filter.size()
        << ", filter 1s: " << final_filter.countBytesInFilter();
    }
    else
    {
        out << ", no filter";
    }
    for (size_t ci = 0; ci < columns.size(); ++ci)
    {
        out << ", column[" << ci << "]: ";
        if (!columns[ci])
            out << " nullptr";
        else
        {
            out << " " << columns[ci]->dumpStructure();
        }
    }
    if (additional_columns)
    {
        out << ", additional_columns: " << additional_columns.dumpStructure();
    }
    if (columns_for_patches)
    {
        out << ", columns_for_patches: " << columns_for_patches.dumpStructure();
    }
    return out.str();
}

void MergeTreeRangeReader::ReadResult::setFilterConstTrue()
{
    /// Remove the filter, so newly read columns will not be filtered.
    final_filter = FilterWithCachedCount();
}

static ColumnPtr andFilters(ColumnPtr c1, ColumnPtr c2)
{
    if (c1->size() != c2->size())
        throw Exception(ErrorCodes::LOGICAL_ERROR, "Size of filters don't match: {} and {}",
            c1->size(), c2->size());

    auto res = ColumnUInt8::create(c1->size());
    auto & res_data = res->getData();
    const auto & c1_data = typeid_cast<const ColumnUInt8&>(*c1).getData();
    const auto & c2_data = typeid_cast<const ColumnUInt8&>(*c2).getData();
    const size_t size = c1->size();
    /// The double NOT operators (!!) convert the non-zeros to the bool value of true (0x01) and zeros to false (0x00).
    /// After casting them to UInt8, '&' could replace '&&' for the 'AND' operation implementation and at the same
    /// time enable the auto vectorization.
    for (size_t i = 0; i < size; ++i)
        res_data[i] = (static_cast<UInt8>(!!c1_data[i]) & static_cast<UInt8>(!!c2_data[i]));
    return res;
}

static ColumnPtr combineFilters(ColumnPtr first, ColumnPtr second);

void MergeTreeRangeReader::ReadResult::applyFilter(const FilterWithCachedCount & filter)
{
    if (filter.size() != num_rows)
        throw Exception(ErrorCodes::LOGICAL_ERROR, "Filter size {} doesn't match number of rows {}",
            filter.size(), num_rows);

    LOG_TEST(log, "ReadResult::applyFilter() num_rows before: {}", num_rows);

    filterColumns(columns, filter);
    filterBlock(additional_columns, filter);
    filterBlock(columns_for_patches, filter);
    filterBlock(patch_versions_block, filter);

    num_rows = filter.countBytesInFilter();

    LOG_TEST(log, "ReadResult::applyFilter() num_rows after: {}", num_rows);
}

void MergeTreeRangeReader::ReadResult::optimize(const FilterWithCachedCount & current_filter, bool can_read_incomplete_granules)
{
    checkInternalConsistency();

    /// Combine new filter with the previous one if it is present.
    /// This filter has the size of total_rows_per granule. It is applied after reading contiguous chunks from
    /// the start of each granule.
    FilterWithCachedCount filter = current_filter;
    if (final_filter.present())
    {
        /// If current filter has the same size as the final filter, it means that the final filter has not been applied.
        /// In this case we AND current filter with the existing final filter.
        /// In other case, when the final filter has been applied, the size of current step filter will be equal to number of ones
        /// in the final filter. In this case we combine current filter with the final filter.
        ColumnPtr combined_filter;
        if (current_filter.size() == final_filter.size())
            combined_filter = andFilters(final_filter.getColumn(), current_filter.getColumn());
        else
            combined_filter = combineFilters(final_filter.getColumn(), current_filter.getColumn());

        filter = FilterWithCachedCount(combined_filter);
    }

    if (total_rows_per_granule == 0 || !filter.present())
        return;

    NumRows zero_tails;
    auto total_zero_rows_in_tails = countZeroTails(filter.getData(), zero_tails, can_read_incomplete_granules);

    LOG_TEST(log, "ReadResult::optimize() before: {}", dumpInfo());

    SCOPE_EXIT(
        if (!std::uncaught_exceptions())
        {
            checkInternalConsistency();
            LOG_TEST(log, "ReadResult::optimize() after: {}", dumpInfo());
        }
    );

    if (total_zero_rows_in_tails == filter.size())
    {
        LOG_TEST(log, "ReadResult::optimize() combined filter is const False");
        clear();
        return;
    }
    if (total_zero_rows_in_tails == 0 && filter.countBytesInFilter() == filter.size())
    {
        LOG_TEST(log, "ReadResult::optimize() combined filter is const True");
        setFilterConstTrue();
        return;
    }
    /// Just a guess. If only a few rows may be skipped, it's better not to skip at all.
    if (2 * total_zero_rows_in_tails > filter.size())
    {
        const NumRows rows_per_granule_previous = rows_per_granule;
        const size_t total_rows_per_granule_previous = total_rows_per_granule;

        for (auto i : collections::range(0, rows_per_granule.size()))
        {
            rows_per_granule[i] -= zero_tails[i];
        }
        num_rows_to_skip_in_last_granule += rows_per_granule_previous.back() - rows_per_granule.back();
        total_rows_per_granule = total_rows_per_granule_previous - total_zero_rows_in_tails;

        /// Check if const 1 after shrink.
        /// We can apply shrink only if after the previous step the number of rows in the result
        /// matches the rows_per_granule info. Otherwise we will not be able to match newly added zeros in granule tails.
        if (num_rows == total_rows_per_granule_previous
            && filter.countBytesInFilter() + total_zero_rows_in_tails == total_rows_per_granule_previous) /// All zeros are in tails?
        {
            setFilterConstTrue();

            /// If all zeros are in granule tails, we can use shrink to filter out rows.
            shrink(columns, rows_per_granule_previous); /// shrink acts as filtering in such case
            shrink(additional_columns, rows_per_granule_previous);
            shrink(columns_for_patches, rows_per_granule_previous);
            shrink(patch_versions_block, rows_per_granule_previous);

            num_rows = total_rows_per_granule;

            LOG_TEST(log, "ReadResult::optimize() after shrink {}", dumpInfo());
        }
        else
        {
            auto new_filter = ColumnUInt8::create(filter.size() - total_zero_rows_in_tails);
            IColumn::Filter & new_data = new_filter->getData();

            /// Shorten the filter by removing zeros from granule tails
            collapseZeroTails(filter.getData(), rows_per_granule_previous, new_data);
            if (total_rows_per_granule != new_filter->size())
                throw Exception(
                    ErrorCodes::LOGICAL_ERROR,
                    "New filter size {} doesn't match number of rows to be read {}",
                    new_filter->size(),
                    total_rows_per_granule);

            /// Need to apply combined filter here before replacing it with shortened one because otherwise
            /// the filter size will not match the number of rows in the result columns.
            if (num_rows == total_rows_per_granule_previous)
            {
                /// Filter from the previous steps has not been applied yet, do it now.
                applyFilter(filter);
            }
            else
            {
                /// Filter was applied before, so apply only new filter from the current step.
                applyFilter(current_filter);
            }

            final_filter = FilterWithCachedCount(new_filter->getPtr());
            if (num_rows != final_filter.countBytesInFilter())
                throw Exception(
                    ErrorCodes::LOGICAL_ERROR,
                    "Count of 1s in final filter {} doesn't match number of rows {}",
                    final_filter.countBytesInFilter(),
                    num_rows);

            LOG_TEST(log, "ReadResult::optimize() after colapseZeroTails {}", dumpInfo());
        }
    }
    else
    {
        /// Check if we have rows already filtered at the previous step. In such case we must apply the filter because
        /// otherwise num_rows doesn't match total_rows_per_granule and the next read step will not know how to filter
        /// newly read columns to match the num_rows.
        if (num_rows != total_rows_per_granule)
        {
            applyFilter(current_filter);
        }
        /// Another guess, if it's worth filtering at PREWHERE
        else if (filter.countBytesInFilter() < 0.6 * filter.size())
        {
            applyFilter(filter);
        }

        final_filter = std::move(filter);
    }
}

size_t MergeTreeRangeReader::ReadResult::countZeroTails(const IColumn::Filter & filter_vec, NumRows & zero_tails, bool can_read_incomplete_granules) const
{
    zero_tails.resize(0);
    zero_tails.reserve(rows_per_granule.size());

    const auto * filter_data = filter_vec.data();

    size_t total_zero_rows_in_tails = 0;

    for (auto rows_to_read : rows_per_granule)
    {
        /// Count the number of zeros at the end of filter for rows were read from current granule.
        size_t zero_tail = numZerosInTail(filter_data, filter_data + rows_to_read);
        if (!can_read_incomplete_granules && zero_tail != rows_to_read)
            zero_tail = 0;
        zero_tails.push_back(zero_tail);
        total_zero_rows_in_tails += zero_tails.back();
        filter_data += rows_to_read;
    }

    return total_zero_rows_in_tails;
}

void MergeTreeRangeReader::ReadResult::collapseZeroTails(const IColumn::Filter & filter_vec, const NumRows & rows_per_granule_previous, IColumn::Filter & new_filter_vec) const
{
    const auto * filter_data = filter_vec.data();
    auto * new_filter_data = new_filter_vec.data();

    for (auto i : collections::range(0, rows_per_granule.size()))
    {
        memcpySmallAllowReadWriteOverflow15(new_filter_data, filter_data, rows_per_granule[i]);
        filter_data += rows_per_granule_previous[i];
        new_filter_data += rows_per_granule[i];
    }

    new_filter_vec.resize(new_filter_data - new_filter_vec.data());
}

DECLARE_AVX512BW_SPECIFIC_CODE(
size_t numZerosInTail(const UInt8 * begin, const UInt8 * end)
{
    size_t count = 0;
    const __m512i zero64 = _mm512_setzero_epi32();
    while (end - begin >= 64)
    {
        end -= 64;
        const auto * pos = end;
        UInt64 val = static_cast<UInt64>(_mm512_cmp_epi8_mask(
                        _mm512_loadu_si512(reinterpret_cast<const __m512i *>(pos)),
                        zero64,
                        _MM_CMPINT_EQ));
        val = ~val;
        if (val == 0)
            count += 64;
        else
        {
            count += std::countl_zero(val);
            return count;
        }
    }
    while (end > begin && end[-1] == 0)
    {
        --end;
        ++count;
    }
    return count;
}
) /// DECLARE_AVX512BW_SPECIFIC_CODE

DECLARE_AVX2_SPECIFIC_CODE(
size_t numZerosInTail(const UInt8 * begin, const UInt8 * end)
{
    size_t count = 0;
    const __m256i zero32 = _mm256_setzero_si256();
    while (end - begin >= 64)
    {
        end -= 64;
        const auto * pos = end;
        UInt64 val =
            (static_cast<UInt64>(_mm256_movemask_epi8(_mm256_cmpeq_epi8(
                        _mm256_loadu_si256(reinterpret_cast<const __m256i *>(pos)),
                        zero32))) & 0xffffffffu)
            | (static_cast<UInt64>(_mm256_movemask_epi8(_mm256_cmpeq_epi8(
                        _mm256_loadu_si256(reinterpret_cast<const __m256i *>(pos + 32)),
                        zero32))) << 32u);

        val = ~val;
        if (val == 0)
            count += 64;
        else
        {
            count += std::countl_zero(val);
            return count;
        }
    }
    while (end > begin && end[-1] == 0)
    {
        --end;
        ++count;
    }
    return count;
}
) /// DECLARE_AVX2_SPECIFIC_CODE

size_t MergeTreeRangeReader::ReadResult::numZerosInTail(const UInt8 * begin, const UInt8 * end)
{
#if USE_MULTITARGET_CODE
    /// check if cpu support avx512 dynamically, haveAVX512BW contains check of haveAVX512F
    if (isArchSupported(TargetArch::AVX512BW))
        return TargetSpecific::AVX512BW::numZerosInTail(begin, end);
    if (isArchSupported(TargetArch::AVX2))
        return TargetSpecific::AVX2::numZerosInTail(begin, end);
#endif

    size_t count = 0;

#if defined(__SSE2__)
    const __m128i zero16 = _mm_setzero_si128();
    while (end - begin >= 64)
    {
        end -= 64;
        const auto * pos = end;
        UInt64 val =
                static_cast<UInt64>(_mm_movemask_epi8(_mm_cmpeq_epi8(
                        _mm_loadu_si128(reinterpret_cast<const __m128i *>(pos)),
                        zero16)))
                | (static_cast<UInt64>(_mm_movemask_epi8(_mm_cmpeq_epi8(
                        _mm_loadu_si128(reinterpret_cast<const __m128i *>(pos + 16)),
                        zero16))) << 16u)
                | (static_cast<UInt64>(_mm_movemask_epi8(_mm_cmpeq_epi8(
                        _mm_loadu_si128(reinterpret_cast<const __m128i *>(pos + 32)),
                        zero16))) << 32u)
                | (static_cast<UInt64>(_mm_movemask_epi8(_mm_cmpeq_epi8(
                        _mm_loadu_si128(reinterpret_cast<const __m128i *>(pos + 48)),
                        zero16))) << 48u);
        val = ~val;
        if (val == 0)
            count += 64;
        else
        {
            count += std::countl_zero(val);
            return count;
        }
    }
#elif defined(__aarch64__) && defined(__ARM_NEON)
    const uint8x16_t bitmask = {0x01, 0x02, 0x4, 0x8, 0x10, 0x20, 0x40, 0x80, 0x01, 0x02, 0x4, 0x8, 0x10, 0x20, 0x40, 0x80};
    while (end - begin >= 64)
    {
        end -= 64;
        const auto * src = reinterpret_cast<const unsigned char *>(end);
        const uint8x16_t p0 = vceqzq_u8(vld1q_u8(src));
        const uint8x16_t p1 = vceqzq_u8(vld1q_u8(src + 16));
        const uint8x16_t p2 = vceqzq_u8(vld1q_u8(src + 32));
        const uint8x16_t p3 = vceqzq_u8(vld1q_u8(src + 48));
        uint8x16_t t0 = vandq_u8(p0, bitmask);
        uint8x16_t t1 = vandq_u8(p1, bitmask);
        uint8x16_t t2 = vandq_u8(p2, bitmask);
        uint8x16_t t3 = vandq_u8(p3, bitmask);
        uint8x16_t sum0 = vpaddq_u8(t0, t1);
        uint8x16_t sum1 = vpaddq_u8(t2, t3);
        sum0 = vpaddq_u8(sum0, sum1);
        sum0 = vpaddq_u8(sum0, sum0);
        UInt64 val = vgetq_lane_u64(vreinterpretq_u64_u8(sum0), 0);
        val = ~val;
        if (val == 0)
            count += 64;
        else
        {
            count += std::countl_zero(val);
            return count;
        }
    }
#endif

    while (end > begin && end[-1] == 0)
    {
        --end;
        ++count;
    }
    return count;
}

MergeTreeRangeReader::MergeTreeRangeReader(
    IMergeTreeReader * merge_tree_reader_,
    Block prev_reader_header_,
    const PrewhereExprStep * prewhere_info_,
    ReadStepPerformanceCountersPtr performance_counters_,
    bool main_reader_)
    : merge_tree_reader(merge_tree_reader_)
    , index_granularity(&(merge_tree_reader->data_part_info_for_read->getIndexGranularity()))
    , prewhere_info(prewhere_info_)
    , performance_counters(std::move(performance_counters_))
    , main_reader(main_reader_)
{
    result_sample_block = std::move(prev_reader_header_);

    for (const auto & name_and_type : merge_tree_reader->getColumns())
    {
        read_sample_block.insert({name_and_type.type->createColumn(), name_and_type.type, name_and_type.name});
        result_sample_block.insert({name_and_type.type->createColumn(), name_and_type.type, name_and_type.name});
    }

    if (prewhere_info)
    {
        const auto & step = *prewhere_info;
        if (step.actions)
            step.actions->execute(result_sample_block, true);

        if (step.remove_filter_column)
            result_sample_block.erase(step.filter_column_name);
    }
}

size_t MergeTreeRangeReader::numReadRowsInCurrentGranule() const
{
    return stream.numReadRowsInCurrentGranule();
}

size_t MergeTreeRangeReader::numPendingRowsInCurrentGranule() const
{
    auto pending_rows = stream.numPendingRowsInCurrentGranule();

    if (pending_rows)
        return pending_rows;

    return numRowsInCurrentGranule();
}

size_t MergeTreeRangeReader::numRowsInCurrentGranule() const
{
    /// Use `current_mark_index_granularity` if the stream is initialized;
    /// otherwise, fallback to the granularity of the first mark from the reader.
    if (stream.current_mark_index_granularity)
        return stream.current_mark_index_granularity;
    else
        return index_granularity->getMarkRows(merge_tree_reader->getFirstMarkToRead());
}

size_t MergeTreeRangeReader::currentMark() const
{
    return stream.currentMark();
}

<<<<<<< HEAD
const NameSet MergeTreeRangeReader::virtuals_to_fill = {"_part_offset", "_block_offset", "_distance"};
=======
const NameSet MergeTreeRangeReader::virtuals_to_fill = {"_part_offset", "_block_offset", "_part_granule_offset"};
>>>>>>> abbcdcea

size_t MergeTreeRangeReader::Stream::numPendingRows() const
{
    size_t rows_between_marks = index_granularity->getRowsCountInRange(current_mark, last_mark);
    return rows_between_marks - offset_after_current_mark;
}

UInt64 MergeTreeRangeReader::Stream::currentPartOffset() const
{
    return index_granularity->getMarkStartingRow(current_mark) + offset_after_current_mark;
}

UInt64 MergeTreeRangeReader::Stream::lastPartOffset() const
{
    return index_granularity->getMarkStartingRow(last_mark);
}


size_t MergeTreeRangeReader::Stream::ceilRowsToCompleteGranules(size_t rows_num) const
{
    /// Find the first occurrence of mark that satisfies getRowsCountInRange(left, mark + 1) >= rows_num
    /// in [current_mark, last_mark).
    assert(current_mark + 1 <= last_mark);
    size_t left_mark = current_mark;
    size_t right_mark = last_mark;
    while (left_mark < right_mark)
    {
        size_t mid_mark = left_mark + (right_mark - left_mark) / 2;
        if (index_granularity->getRowsCountInRange(current_mark, mid_mark + 1) >= rows_num)
            right_mark = mid_mark;
        else
            left_mark = mid_mark + 1;
    }
    size_t end_mark = (left_mark == last_mark) ? left_mark : left_mark + 1;
    return index_granularity->getRowsCountInRange(current_mark, end_mark);
}


bool MergeTreeRangeReader::isCurrentRangeFinished() const
{
    return stream.isFinished();
}

/// When executing ExpressionActions on an empty block, it is not possible to determine the number of rows
/// in the block for the new columns so the result block will have 0 rows and it will not match the rest of
/// the columns in the ReadResult.
/// The dummy column is added to maintain the information about the number of rows in the block and to produce
/// the result block with the correct number of rows.
String MergeTreeRangeReader::addDummyColumnWithRowCount(Block & block, size_t num_rows)
{
    bool has_columns = false;
    for (const auto & column : block)
    {
        if (column.column)
        {
            assert(column.column->size() == num_rows);
            has_columns = true;
            break;
        }
    }

    if (has_columns)
        return {};

    ColumnWithTypeAndName dummy_column;
    dummy_column.column = DataTypeUInt8().createColumnConst(num_rows, Field(1));
    dummy_column.type = std::make_shared<DataTypeUInt8>();
    /// Generate a random name to avoid collisions with real columns.
    dummy_column.name = "....dummy...." + toString(UUIDHelpers::generateV4());
    block.insert(dummy_column);

    return dummy_column.name;
}

static size_t getTotalBytesInColumns(const Columns & columns)
{
    size_t total_bytes = 0;
    for (const auto & column : columns)
        if (column)
            total_bytes += column->byteSize();
    return total_bytes;
}

MergeTreeRangeReader::ReadResult MergeTreeRangeReader::startReadingChain(size_t max_rows, MarkRanges & ranges)
{
    ReadResult result(log);
    result.columns.resize(merge_tree_reader->getColumns().size());

    size_t current_task_last_mark = getLastMark(ranges);

    /// The stream could be unfinished by the previous read request because of max_rows limit.
    /// In this case it will have some rows from the previously started range. We need to save current_mark
    /// to properly fill ReadRange for query condition cache.
    std::optional<size_t> current_mark;
    if (!stream.isFinished())
        current_mark = stream.current_mark;

    /// Stream is lazy. result.num_added_rows is the number of rows added to block which is not equal to
    /// result.num_rows_read until call to stream.finalize(). Also result.num_added_rows may be less than
    /// result.num_rows_read if the last granule in range also the last in part (so we have to adjust last granule).
    {
        bool use_query_condition_cache = merge_tree_reader->getMergeTreeReaderSettings().use_query_condition_cache;
        size_t space_left = max_rows;
        while (space_left && (!stream.isFinished() || !ranges.empty()))
        {
            if (stream.isFinished())
            {
                result.addRows(stream.finalize(result.columns));
                if (current_mark && *current_mark < stream.last_mark)
                    result.addReadRange(MarkRange(*current_mark, stream.last_mark));

                stream = Stream(ranges.front().begin, ranges.front().end, current_task_last_mark, merge_tree_reader);
                result.addRange(ranges.front());
                ranges.pop_front();
                current_mark = stream.current_mark;
            }

            size_t current_space = space_left;

            /// If reader can't read part of granule, we have to increase number of reading rows
            ///  to read complete granules and exceed max_rows a bit.
            /// When using query condition cache, you need to ensure that the read Mark is complete.
            if (use_query_condition_cache || !merge_tree_reader->canReadIncompleteGranules())
                current_space = stream.ceilRowsToCompleteGranules(space_left);

            auto rows_to_read = std::min(current_space, stream.numPendingRowsInCurrentGranule());

            bool last = rows_to_read == space_left;
            UInt64 starting_offset = stream.currentPartOffset();
            UInt64 granule_offset = stream.current_mark;
            result.addRows(stream.read(result.columns, rows_to_read, !last));
            result.addGranule(rows_to_read, {starting_offset, granule_offset});
            space_left = (rows_to_read > space_left ? 0 : space_left - rows_to_read);
        }
    }

    result.addRows(stream.finalize(result.columns));
    size_t last_mark = stream.isFinished() ? stream.last_mark : stream.current_mark;
    if (current_mark && current_mark < last_mark)
        result.addReadRange(MarkRange{*current_mark, last_mark});

    /// Last granule may be incomplete.
    if (!result.rows_per_granule.empty())
        result.adjustLastGranule();

    fillVirtualColumns(result.columns, result);
    result.num_rows = result.numReadRows();

    updatePerformanceCounters(result.numReadRows());
    result.addNumBytesRead(getTotalBytesInColumns(result.columns));

    return result;
}

void MergeTreeRangeReader::fillVirtualColumns(Columns & columns, ReadResult & result)
{
    ColumnPtr part_offset_column;

    auto add_offset_column = [&](const auto & column_name)
    {
        size_t pos = read_sample_block.getPositionByName(column_name);
        chassert(pos < columns.size());

        /// Column may be persisted in part.
        if (columns[pos])
            return;

        if (column_name == "_part_offset" || column_name == BlockOffsetColumn::name)
        {
            if (!part_offset_column)
                part_offset_column = createPartOffsetColumn(result);
            columns[pos] = part_offset_column;
        }
        else if (column_name == "_part_granule_offset")
        {
            columns[pos] = createPartGranuleOffsetColumn(result);
        }
    };

    if (read_sample_block.has("_part_offset"))
        add_offset_column("_part_offset");

    /// Column _block_offset is the same as _part_offset if it's not persisted in part.
    if (read_sample_block.has(BlockOffsetColumn::name))
        add_offset_column(BlockOffsetColumn::name);

<<<<<<< HEAD
    bool is_vector_search = merge_tree_reader->data_part_info_for_read->getReadHints().vector_search_results.has_value();
    if (is_vector_search)
    {
        ColumnPtr part_offsets_auto_column = createPartOffsetColumn(result, leading_begin_part_offset, leading_end_part_offset);
        fillDistanceColumnAndFilterForVectorSearch(columns, result, part_offsets_auto_column);
    }
}

void MergeTreeRangeReader::fillDistanceColumnAndFilterForVectorSearch(Columns & columns, ReadResult & result, ColumnPtr & part_offsets_auto_column)
{
    /// Populate the "_distance" virtual column from the distances we got from vector index
    auto distance_column = ColumnFloat32::create(result.numReadRows(), Float32(999999.99));
    ColumnFloat32::Container & distance_container = distance_column->getData();
    Float32 * distances = distance_container.data();

    /// Populate a filter that is True only for the exact "neighbour" part offsets we got from vector index
    auto filter_data = ColumnUInt8::create(result.numReadRows(), UInt8(0));
    IColumn::Filter & filter = filter_data->getData();

    const auto & read_hints = merge_tree_reader->data_part_info_for_read->getReadHints();
    const auto & offsets_and_distances = read_hints.vector_search_results.value();
    auto row_offsets_from_index = offsets_and_distances.rows;
    chassert(offsets_and_distances.distances.has_value());
    const auto distances_from_index = offsets_and_distances.distances.value();
    chassert(row_offsets_from_index.size() == distances_from_index.size());

    /// Stash the distance for an offset before sorting the offsets
    std::unordered_map<UInt64, Float32> offset_to_distance;
    for (size_t i = 0; i < distances_from_index.size(); ++i)
        offset_to_distance[row_offsets_from_index[i]] = distances_from_index[i];

    std::sort(row_offsets_from_index.begin(), row_offsets_from_index.end());

    const auto & offsets  = typeid_cast<const ColumnUInt64&>(*part_offsets_auto_column).getData();
    size_t j = 0;
    for (size_t i = 0; i < result.numReadRows(); ++i)
    {
        while (j < row_offsets_from_index.size() && offsets[i] > row_offsets_from_index[j])
            j++;

        if (j >= row_offsets_from_index.size())
            break;

        if (offsets[i] == row_offsets_from_index[j])
        {
            filter[i] = true;
            distances[i] = offset_to_distance[offsets[i]];
            j++;
        }
    }

    auto distance_column_pos = read_sample_block.getPositionByName("_distance");
    columns[distance_column_pos] = std::move(distance_column);
    part_offsets_filter_for_vector_search = FilterWithCachedCount(std::move(filter_data));
=======
    if (read_sample_block.has("_part_granule_offset"))
        add_offset_column("_part_granule_offset");
>>>>>>> abbcdcea
}

ColumnPtr MergeTreeRangeReader::createPartOffsetColumn(ReadResult & result)
{
    auto column = ColumnUInt64::create(result.total_rows_per_granule);
    ColumnUInt64::Container & vec = column->getData();

    UInt64 * pos = vec.begin();
    const auto & rows_per_granule = result.rows_per_granule;
    const auto & granule_offsets = result.granule_offsets;

    for (size_t i = 0; i < rows_per_granule.size(); ++i)
    {
        iota(pos, rows_per_granule[i], granule_offsets[i].starting_offset);
        pos += rows_per_granule[i];
    }

    if (vec.empty())
    {
        result.min_part_offset = 0;
        result.max_part_offset = 0;
    }
    else
    {
        result.min_part_offset = vec.front();
        result.max_part_offset = vec.back();
    }

    chassert(pos == vec.end());
    return column;
}

ColumnPtr MergeTreeRangeReader::createPartGranuleOffsetColumn(ReadResult & result)
{
    auto column = ColumnUInt64::create(result.total_rows_per_granule);
    ColumnUInt64::Container & vec = column->getData();

    UInt64 * pos = vec.begin();
    const auto & rows_per_granule = result.rows_per_granule;
    const auto & granule_offsets = result.granule_offsets;

    for (size_t i = 0; i < rows_per_granule.size(); ++i)
    {
        UInt64 * next_pos = pos + rows_per_granule[i];
        std::fill(pos, next_pos, granule_offsets[i].granule_offset);
        pos = next_pos;
    }

    chassert(pos == vec.end());
    return column;
}

Columns MergeTreeRangeReader::continueReadingChain(ReadResult & result, size_t & num_rows)
{
    Columns columns;
    num_rows = 0;

    /// No columns need to be read at this step? (only more filtering)
    if (merge_tree_reader->getColumns().empty())
        return columns;

    if (result.rows_per_granule.empty())
    {
        /// If zero rows were read on prev step, there is no more rows to read.
        /// Last granule may have less rows than index_granularity, so finish reading manually.
        stream.finish();
        return columns;
    }

    columns.resize(merge_tree_reader->numColumnsInResult());

    const auto & rows_per_granule = result.rows_per_granule;
    const auto & started_ranges = result.started_ranges;

    size_t current_task_last_mark = ReadResult::getLastMark(started_ranges);
    size_t next_range_to_start = 0;

    auto size = rows_per_granule.size();
    for (auto i : collections::range(0, size))
    {
        if (next_range_to_start < started_ranges.size()
            && i == started_ranges[next_range_to_start].num_granules_read_before_start)
        {
            num_rows += stream.finalize(columns);
            const auto & range = started_ranges[next_range_to_start].range;
            ++next_range_to_start;
            stream = Stream(range.begin, range.end, current_task_last_mark, merge_tree_reader);
        }

        /// If it's not the last granule, skip remaining (filtered-out) rows to align to the next mark.
        /// This is necessary because prewhere filtering may reduce rows_per_granule[i].
        bool last = i + 1 == size;
        num_rows += stream.read(columns, rows_per_granule[i], !last);
    }

    /// The last granule may be incomplete by nature, not due to PREWHERE filtering,
    /// so we must skip an exact number of rows instead of jumping to the next mark.
    stream.skip(result.num_rows_to_skip_in_last_granule);
    num_rows += stream.finalize(columns);

    /// num_rows may be zero if current step only contains virtual columns to read.
    if (num_rows == 0)
        num_rows = result.total_rows_per_granule;

    if (num_rows != result.total_rows_per_granule)
        throw Exception(ErrorCodes::LOGICAL_ERROR, "RangeReader read {} rows, but {} expected.",
                        num_rows, result.total_rows_per_granule);

    fillVirtualColumns(columns, result);

    updatePerformanceCounters(num_rows);
    result.addNumBytesRead(getTotalBytesInColumns(result.columns));

    return columns;
}

void MergeTreeRangeReader::updatePerformanceCounters(size_t num_rows_read)
{
    ProfileEvents::increment(ProfileEvents::RowsReadByMainReader, main_reader * num_rows_read);
    ProfileEvents::increment(ProfileEvents::RowsReadByPrewhereReaders, (!main_reader) * num_rows_read);
    performance_counters->rows_read += num_rows_read;
}

static void checkCombinedFiltersSize(size_t bytes_in_first_filter, size_t second_filter_size)
{
    if (bytes_in_first_filter != second_filter_size)
        throw Exception(ErrorCodes::LOGICAL_ERROR,
            "Cannot combine filters because number of bytes in a first filter ({}) "
            "does not match second filter size ({})", bytes_in_first_filter, second_filter_size);
}

DECLARE_AVX512VBMI2_SPECIFIC_CODE(
inline void combineFiltersImpl(UInt8 * first_begin, const UInt8 * first_end, const UInt8 * second_begin)
{
    constexpr size_t AVX512_VEC_SIZE_IN_BYTES = 64;

    while (first_begin + AVX512_VEC_SIZE_IN_BYTES <= first_end)
    {
        UInt64 mask = bytes64MaskToBits64Mask(first_begin);
        __m512i src = _mm512_loadu_si512(reinterpret_cast<void *>(first_begin));
        __m512i dst = _mm512_mask_expandloadu_epi8(src, static_cast<__mmask64>(mask), reinterpret_cast<const void *>(second_begin));
        _mm512_storeu_si512(reinterpret_cast<void *>(first_begin), dst);

        first_begin += AVX512_VEC_SIZE_IN_BYTES;
        second_begin += std::popcount(mask);
    }

    for (/* empty */; first_begin < first_end; ++first_begin)
    {
        if (*first_begin)
        {
            *first_begin = *second_begin++;
        }
    }
}
)

/* The BMI2 intrinsic, _pdep_u64 (unsigned __int64 a, unsigned __int64 mask), works
 * by copying contiguous low-order bits from unsigned 64-bit integer a to destination
 * at the corresponding bit locations specified by mask. To implement the column
 * combination with the intrinsic, 8 contiguous bytes would be loaded from second_begin
 * as a UInt64 and act the first operand, meanwhile the mask should be constructed from
 * first_begin so that the bytes to be replaced (non-zero elements) are mapped to 0xFF
 * at the exact bit locations and 0x00 otherwise.
 *
 * The construction of mask employs the SSE intrinsic, mm_cmpeq_epi8(__m128i a, __m128i
 * b), which compares packed 8-bit integers in first_begin and packed 0s and outputs
 * 0xFF for equality and 0x00 for inequality. The result's negation then creates the
 * desired bit masks for _pdep_u64.
 *
 * The below example visualizes how this optimization applies to the combination of
 * two quadwords from first_begin and second_begin.
 *
 *                                      Addr  high                           low
 *                                      <----------------------------------------
 * first_begin............................0x00 0x11 0x12 0x00 0x00 0x13 0x14 0x15
 *     |      mm_cmpeq_epi8(src, 0)        |    |    |    |    |    |    |    |
 *     v                                   v    v    v    v    v    v    v    v
 *  inv_mask..............................0xFF 0x00 0x00 0xFF 0xFF 0x00 0x00 0x00
 *     |      (negation)                   |    |    |    |    |    |    |    |
 *     v                                   v    v    v    v    v    v    v    v
 *    mask-------------------------+......0x00 0xFF 0xFF 0x00 0x00 0xFF 0xFF 0xFF
 *                                 |            |    |              |    |    |
 *                                 v            v    v              v    v    v
 *    dst = pdep_u64(second_begin, mask)..0x00 0x05 0x04 0x00 0x00 0x03 0x02 0x01
 *                        ^                     ^    ^              ^    ^    ^
 *                        |                     |    |              |    |    |
 *                        |                     |    +---------+    |    |    |
 *     +------------------+                     +---------+    |    |    |    |
 *     |                                                  |    |    |    |    |
 * second_begin...........................0x00 0x00 0x00 0x05 0x04 0x03 0x02 0x01
 *
 * References:
 * 1. https://www.felixcloutier.com/x86/pdep
 * 2. https://www.felixcloutier.com/x86/pcmpeqb:pcmpeqw:pcmpeqd
 */
DECLARE_AVX2_SPECIFIC_CODE(
inline void combineFiltersImpl(UInt8 * first_begin, const UInt8 * first_end, const UInt8 * second_begin)
{
    constexpr size_t XMM_VEC_SIZE_IN_BYTES = 16;
    const __m128i zero16 = _mm_setzero_si128();

    while (first_begin + XMM_VEC_SIZE_IN_BYTES <= first_end)
    {
        __m128i src = _mm_loadu_si128(reinterpret_cast<__m128i *>(first_begin));
        __m128i inv_mask = _mm_cmpeq_epi8(src, zero16);

        UInt64 masks[] = {
            ~static_cast<UInt64>(_mm_extract_epi64(inv_mask, 0)),
            ~static_cast<UInt64>(_mm_extract_epi64(inv_mask, 1)),
        };

        for (const auto & mask: masks)
        {
            UInt64 dst = _pdep_u64(unalignedLoad<UInt64>(second_begin), mask);
            unalignedStore<UInt64>(first_begin, dst);

            first_begin += sizeof(UInt64);
            second_begin += std::popcount(mask) / 8;
        }
    }

    for (/* empty */; first_begin < first_end; ++first_begin)
    {
        if (*first_begin)
        {
            *first_begin = *second_begin++;
        }
    }
}
)

/// Second filter size must be equal to number of 1s in the first filter.
/// The result has size equal to first filter size and contains 1s only where both filters contain 1s.
static ColumnPtr combineFilters(ColumnPtr first, ColumnPtr second)
{
    ConstantFilterDescription first_const_descr(*first);

    if (first_const_descr.always_true)
    {
        checkCombinedFiltersSize(first->size(), second->size());
        return second;
    }

    if (first_const_descr.always_false)
    {
        checkCombinedFiltersSize(0, second->size());
        return first;
    }

    FilterDescription first_descr(*first);

    size_t bytes_in_first_filter = countBytesInFilter(*first_descr.data);
    checkCombinedFiltersSize(bytes_in_first_filter, second->size());

    ConstantFilterDescription second_const_descr(*second);

    if (second_const_descr.always_true)
        return first;

    if (second_const_descr.always_false)
        return second->cloneResized(first->size());

    FilterDescription second_descr(*second);

    MutableColumnPtr mut_first;
    if (first_descr.data_holder)
        mut_first = IColumn::mutate(std::move(first_descr.data_holder));
    else
        mut_first = IColumn::mutate(std::move(first));

    auto & first_data = typeid_cast<ColumnUInt8 *>(mut_first.get())->getData();
    const auto * second_data = second_descr.data->data();

#if USE_MULTITARGET_CODE
    if (isArchSupported(TargetArch::AVX512VBMI2))
    {
        TargetSpecific::AVX512VBMI2::combineFiltersImpl(first_data.begin(), first_data.end(), second_data);
    }
    else if (isArchSupported(TargetArch::AVX2))
    {
        TargetSpecific::AVX2::combineFiltersImpl(first_data.begin(), first_data.end(), second_data);
    }
    else
#endif
    {
        for (auto & val : first_data)
        {
            if (val)
            {
                val = *second_data;
                ++second_data;
            }
        }
    }

    return mut_first;
}

void MergeTreeRangeReader::executePrewhereActionsAndFilterColumns(ReadResult & result, const Block & previous_header, bool is_last_reader) const
{
    result.checkInternalConsistency();

    bool is_vector_search = merge_tree_reader->data_part_info_for_read->getReadHints().vector_search_results.has_value();
    if (is_vector_search)
        result.optimize(part_offsets_filter_for_vector_search, merge_tree_reader->canReadIncompleteGranules());

    if (!prewhere_info)
        return;

    const auto & header = read_sample_block;
    size_t num_columns = header.columns();

    /// Check that we have columns from previous steps and newly read required columns
    if (result.columns.size() < num_columns)
        throw Exception(ErrorCodes::LOGICAL_ERROR,
                        "Invalid number of columns passed to MergeTreeRangeReader. Expected {}, got {}",
                        num_columns, result.columns.size());

    /// Restore block from columns list.
    Block block;
    size_t pos = 0;

    for (const auto & column : previous_header)
    {
        block.insert({result.columns[pos], column.type, column.name});
        ++pos;
    }

    for (auto name_and_type = header.begin(); name_and_type != header.end() && pos < result.columns.size(); ++pos, ++name_and_type)
        block.insert({result.columns[pos], name_and_type->type, name_and_type->name});

    {
        /// Columns might be projected out. We need to store them here so that default columns can be evaluated later.
        Block additional_columns = block;

        if (prewhere_info->actions)
        {
            const String dummy_column = addDummyColumnWithRowCount(block, result.num_rows);

            LOG_TEST(log, "Executing prewhere actions on block: {}", block.dumpStructure());

            prewhere_info->actions->execute(block);

            if (!dummy_column.empty())
                block.erase(dummy_column);
        }

        result.additional_columns.clear();

        /// Additional columns might only be needed if there are more steps in the chain.
        if (!is_last_reader)
        {
            for (auto & col : additional_columns)
            {
                /// Exclude columns that are present in the result block to avoid storing them and filtering twice.
                /// TODO: also need to exclude the columns that are not needed for the next steps.
                if (block.has(col.name))
                    continue;
                result.additional_columns.insert(col);
            }
        }
    }

    result.columns.clear();
    result.columns.reserve(block.columns());
    for (auto & col : block)
        result.columns.emplace_back(std::move(col.column));

    if (prewhere_info->type == PrewhereExprStep::Filter)
    {
        /// Filter computed at the current step. Its size is equal to num_rows which is <= total_rows_per_granule
        size_t filter_column_pos = block.getPositionByName(prewhere_info->filter_column_name);
        auto current_step_filter = result.columns[filter_column_pos];

        /// In case when we are returning prewhere column the caller expects it to serve as a final filter:
        /// it must contain 0s not only from the current step but also from all the previous steps.
        /// One way to achieve this is to apply the final_filter if we know that the final_filter was not applied at
        /// several previous steps but was accumulated instead.
        result.can_return_prewhere_column_without_filtering = result.filterWasApplied();

        if (prewhere_info->remove_filter_column)
            result.columns.erase(result.columns.begin() + filter_column_pos);

        FilterWithCachedCount current_filter(current_step_filter);
        result.optimize(current_filter, merge_tree_reader->canReadIncompleteGranules());

        if (prewhere_info->need_filter && !result.filterWasApplied())
        {
            /// Depending on whether the final filter was applied at the previous step or not we need to apply either
            /// just the current step filter or the accumulated filter.
            FilterWithCachedCount filter_to_apply =
                current_filter.size() == result.total_rows_per_granule
                    ? result.final_filter
                    : current_filter;

            result.applyFilter(filter_to_apply);
        }
    }

    LOG_TEST(log, "After execute prewhere {}", result.dumpInfo());
}

std::string PrewhereExprInfo::dump() const
{
    WriteBufferFromOwnString s;

    const char indent[] = "\n      ";
    for (size_t i = 0; i < steps.size(); ++i)
    {
        s << "STEP " << i << ":\n"
            << "  ACTIONS: " << (steps[i]->actions ?
                (indent + boost::replace_all_copy(steps[i]->actions->dumpActions(), "\n", indent)) :
                "nullptr") << "\n"
            << "  COLUMN: " << steps[i]->filter_column_name << "\n"
            << "  REMOVE_COLUMN: " << steps[i]->remove_filter_column << "\n"
            << "  NEED_FILTER: " << steps[i]->need_filter << "\n\n";
    }

    return s.str();
}

std::string PrewhereExprInfo::dumpConditions() const
{
    WriteBufferFromOwnString s;

    for (size_t i = 0; i < steps.size(); ++i)
        s << (i == 0 ? "\"" : ", \"") << steps[i]->filter_column_name << "\"";

    return s.str();
}

}<|MERGE_RESOLUTION|>--- conflicted
+++ resolved
@@ -885,11 +885,7 @@
     return stream.currentMark();
 }
 
-<<<<<<< HEAD
-const NameSet MergeTreeRangeReader::virtuals_to_fill = {"_part_offset", "_block_offset", "_distance"};
-=======
-const NameSet MergeTreeRangeReader::virtuals_to_fill = {"_part_offset", "_block_offset", "_part_granule_offset"};
->>>>>>> abbcdcea
+const NameSet MergeTreeRangeReader::virtuals_to_fill = {"_part_offset", "_block_offset", "_distance", "_part_granule_offset"};
 
 size_t MergeTreeRangeReader::Stream::numPendingRows() const
 {
@@ -1076,11 +1072,13 @@
     if (read_sample_block.has(BlockOffsetColumn::name))
         add_offset_column(BlockOffsetColumn::name);
 
-<<<<<<< HEAD
+    if (read_sample_block.has("_part_granule_offset"))
+        add_offset_column("_part_granule_offset");
+
     bool is_vector_search = merge_tree_reader->data_part_info_for_read->getReadHints().vector_search_results.has_value();
     if (is_vector_search)
     {
-        ColumnPtr part_offsets_auto_column = createPartOffsetColumn(result, leading_begin_part_offset, leading_end_part_offset);
+        ColumnPtr part_offsets_auto_column = createPartOffsetColumn(result);
         fillDistanceColumnAndFilterForVectorSearch(columns, result, part_offsets_auto_column);
     }
 }
@@ -1131,10 +1129,6 @@
     auto distance_column_pos = read_sample_block.getPositionByName("_distance");
     columns[distance_column_pos] = std::move(distance_column);
     part_offsets_filter_for_vector_search = FilterWithCachedCount(std::move(filter_data));
-=======
-    if (read_sample_block.has("_part_granule_offset"))
-        add_offset_column("_part_granule_offset");
->>>>>>> abbcdcea
 }
 
 ColumnPtr MergeTreeRangeReader::createPartOffsetColumn(ReadResult & result)
