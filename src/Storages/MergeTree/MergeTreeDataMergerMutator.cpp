--- conflicted
+++ resolved
@@ -289,18 +289,13 @@
 {
     ProfileEventTimeIncrement<Microseconds> watch(ProfileEvents::MergerMutatorSelectPartsForMergeElapsedMicroseconds);
 
-<<<<<<< HEAD
     auto choices = selector.chooseMergesFrom(
-=======
-    auto choice = selector.chooseMergeFrom(
->>>>>>> d69c9545
         ranges, predicate, metadata_snapshot,
         data_settings, next_delete_times, next_recompress_times,
         can_use_ttl_merges, current_time);
 
     if (!choices.empty())
     {
-<<<<<<< HEAD
         LOG_TRACE(log, "Selected {} merge ranges. Merge selecting phase took: {}ms", choices.size(), watch.elapsed() / 1000);
 
         for (size_t i = 0; i < choices.size(); ++i)
@@ -310,11 +305,6 @@
             ProfileEvents::increment(ProfileEvents::MergerMutatorSelectRangePartsCount, range.size());
             LOG_TRACE(log, "Merge #{} with {} parts from {} to {} with {} patches", i, range.size(), range.front().name, range.back().name, range_patches.size());
         }
-=======
-        const auto & range = choice->range;
-        ProfileEvents::increment(ProfileEvents::MergerMutatorSelectRangePartsCount, choice->range.size());
-        LOG_TRACE(log, "Selected {} parts from {} to {}. Merge selecting phase took: {}ms", range.size(), range.front().name, range.back().name, watch.elapsed() / 1000);
->>>>>>> d69c9545
     }
 
     return choices;
@@ -330,14 +320,7 @@
 
 void MergeTreeDataMergerMutator::updateTTLMergeTimes(const MergeSelectorChoices & choices, const MergeTreeSettingsPtr & settings, time_t current_time)
 {
-<<<<<<< HEAD
     for (const auto & choice : choices)
-=======
-    chassert(!merge_choice.range.empty());
-    const String & partition_id = merge_choice.range.front().info.getPartitionId();
-
-    switch (merge_choice.merge_type)
->>>>>>> d69c9545
     {
         chassert(!choice.range.empty());
         const String & partition_id = choice.range.front().info.getPartitionId();
@@ -387,11 +370,7 @@
         chassert(!ranges_in_partition.empty());
         chassert(!ranges_in_partition.front().empty());
 
-<<<<<<< HEAD
-        auto merge_choice = chooseMergesFrom(
-=======
-        auto merge_choice = chooseMergeFrom(
->>>>>>> d69c9545
+        auto merge_choices = chooseMergesFrom(
             selector, *merge_predicate,
             ranges_in_partition, metadata_snapshot, settings,
             next_delete_ttl_merge_times_by_partition, next_recompress_ttl_merge_times_by_partition,
@@ -399,7 +378,7 @@
 
         const String & partition_id = ranges_in_partition.front().front().info.getPartitionId();
 
-        if (!merge_choice.empty())
+        if (!merge_choices.empty())
             partitions_hint.insert(partition_id);
         else
             LOG_TRACE(log, "Nothing to merge in partition {} with max_merge_sizes = {} (looked up {} ranges)",
@@ -450,20 +429,16 @@
         });
     }
 
-<<<<<<< HEAD
-    auto merge_choice = chooseMergesFrom(
-=======
-    auto merge_choice = chooseMergeFrom(
->>>>>>> d69c9545
+    auto merge_choices = chooseMergesFrom(
         selector, *merge_predicate,
         ranges, metadata_snapshot, settings,
         next_delete_ttl_merge_times_by_partition, next_recompress_ttl_merge_times_by_partition,
         can_use_ttl_merges, current_time, log);
 
-    if (!merge_choice.empty())
-    {
-        updateTTLMergeTimes(merge_choice, settings, current_time);
-        return merge_choice;
+    if (!merge_choices.empty())
+    {
+        updateTTLMergeTimes(merge_choices, settings, current_time);
+        return merge_choices;
     }
 
     const auto partitions_stats = calculateStatisticsForPartitions(ranges);
@@ -564,13 +539,8 @@
     bool apply_patch_parts = (*data.getSettings())[MergeTreeSetting::apply_patches_on_merge];
     auto patch_parts = apply_patch_parts ? merge_predicate->getPatchesToApplyOnMerge(parts) : PartsRange{};
 
-<<<<<<< HEAD
     LOG_TRACE(log, "Selected {} parts from {} to {}. Will apply {} patch parts", parts.size(), parts.front().name, parts.back().name, patch_parts.size());
     return MergeSelectorChoices{{std::move(parts), std::move(patch_parts), MergeType::Regular, final}};
-=======
-    LOG_TRACE(log, "Selected {} parts from {} to {}", parts.size(), parts.front().name, parts.back().name);
-    return MergeSelectorChoice{std::move(parts), std::move(patch_parts), MergeType::Regular, final};
->>>>>>> d69c9545
 }
 
 /// parts should be sorted.
