--- conflicted
+++ resolved
@@ -1094,29 +1094,8 @@
     if (path_with_metadata.relative_path.empty())
         return {};
 
-<<<<<<< HEAD
     if (path_with_metadata.metadata.size_bytes == 0)
         path_with_metadata.metadata = object_storage->getObjectMetadata(path_with_metadata.relative_path);
-    size_t object_size = path_with_metadata.metadata.size_bytes;
-=======
-    size_t object_size = info.size_bytes != 0 ? info.size_bytes : object_storage->getObjectMetadata(current_key).size_bytes;
-    auto compression_method = chooseCompressionMethod(current_key, compression_hint);
-
-    auto read_buf = createAzureReadBuffer(current_key, object_size);
-
-    std::optional<size_t> max_parsing_threads;
-    if (need_only_count)
-        max_parsing_threads = 1;
-
-    auto input_format = FormatFactory::instance().getInput(
-            format, *read_buf, sample_block, getContext(), max_block_size,
-            format_settings, max_parsing_threads, std::nullopt,
-            /* is_remote_fs */ true, compression_method);
-    input_format->setQueryInfo(query_info, getContext());
->>>>>>> 063c9866
-
-    if (need_only_count)
-        input_format->needOnlyCount();
 
     QueryPipelineBuilder builder;
     std::shared_ptr<ISource> source;
@@ -1134,13 +1113,20 @@
     }
     else
     {
+        std::optional<size_t> max_parsing_threads;
+        if (need_only_count)
+            max_parsing_threads = 1;
+
         auto compression_method = chooseCompressionMethod(path_with_metadata.relative_path, compression_hint);
-        read_buf = createAzureReadBuffer(path_with_metadata.relative_path, object_size);
+        read_buf = createAzureReadBuffer(path_with_metadata.relative_path, path_with_metadata.metadata.size_bytes);
         auto input_format = FormatFactory::instance().getInput(
                 format, *read_buf, sample_block, getContext(), max_block_size,
-                format_settings, std::nullopt, std::nullopt,
+                format_settings, max_parsing_threads, std::nullopt,
                 /* is_remote_fs */ true, compression_method);
         input_format->setQueryInfo(query_info, getContext());
+      
+        if (need_only_count)
+            input_format->needOnlyCount();
 
         builder.init(Pipe(input_format));
 
