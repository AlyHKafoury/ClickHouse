--- conflicted
+++ resolved
@@ -73,12 +73,8 @@
 
     PullingPipelineExecutor executor(pipeline);
 
-<<<<<<< HEAD
-    while (auto block = stream->read())
-=======
     Block block;
     while (executor.pull(block))
->>>>>>> 9ef45d92
     {
         convertToFullIfSparse(block);
 
