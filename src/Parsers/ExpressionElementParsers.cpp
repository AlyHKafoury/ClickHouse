#include <cerrno>
#include <cstdlib>

#include <Poco/String.h>

#include <IO/ReadBufferFromMemory.h>
#include <IO/ReadHelpers.h>
#include <Parsers/DumpASTNode.h>
#include <Common/typeid_cast.h>
#include <Common/StringUtils/StringUtils.h>

#include <Parsers/ASTAsterisk.h>
#include <Parsers/ASTCollation.h>
#include <Parsers/ASTColumnsTransformers.h>
#include <Parsers/ASTExpressionList.h>
#include <Parsers/ASTFunction.h>
#include <Parsers/ASTFunctionWithKeyValueArguments.h>
#include <Parsers/ASTIdentifier.h>
#include <Parsers/ASTLiteral.h>
#include <Parsers/ASTOrderByElement.h>
#include <Parsers/ASTInterpolateElement.h>
#include <Parsers/ASTQualifiedAsterisk.h>
#include <Parsers/ASTQueryParameter.h>
#include <Parsers/ASTSelectWithUnionQuery.h>
#include <Parsers/ASTSubquery.h>
#include <Parsers/ASTTTLElement.h>
#include <Parsers/ASTWindowDefinition.h>
#include <Parsers/ASTAssignment.h>
#include <Parsers/ASTColumnsMatcher.h>

#include <Parsers/parseIdentifierOrStringLiteral.h>
#include <Parsers/parseIntervalKind.h>
#include <Parsers/ExpressionListParsers.h>
#include <Parsers/ParserSelectWithUnionQuery.h>
#include <Parsers/ParserCase.h>

#include <Parsers/ExpressionElementParsers.h>
#include <Parsers/ParserCreateQuery.h>

#include <Parsers/queryToString.h>

#include <Interpreters/StorageID.h>


namespace DB
{

namespace ErrorCodes
{
    extern const int BAD_ARGUMENTS;
    extern const int SYNTAX_ERROR;
    extern const int LOGICAL_ERROR;
}


bool ParserSubquery::parseImpl(Pos & pos, ASTPtr & node, Expected & expected)
{
    ASTPtr select_node;
    ParserSelectWithUnionQuery select;

    if (pos->type != TokenType::OpeningRoundBracket)
        return false;
    ++pos;

    if (!select.parse(pos, select_node, expected))
        return false;

    if (pos->type != TokenType::ClosingRoundBracket)
        return false;
    ++pos;

    node = std::make_shared<ASTSubquery>();
    node->children.push_back(select_node);
    return true;
}


bool ParserIdentifier::parseImpl(Pos & pos, ASTPtr & node, Expected & expected)
{
    /// Identifier in backquotes or in double quotes
    if (pos->type == TokenType::QuotedIdentifier)
    {
        ReadBufferFromMemory buf(pos->begin, pos->size());
        String s;

        if (*pos->begin == '`')
            readBackQuotedStringWithSQLStyle(s, buf);
        else
            readDoubleQuotedStringWithSQLStyle(s, buf);

        if (s.empty())    /// Identifiers "empty string" are not allowed.
            return false;

        node = std::make_shared<ASTIdentifier>(s);
        ++pos;
        return true;
    }
    else if (pos->type == TokenType::BareWord)
    {
        node = std::make_shared<ASTIdentifier>(String(pos->begin, pos->end));
        ++pos;
        return true;
    }
    else if (allow_query_parameter && pos->type == TokenType::OpeningCurlyBrace)
    {
        ++pos;
        if (pos->type != TokenType::BareWord)
        {
            expected.add(pos, "substitution name (identifier)");
            return false;
        }

        String name(pos->begin, pos->end);
        ++pos;

        if (pos->type != TokenType::Colon)
        {
            expected.add(pos, "colon between name and type");
            return false;
        }

        ++pos;

        if (pos->type != TokenType::BareWord)
        {
            expected.add(pos, "substitution type (identifier)");
            return false;
        }

        String type(pos->begin, pos->end);
        ++pos;

        if (type != "Identifier")
        {
            expected.add(pos, "substitution type (identifier)");
            return false;
        }

        if (pos->type != TokenType::ClosingCurlyBrace)
        {
            expected.add(pos, "closing curly brace");
            return false;
        }
        ++pos;

        node = std::make_shared<ASTIdentifier>("", std::make_shared<ASTQueryParameter>(name, type));
        return true;
    }
    return false;
}


bool ParserCompoundIdentifier::parseImpl(Pos & pos, ASTPtr & node, Expected & expected)
{
    ASTPtr id_list;
    if (!ParserList(std::make_unique<ParserIdentifier>(allow_query_parameter), std::make_unique<ParserToken>(TokenType::Dot), false)
             .parse(pos, id_list, expected))
        return false;

    std::vector<String> parts;
    std::vector<ASTPtr> params;
    const auto & list = id_list->as<ASTExpressionList &>();
    for (const auto & child : list.children)
    {
        parts.emplace_back(getIdentifierName(child));
        if (parts.back().empty())
            params.push_back(child->as<ASTIdentifier>()->getParam());
    }

    ParserKeyword s_uuid("UUID");
    UUID uuid = UUIDHelpers::Nil;

    if (table_name_with_optional_uuid)
    {
        if (parts.size() > 2)
            return false;

        if (s_uuid.ignore(pos, expected))
        {
            ParserStringLiteral uuid_p;
            ASTPtr ast_uuid;
            if (!uuid_p.parse(pos, ast_uuid, expected))
                return false;
            uuid = parseFromString<UUID>(ast_uuid->as<ASTLiteral>()->value.get<String>());
        }

        if (parts.size() == 1) node = std::make_shared<ASTTableIdentifier>(parts[0], std::move(params));
        else node = std::make_shared<ASTTableIdentifier>(parts[0], parts[1], std::move(params));
        node->as<ASTTableIdentifier>()->uuid = uuid;
    }
    else
        node = std::make_shared<ASTIdentifier>(std::move(parts), false, std::move(params));

    return true;
}


ASTPtr createFunctionCast(const ASTPtr & expr_ast, const ASTPtr & type_ast)
{
    /// Convert to canonical representation in functional form: CAST(expr, 'type')
    auto type_literal = std::make_shared<ASTLiteral>(queryToString(type_ast));
    return makeASTFunction("CAST", expr_ast, std::move(type_literal));
}


<<<<<<< HEAD
namespace
{
    bool parseCastAs(IParser::Pos & pos, ASTPtr & node, Expected & expected)
    {
        /** Possible variants for cast operator cast(expr [[AS] alias_1] AS Type), cast(expr [[AS] alias_1], type_expr [[as] alias_2]).
          * First try to match with cast(expr [[AS] alias_1] AS Type)
          * Then try to match with cast(expr [[AS] alias_1], type_expr [[as] alias_2]).
          */

        ASTPtr expr_node;
        ASTPtr type_node;
        ASTPtr identifier_node;

        if (ParserExpression().parse(pos, expr_node, expected))
        {
            ParserKeyword as_keyword_parser("AS");
            bool parse_as = as_keyword_parser.ignore(pos, expected);

            /// CAST (a b AS UInt32) OR CAST (a b, expr)

            if (!parse_as && ParserIdentifier().parse(pos, identifier_node, expected))
            {
                expr_node->setAlias(getIdentifierName(identifier_node));
                parse_as = as_keyword_parser.ignore(pos, expected);
            }

            if (parse_as)
            {
                /// CAST (a AS Type) OR CAST (a AS b AS Type) OR CAST (a AS b, expr)

                auto begin = pos;
                auto expected_copy = expected;
                bool next_identifier = ParserIdentifier().ignore(begin, expected_copy);
                bool next_identifier_with_comma = next_identifier && ParserToken(TokenType::Comma).ignore(begin, expected_copy);
                bool next_identifier_with_as
                    = next_identifier && !next_identifier_with_comma && as_keyword_parser.ignore(begin, expected_copy);

                if (next_identifier_with_as)
                {
                    if (ParserIdentifier().parse(pos, identifier_node, expected) && as_keyword_parser.ignore(pos, expected))
                        expr_node->setAlias(getIdentifierName(identifier_node));
                    else
                        return false;
                }

                if (!next_identifier_with_comma && ParserDataType().parse(pos, type_node, expected))
                {
                    node = createFunctionCast(expr_node, type_node);
                    return true;
                }
            }

            /// CAST(a AS b, expr)

            if (parse_as)
            {
                if (ParserIdentifier().parse(pos, identifier_node, expected))
                    expr_node->setAlias(getIdentifierName(identifier_node));
                else
                    return false;
            }

            if (ParserToken(TokenType::Comma).ignore(pos, expected)
                && ParserExpressionWithOptionalAlias(true /*allow_alias_without_as_keyword*/).parse(pos, type_node, expected))
            {
                node = makeASTFunction("CAST", expr_node, type_node);
                return true;
            }
        }

        return false;
    }

    bool parseSubstring(IParser::Pos & pos, ASTPtr & node, Expected & expected)
    {
        /// Either SUBSTRING(expr FROM start) or SUBSTRING(expr FROM start FOR length) or SUBSTRING(expr, start, length)
        /// The latter will be parsed normally as a function later.

        ParserKeyword as_keyword_parser("AS");
        ParserIdentifier identifier_parser;

        ASTPtr expr_node;
        ASTPtr start_node;
        ASTPtr length_node;

        if (!ParserExpression().parse(pos, expr_node, expected))
            return false;

        auto from_keyword_parser = ParserKeyword("FROM");
        bool from_exists = from_keyword_parser.check(pos, expected);

        if (!from_exists && pos->type != TokenType::Comma)
        {
            ASTPtr identifier_node;
            bool parsed_as = as_keyword_parser.ignore(pos, expected);
            bool parsed_identifer = identifier_parser.parse(pos, identifier_node, expected);

            if (parsed_as && !parsed_identifer)
                return false;

            if (parsed_identifer)
                expr_node->setAlias(getIdentifierName(identifier_node));

            from_exists = from_keyword_parser.check(pos, expected);
        }

        if (pos->type == TokenType::Comma)
        {
            if (from_exists)
                return false;

            ++pos;
        }

        if (!ParserExpression().parse(pos, start_node, expected))
            return false;

        auto for_keyword_parser = ParserKeyword("FOR");
        bool for_exists = for_keyword_parser.check(pos, expected);
        if (!for_exists && pos->type != TokenType::Comma)
        {
            ASTPtr identifier_node;
            bool parsed_as = as_keyword_parser.ignore(pos, expected);
            bool parsed_identifer = identifier_parser.parse(pos, identifier_node, expected);
            if (parsed_as && !parsed_identifer)
                return false;

            if (parsed_identifer)
                start_node->setAlias(getIdentifierName(identifier_node));

            for_exists = for_keyword_parser.check(pos, expected);
        }

        bool need_parse_length_expression = for_exists;
        if (pos->type == TokenType::Comma)
        {
            if (for_exists)
                return false;

            ++pos;
            need_parse_length_expression = true;
        }

        if (need_parse_length_expression
            && !ParserExpressionWithOptionalAlias(true /*allow_alias_without_as_keyword*/).parse(pos, length_node, expected))
            return false;

        /// Convert to canonical representation in functional form: SUBSTRING(expr, start, length)
        if (length_node)
            node = makeASTFunction("substring", expr_node, start_node, length_node);
        else
            node = makeASTFunction("substring", expr_node, start_node);

        return true;
    }

    bool parseTrim(bool trim_left, bool trim_right, IParser::Pos & pos, ASTPtr & node, Expected & expected)
    {
        /// Handles all possible TRIM/LTRIM/RTRIM call variants ([[LEADING|TRAILING|BOTH] trim_character FROM] input_string)

        std::string func_name;
        bool char_override = false;
        ASTPtr expr_node;
        ASTPtr pattern_node;
        ASTPtr to_remove;

        if (!trim_left && !trim_right)
        {
            if (ParserKeyword("BOTH").ignore(pos, expected))
            {
                trim_left = true;
                trim_right = true;
                char_override = true;
            }
            else if (ParserKeyword("LEADING").ignore(pos, expected))
            {
                trim_left = true;
                char_override = true;
            }
            else if (ParserKeyword("TRAILING").ignore(pos, expected))
            {
                trim_right = true;
                char_override = true;
            }
            else
            {
                trim_left = true;
                trim_right = true;
            }

            if (char_override)
            {
                if (!ParserExpression().parse(pos, to_remove, expected))
                    return false;

                auto from_keyword_parser = ParserKeyword("FROM");
                bool from_exists = from_keyword_parser.check(pos, expected);

                if (!from_exists)
                {
                    ASTPtr identifier_node;
                    bool parsed_as = ParserKeyword("AS").ignore(pos, expected);
                    bool parsed_identifer = ParserIdentifier().parse(pos, identifier_node, expected);

                    if (parsed_as && !parsed_identifer)
                        return false;

                    if (parsed_identifer)
                        to_remove->setAlias(getIdentifierName(identifier_node));

                    from_exists = from_keyword_parser.check(pos, expected);
                }

                if (!from_exists)
                    return false;

                auto quote_meta_func_node = std::make_shared<ASTFunction>();
                auto quote_meta_list_args = std::make_shared<ASTExpressionList>();
                quote_meta_list_args->children = {to_remove};

                quote_meta_func_node->name = "regexpQuoteMeta";
                quote_meta_func_node->arguments = std::move(quote_meta_list_args);
                quote_meta_func_node->children.push_back(quote_meta_func_node->arguments);

                to_remove = std::move(quote_meta_func_node);
            }
        }

        if (!ParserExpressionWithOptionalAlias(true /*allow_alias_without_as_keyword*/).parse(pos, expr_node, expected))
            return false;

        /// Convert to regexp replace function call

        if (char_override)
        {
            auto pattern_func_node = std::make_shared<ASTFunction>();
            auto pattern_list_args = std::make_shared<ASTExpressionList>();
            if (trim_left && trim_right)
            {
                pattern_list_args->children
                    = {std::make_shared<ASTLiteral>("^["),
                       to_remove,
                       std::make_shared<ASTLiteral>("]+|["),
                       to_remove,
                       std::make_shared<ASTLiteral>("]+$")};
                func_name = "replaceRegexpAll";
            }
            else
            {
                if (trim_left)
                {
                    pattern_list_args->children = {std::make_shared<ASTLiteral>("^["), to_remove, std::make_shared<ASTLiteral>("]+")};
                }
                else
                {
                    /// trim_right == false not possible
                    pattern_list_args->children = {std::make_shared<ASTLiteral>("["), to_remove, std::make_shared<ASTLiteral>("]+$")};
                }
                func_name = "replaceRegexpOne";
            }

            pattern_func_node->name = "concat";
            pattern_func_node->arguments = std::move(pattern_list_args);
            pattern_func_node->children.push_back(pattern_func_node->arguments);

            pattern_node = std::move(pattern_func_node);
        }
        else
        {
            if (trim_left && trim_right)
            {
                func_name = "trimBoth";
            }
            else
            {
                if (trim_left)
                {
                    func_name = "trimLeft";
                }
                else
                {
                    /// trim_right == false not possible
                    func_name = "trimRight";
                }
            }
        }

        if (char_override)
            node = makeASTFunction(func_name, expr_node, pattern_node, std::make_shared<ASTLiteral>(""));
        else
            node = makeASTFunction(func_name, expr_node);
        return true;
    }

    bool parseExtract(IParser::Pos & pos, ASTPtr & node, Expected & expected)
    {
        /// First try to match with date extract operator EXTRACT(part FROM date)
        /// Then with function extract(haystack, pattern)

        IParser::Pos begin = pos;
        IntervalKind interval_kind;

        if (parseIntervalKind(pos, expected, interval_kind))
        {
            ASTPtr expr;

            ParserKeyword s_from("FROM");
            ParserExpressionWithOptionalAlias elem_parser(true /*allow_alias_without_as_keyword*/);

            if (s_from.ignore(pos, expected) && elem_parser.parse(pos, expr, expected))
            {
                node = makeASTFunction(interval_kind.toNameOfFunctionExtractTimePart(), expr);
                return true;
            }
        }

        pos = begin;

        ASTPtr expr_list;
        if (!ParserExpressionList(true /*allow_alias_without_as_keyword*/).parse(pos, expr_list, expected))
            return false;

        auto res = std::make_shared<ASTFunction>();
        res->name = "extract";
        res->arguments = expr_list;
        res->children.push_back(res->arguments);
        node = std::move(res);
        return true;
    }

    bool parsePosition(IParser::Pos & pos, ASTPtr & node, Expected & expected)
    {
        /// First try to match with position(needle IN haystack)
        /// Then with position(haystack, needle[, start_pos])

        ParserExpressionWithOptionalAlias expr_parser(true /*allow_alias_without_as_keyword*/);

        ASTPtr first_arg_expr_node;
        if (!expr_parser.parse(pos, first_arg_expr_node, expected))
        {
            return false;
        }

        ASTFunction * func_in = typeid_cast<ASTFunction *>(first_arg_expr_node.get());
        if (func_in && func_in->name == "in")
        {
            ASTExpressionList * in_args = typeid_cast<ASTExpressionList *>(func_in->arguments.get());
            if (in_args && in_args->children.size() == 2)
            {
                node = makeASTFunction("position", in_args->children[1], in_args->children[0]);
                return true;
            }
        }

        if (pos->type != TokenType::Comma)
            return false;
        ++pos;

        ASTPtr second_arg_expr_node;
        if (!expr_parser.parse(pos, second_arg_expr_node, expected))
        {
            return false;
        }

        ASTPtr start_pos_expr_node;
        if (pos->type == TokenType::Comma)
        {
            ++pos;

            if (!expr_parser.parse(pos, start_pos_expr_node, expected))
                return false;
        }

        auto arguments = std::make_shared<ASTExpressionList>();
        arguments->children.push_back(std::move(first_arg_expr_node));
        arguments->children.push_back(std::move(second_arg_expr_node));

        if (start_pos_expr_node)
            arguments->children.push_back(std::move(start_pos_expr_node));

        auto res = std::make_shared<ASTFunction>();
        res->name = "position";
        res->arguments = std::move(arguments);
        res->children.push_back(res->arguments);
        node = std::move(res);
        return true;
    }

    bool parseDateAdd(const char * function_name, IParser::Pos & pos, ASTPtr & node, Expected & expected)
    {
        /// First to match with function(unit, offset, timestamp)
        /// Then with function(offset, timestamp)

        ASTPtr timestamp_node;
        ASTPtr offset_node;

        IntervalKind interval_kind;
        ASTPtr interval_func_node;
        if (parseIntervalKind(pos, expected, interval_kind))
        {
            if (pos->type != TokenType::Comma)
                return false;
            ++pos;

            if (!ParserExpressionWithOptionalAlias(true /*allow_alias_without_as_keyword*/).parse(pos, offset_node, expected))
                return false;

            if (pos->type != TokenType::Comma)
                return false;
            ++pos;

            if (!ParserExpressionWithOptionalAlias(true /*allow_alias_without_as_keyword*/).parse(pos, timestamp_node, expected))
                return false;
            auto interval_expr_list_args = std::make_shared<ASTExpressionList>();
            interval_expr_list_args->children = {offset_node};

            interval_func_node = std::make_shared<ASTFunction>();
            interval_func_node->as<ASTFunction &>().name = interval_kind.toNameOfFunctionToIntervalDataType();
            interval_func_node->as<ASTFunction &>().arguments = std::move(interval_expr_list_args);
            interval_func_node->as<ASTFunction &>().children.push_back(interval_func_node->as<ASTFunction &>().arguments);
        }
        else
        {
            ASTPtr expr_list;
            if (!ParserExpressionList(true /*allow_alias_without_as_keyword*/).parse(pos, expr_list, expected))
                return false;

            auto res = std::make_shared<ASTFunction>();
            res->name = function_name;
            res->arguments = expr_list;
            res->children.push_back(res->arguments);
            node = std::move(res);
            return true;
        }

        node = makeASTFunction(function_name, timestamp_node, interval_func_node);
        return true;
    }

    bool parseDateDiff(IParser::Pos & pos, ASTPtr & node, Expected & expected)
    {
        /// First to match with dateDiff(unit, startdate, enddate, [timezone])
        /// Then with dateDiff('unit', startdate, enddate, [timezone])

        ASTPtr left_node;
        ASTPtr right_node;

        IntervalKind interval_kind;
        if (parseIntervalKind(pos, expected, interval_kind))
        {
            if (pos->type != TokenType::Comma)
                return false;
            ++pos;

            if (!ParserExpressionWithOptionalAlias(true /*allow_alias_without_as_keyword*/).parse(pos, left_node, expected))
                return false;

            if (pos->type != TokenType::Comma)
                return false;
            ++pos;

            if (!ParserExpressionWithOptionalAlias(true /*allow_alias_without_as_keyword*/).parse(pos, right_node, expected))
                return false;

            ASTPtr timezone_node;

            if (pos->type == TokenType::Comma)
            {
                /// Optional timezone
                ++pos;

                if (!ParserExpressionWithOptionalAlias(true /*allow_alias_without_as_keyword*/).parse(pos, timezone_node, expected))
                    return false;
            }

            auto interval_literal = std::make_shared<ASTLiteral>(interval_kind.toDateDiffUnit());
            if (timezone_node)
                node = makeASTFunction("dateDiff", std::move(interval_literal), std::move(left_node), std::move(right_node), std::move(timezone_node));
            else
                node = makeASTFunction("dateDiff", std::move(interval_literal), std::move(left_node), std::move(right_node));

            return true;
        }

        ASTPtr expr_list;
        if (!ParserExpressionList(true /*allow_alias_without_as_keyword*/).parse(pos, expr_list, expected))
            return false;

        auto res = std::make_shared<ASTFunction>();
        res->name = "dateDiff";
        res->arguments = expr_list;
        res->children.push_back(res->arguments);
        node = std::move(res);

        return true;
    }

    bool parseExists(IParser::Pos & pos, ASTPtr & node, Expected & expected)
    {
        if (!ParserSelectWithUnionQuery().parse(pos, node, expected))
            return false;

        auto subquery = std::make_shared<ASTSubquery>();
        subquery->children.push_back(node);
        node = makeASTFunction("exists", subquery);
        return true;
    }

    bool parseGrouping(IParser::Pos & pos, ASTPtr & node, Expected & expected)
    {
        ASTPtr expr_list;
        if (!ParserExpressionList(false, false).parse(pos, expr_list, expected))
            return false;

        auto res = std::make_shared<ASTFunction>();
        res->name = "grouping";
        res->arguments = expr_list;
        res->children.push_back(res->arguments);
        node = std::move(res);
        return true;
    }
}


bool ParserFunction::parseImpl(Pos & pos, ASTPtr & node, Expected & expected)
{
    ParserCompoundIdentifier compound_id_parser;

    bool has_all = false;
    bool has_distinct = false;

    ASTPtr identifier;
    ASTPtr query;
    ASTPtr expr_list_args;
    ASTPtr expr_list_params;

    if (is_table_function)
    {
        if (ParserTableFunctionView().parse(pos, node, expected))
            return true;
    }

    if (!compound_id_parser.parse(pos, identifier, expected))
        return false;

    if (pos->type != TokenType::OpeningRoundBracket)
        return false;
    ++pos;

    /// Avoid excessive backtracking.
    //pos.putBarrier();

    /// Special cases for expressions that look like functions but contain some syntax sugar:

    /// CAST, EXTRACT, POSITION, EXISTS
    /// DATE_ADD, DATEADD, TIMESTAMPADD, DATE_SUB, DATESUB, TIMESTAMPSUB,
    /// DATE_DIFF, DATEDIFF, TIMESTAMPDIFF, TIMESTAMP_DIFF,
    /// SUBSTRING, TRIM, LTRIM, RTRIM, POSITION

    /// Can be parsed as a composition of functions, but the contents must be unwrapped:
    /// POSITION(x IN y) -> POSITION(in(x, y)) -> POSITION(y, x)

    /// Can be parsed as a function, but not always:
    /// CAST(x AS type) - alias has to be unwrapped
    /// CAST(x AS type(params))

    /// Can be parsed as a function, but some identifier arguments have special meanings.
    /// DATE_ADD(MINUTE, x, y) -> addMinutes(x, y)
    /// DATE_DIFF(MINUTE, x, y)

    /// Have keywords that have to processed explicitly:
    /// EXTRACT(x FROM y)
    /// TRIM(BOTH|LEADING|TRAILING x FROM y)
    /// SUBSTRING(x FROM a)
    /// SUBSTRING(x FROM a FOR b)

    String function_name = getIdentifierName(identifier);
    String function_name_lowercase = Poco::toLower(function_name);

    std::optional<bool> parsed_special_function;

    if (function_name_lowercase == "cast")
        parsed_special_function = parseCastAs(pos, node, expected);
    else if (function_name_lowercase == "extract")
        parsed_special_function = parseExtract(pos, node, expected);
    else if (function_name_lowercase == "substring")
        parsed_special_function = parseSubstring(pos, node, expected);
    else if (function_name_lowercase == "position")
        parsed_special_function = parsePosition(pos, node, expected);
    else if (function_name_lowercase == "exists")
        parsed_special_function = parseExists(pos, node, expected);
    else if (function_name_lowercase == "trim")
        parsed_special_function = parseTrim(false, false, pos, node, expected);
    else if (function_name_lowercase == "ltrim")
        parsed_special_function = parseTrim(true, false, pos, node, expected);
    else if (function_name_lowercase == "rtrim")
        parsed_special_function = parseTrim(false, true, pos, node, expected);
    else if (function_name_lowercase == "dateadd" || function_name_lowercase == "date_add"
        || function_name_lowercase == "timestampadd" || function_name_lowercase == "timestamp_add")
        parsed_special_function = parseDateAdd("plus", pos, node, expected);
    else if (function_name_lowercase == "datesub" || function_name_lowercase == "date_sub"
        || function_name_lowercase == "timestampsub" || function_name_lowercase == "timestamp_sub")
        parsed_special_function = parseDateAdd("minus", pos, node, expected);
    else if (function_name_lowercase == "datediff" || function_name_lowercase == "date_diff"
        || function_name_lowercase == "timestampdiff" || function_name_lowercase == "timestamp_diff")
        parsed_special_function = parseDateDiff(pos, node, expected);
    else if (function_name_lowercase == "grouping")
        parsed_special_function = parseGrouping(pos, node, expected);

    if (parsed_special_function.has_value())
        return parsed_special_function.value() && ParserToken(TokenType::ClosingRoundBracket).ignore(pos);

    auto pos_after_bracket = pos;
    auto old_expected = expected;

    ParserKeyword all("ALL");
    ParserKeyword distinct("DISTINCT");

    if (all.ignore(pos, expected))
        has_all = true;

    if (distinct.ignore(pos, expected))
        has_distinct = true;

    if (!has_all && all.ignore(pos, expected))
        has_all = true;

    if (has_all && has_distinct)
        return false;

    if (has_all || has_distinct)
    {
        /// case f(ALL), f(ALL, x), f(DISTINCT), f(DISTINCT, x), ALL and DISTINCT should be treat as identifier
        if (pos->type == TokenType::Comma || pos->type == TokenType::ClosingRoundBracket)
        {
            pos = pos_after_bracket;
            expected = old_expected;
            has_all = false;
            has_distinct = false;
        }
    }

    ParserExpressionList contents(false, is_table_function);

    const char * contents_begin = pos->begin;
    if (!contents.parse(pos, expr_list_args, expected))
        return false;
    const char * contents_end = pos->begin;

    if (pos->type != TokenType::ClosingRoundBracket)
        return false;
    ++pos;

    /** Check for a common error case - often due to the complexity of quoting command-line arguments,
      *  an expression of the form toDate(2014-01-01) appears in the query instead of toDate('2014-01-01').
      * If you do not report that the first option is an error, then the argument will be interpreted as 2014 - 01 - 01 - some number,
      *  and the query silently returns an unexpected result.
      */
    if (function_name == "toDate"
        && contents_end - contents_begin == strlen("2014-01-01")
        && contents_begin[0] >= '2' && contents_begin[0] <= '3'
        && contents_begin[1] >= '0' && contents_begin[1] <= '9'
        && contents_begin[2] >= '0' && contents_begin[2] <= '9'
        && contents_begin[3] >= '0' && contents_begin[3] <= '9'
        && contents_begin[4] == '-'
        && contents_begin[5] >= '0' && contents_begin[5] <= '9'
        && contents_begin[6] >= '0' && contents_begin[6] <= '9'
        && contents_begin[7] == '-'
        && contents_begin[8] >= '0' && contents_begin[8] <= '9'
        && contents_begin[9] >= '0' && contents_begin[9] <= '9')
    {
        std::string contents_str(contents_begin, contents_end - contents_begin);
        throw Exception("Argument of function toDate is unquoted: toDate(" + contents_str + "), must be: toDate('" + contents_str + "')"
            , ErrorCodes::SYNTAX_ERROR);
    }

    /// The parametric aggregate function has two lists (parameters and arguments) in parentheses. Example: quantile(0.9)(x).
    if (allow_function_parameters && pos->type == TokenType::OpeningRoundBracket)
    {
        ++pos;

        /// Parametric aggregate functions cannot have DISTINCT in parameters list.
        if (has_distinct)
            return false;

        expr_list_params = expr_list_args;
        expr_list_args = nullptr;

        pos_after_bracket = pos;
        old_expected = expected;

        if (all.ignore(pos, expected))
            has_all = true;

        if (distinct.ignore(pos, expected))
            has_distinct = true;

        if (!has_all && all.ignore(pos, expected))
            has_all = true;

        if (has_all && has_distinct)
            return false;

        if (has_all || has_distinct)
        {
            /// case f(ALL), f(ALL, x), f(DISTINCT), f(DISTINCT, x), ALL and DISTINCT should be treat as identifier
            if (pos->type == TokenType::Comma || pos->type == TokenType::ClosingRoundBracket)
            {
                pos = pos_after_bracket;
                expected = old_expected;
                has_distinct = false;
            }
        }

        if (!contents.parse(pos, expr_list_args, expected))
            return false;

        if (pos->type != TokenType::ClosingRoundBracket)
            return false;
        ++pos;
    }

    auto function_node = std::make_shared<ASTFunction>();
    tryGetIdentifierNameInto(identifier, function_node->name);

    /// func(DISTINCT ...) is equivalent to funcDistinct(...)
    if (has_distinct)
        function_node->name += "Distinct";

    function_node->arguments = expr_list_args;
    function_node->children.push_back(function_node->arguments);

    if (expr_list_params)
    {
        function_node->parameters = expr_list_params;
        function_node->children.push_back(function_node->parameters);
    }

    if (const auto *compound_identifier  = identifier->as<ASTIdentifier>())
    {
        if (!compound_identifier->isShort())
            function_node->has_database_name = true;
    }

    ParserKeyword filter("FILTER");
    ParserKeyword over("OVER");

    if (filter.ignore(pos, expected))
    {
        // We are slightly breaking the parser interface by parsing the window
        // definition into an existing ASTFunction. Normally it would take a
        // reference to ASTPtr and assign it the new node. We only have a pointer
        // of a different type, hence this workaround with a temporary pointer.
        ASTPtr function_node_as_iast = function_node;

        ParserFilterClause filter_parser;
        if (!filter_parser.parse(pos, function_node_as_iast, expected))
            return false;
    }

    if (over.ignore(pos, expected))
    {
        function_node->is_window_function = true;

        ASTPtr function_node_as_iast = function_node;

        ParserWindowReference window_reference;
        if (!window_reference.parse(pos, function_node_as_iast, expected))
            return false;
    }

    node = function_node;
    return true;
}

bool ParserTableFunctionView::parseImpl(Pos & pos, ASTPtr & node, Expected & expected)
{
    ParserIdentifier id_parser;
    ParserSelectWithUnionQuery select;

    ASTPtr identifier;
    ASTPtr query;

    bool if_permitted = false;

    if (ParserKeyword{"VIEWIFPERMITTED"}.ignore(pos, expected))
        if_permitted = true;
    else if (!ParserKeyword{"VIEW"}.ignore(pos, expected))
        return false;

    if (pos->type != TokenType::OpeningRoundBracket)
        return false;

    ++pos;

    bool maybe_an_subquery = pos->type == TokenType::OpeningRoundBracket;

    if (!select.parse(pos, query, expected))
        return false;

    auto & select_ast = query->as<ASTSelectWithUnionQuery &>();
    if (select_ast.list_of_selects->children.size() == 1 && maybe_an_subquery)
    {
        // It's an subquery. Bail out.
        return false;
    }

    ASTPtr else_ast;
    if (if_permitted)
    {
        if (!ParserKeyword{"ELSE"}.ignore(pos, expected))
            return false;

        if (!ParserWithOptionalAlias{std::make_unique<ParserFunction>(true, true), true}.parse(pos, else_ast, expected))
            return false;
    }

    if (pos->type != TokenType::ClosingRoundBracket)
        return false;

    ++pos;

    auto expr_list = std::make_shared<ASTExpressionList>();
    expr_list->children.push_back(query);
    if (if_permitted)
        expr_list->children.push_back(else_ast);

    auto function_node = std::make_shared<ASTFunction>();
    tryGetIdentifierNameInto(identifier, function_node->name);
    function_node->name = if_permitted ? "viewIfPermitted" : "view";
    function_node->arguments = expr_list;
    function_node->children.push_back(function_node->arguments);
    node = function_node;
    return true;
}

=======
>>>>>>> fc301e8f
bool ParserFilterClause::parseImpl(Pos & pos, ASTPtr & node, Expected & expected)
{
    assert(node);
    ASTFunction & function = dynamic_cast<ASTFunction &>(*node);

    ParserToken parser_opening_bracket(TokenType::OpeningRoundBracket);
    if (!parser_opening_bracket.ignore(pos, expected))
    {
        return false;
    }

    ParserKeyword parser_where("WHERE");
    if (!parser_where.ignore(pos, expected))
    {
        return false;
    }
    ParserExpressionList parser_condition(false);
    ASTPtr condition;
    if (!parser_condition.parse(pos, condition, expected) || condition->children.size() != 1)
    {
        return false;
    }

    ParserToken parser_closing_bracket(TokenType::ClosingRoundBracket);
    if (!parser_closing_bracket.ignore(pos, expected))
    {
        return false;
    }

    function.name += "If";
    function.arguments->children.push_back(condition->children[0]);
    return true;
}

bool ParserWindowReference::parseImpl(Pos & pos, ASTPtr & node, Expected & expected)
{
    assert(node);
    ASTFunction & function = dynamic_cast<ASTFunction &>(*node);

    // Variant 1:
    // function_name ( * ) OVER window_name
    if (pos->type != TokenType::OpeningRoundBracket)
    {
        ASTPtr window_name_ast;
        ParserIdentifier window_name_parser;
        if (window_name_parser.parse(pos, window_name_ast, expected))
        {
            function.window_name = getIdentifierName(window_name_ast);
            return true;
        }
        else
        {
            return false;
        }
    }

    // Variant 2:
    // function_name ( * ) OVER ( window_definition )
    ParserWindowDefinition parser_definition;
    return parser_definition.parse(pos, function.window_definition, expected);
}

static bool tryParseFrameDefinition(ASTWindowDefinition * node, IParser::Pos & pos,
    Expected & expected)
{
    ParserKeyword keyword_rows("ROWS");
    ParserKeyword keyword_groups("GROUPS");
    ParserKeyword keyword_range("RANGE");

    node->frame_is_default = false;
    if (keyword_rows.ignore(pos, expected))
    {
        node->frame_type = WindowFrame::FrameType::ROWS;
    }
    else if (keyword_groups.ignore(pos, expected))
    {
        node->frame_type = WindowFrame::FrameType::GROUPS;
    }
    else if (keyword_range.ignore(pos, expected))
    {
        node->frame_type = WindowFrame::FrameType::RANGE;
    }
    else
    {
        /* No frame clause. */
        node->frame_is_default = true;
        return true;
    }

    ParserKeyword keyword_between("BETWEEN");
    ParserKeyword keyword_unbounded("UNBOUNDED");
    ParserKeyword keyword_preceding("PRECEDING");
    ParserKeyword keyword_following("FOLLOWING");
    ParserKeyword keyword_and("AND");
    ParserKeyword keyword_current_row("CURRENT ROW");

    // There are two variants of grammar for the frame:
    // 1) ROWS BETWEEN UNBOUNDED PRECEDING AND CURRENT ROW
    // 2) ROWS UNBOUNDED PRECEDING
    // When the frame end is not specified (2), it defaults to CURRENT ROW.
    const bool has_frame_end = keyword_between.ignore(pos, expected);

    if (keyword_current_row.ignore(pos, expected))
    {
        node->frame_begin_type = WindowFrame::BoundaryType::Current;
    }
    else
    {
        ParserExpression parser_expression;
        if (keyword_unbounded.ignore(pos, expected))
        {
            node->frame_begin_type = WindowFrame::BoundaryType::Unbounded;
        }
        else if (parser_expression.parse(pos, node->frame_begin_offset, expected))
        {
            // We will evaluate the expression for offset expression later.
            node->frame_begin_type = WindowFrame::BoundaryType::Offset;
        }
        else
        {
            return false;
        }

        if (keyword_preceding.ignore(pos, expected))
        {
            node->frame_begin_preceding = true;
        }
        else if (keyword_following.ignore(pos, expected))
        {
            node->frame_begin_preceding = false;
            if (node->frame_begin_type == WindowFrame::BoundaryType::Unbounded)
            {
                throw Exception(ErrorCodes::BAD_ARGUMENTS,
                    "Frame start cannot be UNBOUNDED FOLLOWING");
            }
        }
        else
        {
            return false;
        }
    }

    if (has_frame_end)
    {
        if (!keyword_and.ignore(pos, expected))
        {
            return false;
        }

        if (keyword_current_row.ignore(pos, expected))
        {
            node->frame_end_type = WindowFrame::BoundaryType::Current;
        }
        else
        {
            ParserExpression parser_expression;
            if (keyword_unbounded.ignore(pos, expected))
            {
                node->frame_end_type = WindowFrame::BoundaryType::Unbounded;
            }
            else if (parser_expression.parse(pos, node->frame_end_offset, expected))
            {
                // We will evaluate the expression for offset expression later.
                node->frame_end_type = WindowFrame::BoundaryType::Offset;
            }
            else
            {
                return false;
            }

            if (keyword_preceding.ignore(pos, expected))
            {
                node->frame_end_preceding = true;
                if (node->frame_end_type == WindowFrame::BoundaryType::Unbounded)
                {
                    throw Exception(ErrorCodes::BAD_ARGUMENTS,
                        "Frame end cannot be UNBOUNDED PRECEDING");
                }
            }
            else if (keyword_following.ignore(pos, expected))
            {
                // Positive offset or UNBOUNDED FOLLOWING.
                node->frame_end_preceding = false;
            }
            else
            {
                return false;
            }
        }
    }

    return true;
}

// All except parent window name.
static bool parseWindowDefinitionParts(IParser::Pos & pos,
    ASTWindowDefinition & node, Expected & expected)
{
    ParserKeyword keyword_partition_by("PARTITION BY");
    ParserNotEmptyExpressionList columns_partition_by(
        false /* we don't allow declaring aliases here*/);
    ParserKeyword keyword_order_by("ORDER BY");
    ParserOrderByExpressionList columns_order_by;

    if (keyword_partition_by.ignore(pos, expected))
    {
        ASTPtr partition_by_ast;
        if (columns_partition_by.parse(pos, partition_by_ast, expected))
        {
            node.children.push_back(partition_by_ast);
            node.partition_by = partition_by_ast;
        }
        else
        {
            return false;
        }
    }

    if (keyword_order_by.ignore(pos, expected))
    {
        ASTPtr order_by_ast;
        if (columns_order_by.parse(pos, order_by_ast, expected))
        {
            node.children.push_back(order_by_ast);
            node.order_by = order_by_ast;
        }
        else
        {
            return false;
        }
    }

    return tryParseFrameDefinition(&node, pos, expected);
}

bool ParserWindowDefinition::parseImpl(Pos & pos, ASTPtr & node, Expected & expected)
{
    auto result = std::make_shared<ASTWindowDefinition>();

    ParserToken parser_openging_bracket(TokenType::OpeningRoundBracket);
    if (!parser_openging_bracket.ignore(pos, expected))
    {
        return false;
    }

    // We can have a parent window name specified before all other things. No
    // easy way to distinguish identifier from keywords, so just try to parse it
    // both ways.
    if (parseWindowDefinitionParts(pos, *result, expected))
    {
        // Successfully parsed without parent window specifier. It can be empty,
        // so check that it is followed by the closing bracket.
        ParserToken parser_closing_bracket(TokenType::ClosingRoundBracket);
        if (parser_closing_bracket.ignore(pos, expected))
        {
            node = result;
            return true;
        }
    }

    // Try to parse with parent window specifier.
    ParserIdentifier parser_parent_window;
    ASTPtr window_name_identifier;
    if (!parser_parent_window.parse(pos, window_name_identifier, expected))
    {
        return false;
    }
    result->parent_window_name = window_name_identifier->as<const ASTIdentifier &>().name();

    if (!parseWindowDefinitionParts(pos, *result, expected))
    {
        return false;
    }

    ParserToken parser_closing_bracket(TokenType::ClosingRoundBracket);
    if (!parser_closing_bracket.ignore(pos, expected))
    {
        return false;
    }

    node = result;
    return true;
}

bool ParserWindowList::parseImpl(Pos & pos, ASTPtr & node, Expected & expected)
{
    auto result = std::make_shared<ASTExpressionList>();

    for (;;)
    {
        auto elem = std::make_shared<ASTWindowListElement>();

        ParserIdentifier parser_window_name;
        ASTPtr window_name_identifier;
        if (!parser_window_name.parse(pos, window_name_identifier, expected))
        {
            return false;
        }
        elem->name = getIdentifierName(window_name_identifier);

        ParserKeyword keyword_as("AS");
        if (!keyword_as.ignore(pos, expected))
        {
            return false;
        }

        ParserWindowDefinition parser_window_definition;
        if (!parser_window_definition.parse(pos, elem->definition, expected))
        {
            return false;
        }

        result->children.push_back(elem);

        // If the list countinues, there should be a comma.
        ParserToken parser_comma(TokenType::Comma);
        if (!parser_comma.ignore(pos))
        {
            break;
        }
    }

    node = result;
    return true;
}

bool ParserCodecDeclarationList::parseImpl(Pos & pos, ASTPtr & node, Expected & expected)
{
    return ParserList(std::make_unique<ParserIdentifierWithOptionalParameters>(),
        std::make_unique<ParserToken>(TokenType::Comma), false).parse(pos, node, expected);
}

bool ParserCodec::parseImpl(Pos & pos, ASTPtr & node, Expected & expected)
{
    ParserCodecDeclarationList codecs;
    ASTPtr expr_list_args;

    if (pos->type != TokenType::OpeningRoundBracket)
        return false;

    ++pos;
    if (!codecs.parse(pos, expr_list_args, expected))
        return false;

    if (pos->type != TokenType::ClosingRoundBracket)
        return false;
    ++pos;

    auto function_node = std::make_shared<ASTFunction>();
    function_node->name = "CODEC";
    function_node->arguments = expr_list_args;
    function_node->children.push_back(function_node->arguments);

    node = function_node;
    return true;
}

bool ParserCollation::parseImpl(Pos & pos, ASTPtr & node, Expected & expected)
{
    ASTPtr collation;

    if (!ParserIdentifier(true).parse(pos, collation, expected))
        return false;

    // check the collation name is valid
    const String name = getIdentifierName(collation);

    bool valid_collation = name == "binary" ||
                           endsWith(name, "_bin") ||
                           endsWith(name, "_ci") ||
                           endsWith(name, "_cs") ||
                           endsWith(name, "_ks");

    if (!valid_collation)
        return false;

    auto collation_node = std::make_shared<ASTCollation>();
    collation_node->collation = collation;
    node = collation_node;
    return true;
}


template <TokenType ...tokens>
static bool isOneOf(TokenType token)
{
    return ((token == tokens) || ...);
}

bool ParserCastOperator::parseImpl(Pos & pos, ASTPtr & node, Expected & expected)
{
    /// Parse numbers (including decimals), strings, arrays and tuples of them.

    const char * data_begin = pos->begin;
    const char * data_end = pos->end;
    bool is_string_literal = pos->type == TokenType::StringLiteral;

    if (pos->type == TokenType::Minus)
    {
        ++pos;
        if (pos->type != TokenType::Number)
            return false;

        data_end = pos->end;
        ++pos;
    }
    else if (pos->type == TokenType::Number || is_string_literal)
    {
        ++pos;
    }
    else if (isOneOf<TokenType::OpeningSquareBracket, TokenType::OpeningRoundBracket>(pos->type))
    {
        TokenType last_token = TokenType::OpeningSquareBracket;
        std::vector<TokenType> stack;
        while (pos.isValid())
        {
            if (isOneOf<TokenType::OpeningSquareBracket, TokenType::OpeningRoundBracket>(pos->type))
            {
                stack.push_back(pos->type);
                if (!isOneOf<TokenType::OpeningSquareBracket, TokenType::OpeningRoundBracket, TokenType::Comma>(last_token))
                    return false;
            }
            else if (pos->type == TokenType::ClosingSquareBracket)
            {
                if (isOneOf<TokenType::Comma, TokenType::OpeningRoundBracket, TokenType::Minus>(last_token))
                    return false;
                if (stack.empty() || stack.back() != TokenType::OpeningSquareBracket)
                    return false;
                stack.pop_back();
            }
            else if (pos->type == TokenType::ClosingRoundBracket)
            {
                if (isOneOf<TokenType::Comma, TokenType::OpeningSquareBracket, TokenType::Minus>(last_token))
                    return false;
                if (stack.empty() || stack.back() != TokenType::OpeningRoundBracket)
                    return false;
                stack.pop_back();
            }
            else if (pos->type == TokenType::Comma)
            {
                if (isOneOf<TokenType::OpeningSquareBracket, TokenType::OpeningRoundBracket, TokenType::Comma, TokenType::Minus>(last_token))
                    return false;
            }
            else if (pos->type == TokenType::Number)
            {
                if (!isOneOf<TokenType::OpeningSquareBracket, TokenType::OpeningRoundBracket, TokenType::Comma, TokenType::Minus>(last_token))
                    return false;
            }
            else if (isOneOf<TokenType::StringLiteral, TokenType::Minus>(pos->type))
            {
                if (!isOneOf<TokenType::OpeningSquareBracket, TokenType::OpeningRoundBracket, TokenType::Comma>(last_token))
                    return false;
            }
            else
            {
                break;
            }

            /// Update data_end on every iteration to avoid appearances of extra trailing
            /// whitespaces into data. Whitespaces are skipped at operator '++' of Pos.
            data_end = pos->end;
            last_token = pos->type;
            ++pos;
        }

        if (!stack.empty())
            return false;
    }
    else
        return false;

    ASTPtr type_ast;
    if (ParserToken(TokenType::DoubleColon).ignore(pos, expected)
        && ParserDataType().parse(pos, type_ast, expected))
    {
        String s;
        size_t data_size = data_end - data_begin;
        if (is_string_literal)
        {
            ReadBufferFromMemory buf(data_begin, data_size);
            readQuotedStringWithSQLStyle(s, buf);
            assert(buf.count() == data_size);
        }
        else
            s = String(data_begin, data_size);

        auto literal = std::make_shared<ASTLiteral>(std::move(s));
        node = createFunctionCast(literal, type_ast);
        return true;
    }

    return false;
}


bool ParserNull::parseImpl(Pos & pos, ASTPtr & node, Expected & expected)
{
    ParserKeyword nested_parser("NULL");
    if (nested_parser.parse(pos, node, expected))
    {
        node = std::make_shared<ASTLiteral>(Null());
        return true;
    }
    else
        return false;
}


bool ParserBool::parseImpl(Pos & pos, ASTPtr & node, Expected & expected)
{
    if (ParserKeyword("true").parse(pos, node, expected))
    {
        node = std::make_shared<ASTLiteral>(true);
        return true;
    }
    else if (ParserKeyword("false").parse(pos, node, expected))
    {
        node = std::make_shared<ASTLiteral>(false);
        return true;
    }
    else
        return false;
}

static bool parseNumber(char * buffer, size_t size, bool negative, int base, Field & res)
{
    errno = 0;    /// Functions strto* don't clear errno.

    char * pos_integer = buffer;
    UInt64 uint_value = std::strtoull(buffer, &pos_integer, base);

    if (pos_integer == buffer + size && errno != ERANGE && (!negative || uint_value <= (1ULL << 63)))
    {
        if (negative)
            res = static_cast<Int64>(-uint_value);
        else
            res = uint_value;

        return true;
    }

    return false;
}

bool ParserNumber::parseImpl(Pos & pos, ASTPtr & node, Expected & expected)
{
    Pos literal_begin = pos;
    bool negative = false;

    if (pos->type == TokenType::Minus)
    {
        ++pos;
        negative = true;
    }
    else if (pos->type == TokenType::Plus)  /// Leading plus is simply ignored.
        ++pos;

    Field res;

    if (!pos.isValid())
        return false;

    /** Maximum length of number. 319 symbols is enough to write maximum double in decimal form.
      * Copy is needed to use strto* functions, which require 0-terminated string.
      */
    static constexpr size_t MAX_LENGTH_OF_NUMBER = 319;

    if (pos->size() > MAX_LENGTH_OF_NUMBER)
    {
        expected.add(pos, "number");
        return false;
    }

    char buf[MAX_LENGTH_OF_NUMBER + 1];

    size_t size = pos->size();
    memcpy(buf, pos->begin, size);
    buf[size] = 0;
    char * start_pos = buf;

    if (*start_pos == '0')
    {
        ++start_pos;
        --size;

        /// binary
        if (*start_pos == 'b')
        {
            ++start_pos;
            --size;
            if (parseNumber(start_pos, size, negative, 2, res))
            {
                auto literal = std::make_shared<ASTLiteral>(res);
                literal->begin = literal_begin;
                literal->end = ++pos;
                node = literal;

                return true;
            }
            else
                return false;
        }

        /// hexadecimal
        if (*start_pos == 'x' || *start_pos == 'X')
        {
            ++start_pos;
            --size;
            if (parseNumber(start_pos, size, negative, 16, res))
            {
                auto literal = std::make_shared<ASTLiteral>(res);
                literal->begin = literal_begin;
                literal->end = ++pos;
                node = literal;

                return true;
            }
        }
        else
        {
            /// possible leading zeroes in integer
            while (*start_pos == '0')
            {
                ++start_pos;
                --size;
            }
            if (parseNumber(start_pos, size, negative, 10, res))
            {
                auto literal = std::make_shared<ASTLiteral>(res);
                literal->begin = literal_begin;
                literal->end = ++pos;
                node = literal;

                return true;
            }
        }
    }
    else if (parseNumber(start_pos, size, negative, 10, res))
    {
        auto literal = std::make_shared<ASTLiteral>(res);
        literal->begin = literal_begin;
        literal->end = ++pos;
        node = literal;

        return true;
    }

    char * pos_double = buf;
    errno = 0;    /// Functions strto* don't clear errno.
    Float64 float_value = std::strtod(buf, &pos_double);
    if (pos_double == buf + pos->size() && errno != ERANGE)
    {
        if (float_value < 0)
            throw Exception("Logical error: token number cannot begin with minus, but parsed float number is less than zero.", ErrorCodes::LOGICAL_ERROR);

        if (negative)
            float_value = -float_value;

        res = float_value;

        auto literal = std::make_shared<ASTLiteral>(res);
        literal->begin = literal_begin;
        literal->end = ++pos;
        node = literal;

        return true;
    }

    expected.add(pos, "number");
    return false;
}


bool ParserUnsignedInteger::parseImpl(Pos & pos, ASTPtr & node, Expected & expected)
{
    Field res;

    if (!pos.isValid())
        return false;

    UInt64 x = 0;
    ReadBufferFromMemory in(pos->begin, pos->size());
    if (!tryReadIntText(x, in) || in.count() != pos->size())
    {
        expected.add(pos, "unsigned integer");
        return false;
    }

    res = x;
    auto literal = std::make_shared<ASTLiteral>(res);
    literal->begin = pos;
    literal->end = ++pos;
    node = literal;
    return true;
}


bool ParserStringLiteral::parseImpl(Pos & pos, ASTPtr & node, Expected & expected)
{
    if (pos->type != TokenType::StringLiteral && pos->type != TokenType::HereDoc)
        return false;

    String s;

    if (pos->type == TokenType::StringLiteral)
    {
        ReadBufferFromMemory in(pos->begin, pos->size());

        try
        {
            readQuotedStringWithSQLStyle(s, in);
        }
        catch (const Exception &)
        {
            expected.add(pos, "string literal");
            return false;
        }

        if (in.count() != pos->size())
        {
            expected.add(pos, "string literal");
            return false;
        }
    }
    else if (pos->type == TokenType::HereDoc)
    {
        std::string_view here_doc(pos->begin, pos->size());
        size_t heredoc_size = here_doc.find('$', 1) + 1;
        assert(heredoc_size != std::string_view::npos);
        s = String(pos->begin + heredoc_size, pos->size() - heredoc_size * 2);
    }

    auto literal = std::make_shared<ASTLiteral>(s);
    literal->begin = pos;
    literal->end = ++pos;
    node = literal;
    return true;
}

template <typename Collection>
struct CollectionOfLiteralsLayer
{
    explicit CollectionOfLiteralsLayer(IParser::Pos & pos) : literal_begin(pos)
    {
        ++pos;
    }

    IParser::Pos literal_begin;
    Collection arr;
};

template <typename Collection>
bool ParserCollectionOfLiterals<Collection>::parseImpl(Pos & pos, ASTPtr & node, Expected & expected)
{
    if (pos->type != opening_bracket)
        return false;

    std::vector<CollectionOfLiteralsLayer<Collection>> layers;
    layers.emplace_back(pos);
    pos.increaseDepth();

    ParserLiteral literal_p;

    while (pos.isValid())
    {
        if (!layers.back().arr.empty())
        {
            if (pos->type == closing_bracket)
            {
                std::shared_ptr<ASTLiteral> literal;

                /// Parse one-element tuples (e.g. (1)) later as single values for backward compatibility.
                if (std::is_same_v<Collection, Tuple> && layers.back().arr.size() == 1)
                    return false;

                literal = std::make_shared<ASTLiteral>(std::move(layers.back().arr));
                literal->begin = layers.back().literal_begin;
                literal->end = ++pos;

                layers.pop_back();
                pos.decreaseDepth();

                if (layers.empty())
                {
                    node = literal;
                    return true;
                }

                layers.back().arr.push_back(literal->value);
                continue;
            }
            else if (pos->type == TokenType::Comma)
            {
                ++pos;
            }
            else if (pos->type == TokenType::Colon && std::is_same_v<Collection, Map> && layers.back().arr.size() % 2 == 1)
            {
                ++pos;
            }
            else
            {
                expected.add(pos, "comma or closing bracket");
                return false;
            }
        }

        ASTPtr literal_node;
        if (literal_p.parse(pos, literal_node, expected))
        {
            layers.back().arr.push_back(literal_node->as<ASTLiteral &>().value);
        }
        else if (pos->type == opening_bracket)
        {
            layers.emplace_back(pos);
            pos.increaseDepth();
        }
        else
            return false;
    }

    expected.add(pos, getTokenName(closing_bracket));
    return false;
}

template bool ParserCollectionOfLiterals<Array>::parseImpl(Pos & pos, ASTPtr & node, Expected & expected);
template bool ParserCollectionOfLiterals<Tuple>::parseImpl(Pos & pos, ASTPtr & node, Expected & expected);
template bool ParserCollectionOfLiterals<Map>::parseImpl(Pos & pos, ASTPtr & node, Expected & expected);

bool ParserLiteral::parseImpl(Pos & pos, ASTPtr & node, Expected & expected)
{
    ParserNull null_p;
    ParserNumber num_p;
    ParserBool bool_p;
    ParserStringLiteral str_p;

    if (null_p.parse(pos, node, expected))
        return true;

    if (num_p.parse(pos, node, expected))
        return true;

    if (bool_p.parse(pos, node, expected))
        return true;

    if (str_p.parse(pos, node, expected))
        return true;

    return false;
}


const char * ParserAlias::restricted_keywords[] =
{
    "ALL",
    "ANTI",
    "ANY",
    "ARRAY",
    "ASOF",
    "BETWEEN",
    "CROSS",
    "FINAL",
    "FORMAT",
    "FROM",
    "FULL",
    "GLOBAL",
    "GROUP",
    "HAVING",
    "ILIKE",
    "INNER",
    "INTO",
    "JOIN",
    "LEFT",
    "LIKE",
    "LIMIT",
    "NOT",
    "OFFSET",
    "ON",
    "ONLY", /// YQL's synonym for ANTI. Note: YQL is the name of one of proprietary languages, completely unrelated to ClickHouse.
    "ORDER",
    "PREWHERE",
    "RIGHT",
    "SAMPLE",
    "SEMI",
    "SETTINGS",
    "UNION",
    "USING",
    "WHERE",
    "WINDOW",
    "WITH",
    "INTERSECT",
    "EXCEPT",
    "ELSE",
    nullptr
};

bool ParserAlias::parseImpl(Pos & pos, ASTPtr & node, Expected & expected)
{
    ParserKeyword s_as("AS");
    ParserIdentifier id_p;

    bool has_as_word = s_as.ignore(pos, expected);
    if (!allow_alias_without_as_keyword && !has_as_word)
        return false;

    if (!id_p.parse(pos, node, expected))
        return false;

    if (!has_as_word)
    {
        /** In this case, the alias can not match the keyword -
          *  so that in the query "SELECT x FROM t", the word FROM was not considered an alias,
          *  and in the query "SELECT x FR FROM t", the word FR was considered an alias.
          */

        const String name = getIdentifierName(node);

        for (const char ** keyword = restricted_keywords; *keyword != nullptr; ++keyword)
            if (0 == strcasecmp(name.data(), *keyword))
                return false;
    }

    return true;
}


bool ParserColumnsMatcher::parseImpl(Pos & pos, ASTPtr & node, Expected & expected)
{
    ParserKeyword columns("COLUMNS");
    ParserList columns_p(std::make_unique<ParserCompoundIdentifier>(false, true), std::make_unique<ParserToken>(TokenType::Comma), false);
    ParserStringLiteral regex;

    if (!columns.ignore(pos, expected))
        return false;

    if (pos->type != TokenType::OpeningRoundBracket)
        return false;
    ++pos;

    ASTPtr column_list;
    ASTPtr regex_node;
    if (!columns_p.parse(pos, column_list, expected) && !regex.parse(pos, regex_node, expected))
        return false;

    if (pos->type != TokenType::ClosingRoundBracket)
        return false;
    ++pos;

    ASTPtr res;
    if (column_list)
    {
        auto list_matcher = std::make_shared<ASTColumnsListMatcher>();
        list_matcher->column_list = column_list;
        res = list_matcher;
    }
    else
    {
        auto regexp_matcher = std::make_shared<ASTColumnsRegexpMatcher>();
        regexp_matcher->setPattern(regex_node->as<ASTLiteral &>().value.get<String>());
        res = regexp_matcher;
    }

    ParserColumnsTransformers transformers_p(allowed_transformers);
    ASTPtr transformer;
    while (transformers_p.parse(pos, transformer, expected))
    {
        res->children.push_back(transformer);
    }
    node = std::move(res);
    return true;
}


bool ParserColumnsTransformers::parseImpl(Pos & pos, ASTPtr & node, Expected & expected)
{
    ParserKeyword apply("APPLY");
    ParserKeyword except("EXCEPT");
    ParserKeyword replace("REPLACE");
    ParserKeyword as("AS");
    ParserKeyword strict("STRICT");

    if (allowed_transformers.isSet(ColumnTransformer::APPLY) && apply.ignore(pos, expected))
    {
        bool with_open_round_bracket = false;

        if (pos->type == TokenType::OpeningRoundBracket)
        {
            ++pos;
            with_open_round_bracket = true;
        }

        ASTPtr lambda;
        String lambda_arg;
        ASTPtr func_name;
        ASTPtr expr_list_args;
        auto opos = pos;
        if (ParserExpression().parse(pos, lambda, expected))
        {
            if (const auto * func = lambda->as<ASTFunction>(); func && func->name == "lambda")
            {
                if (func->arguments->children.size() != 2)
                    throw Exception(ErrorCodes::SYNTAX_ERROR, "lambda requires two arguments");

                const auto * lambda_args_tuple = func->arguments->children.at(0)->as<ASTFunction>();
                if (!lambda_args_tuple || lambda_args_tuple->name != "tuple")
                    throw Exception(ErrorCodes::SYNTAX_ERROR, "First argument of lambda must be a tuple");

                const ASTs & lambda_arg_asts = lambda_args_tuple->arguments->children;
                if (lambda_arg_asts.size() != 1)
                    throw Exception(ErrorCodes::SYNTAX_ERROR, "APPLY column transformer can only accept lambda with one argument");

                if (auto opt_arg_name = tryGetIdentifierName(lambda_arg_asts[0]); opt_arg_name)
                    lambda_arg = *opt_arg_name;
                else
                    throw Exception(ErrorCodes::SYNTAX_ERROR, "lambda argument declarations must be identifiers");
            }
            else
            {
                lambda = nullptr;
                pos = opos;
            }
        }

        if (!lambda)
        {
            if (!ParserIdentifier().parse(pos, func_name, expected))
                return false;

            if (pos->type == TokenType::OpeningRoundBracket)
            {
                ++pos;
                if (!ParserExpressionList(false).parse(pos, expr_list_args, expected))
                    return false;

                if (pos->type != TokenType::ClosingRoundBracket)
                    return false;
                ++pos;
            }
        }

        String column_name_prefix;
        if (with_open_round_bracket && pos->type == TokenType::Comma)
        {
            ++pos;

            ParserStringLiteral parser_string_literal;
            ASTPtr ast_prefix_name;
            if (!parser_string_literal.parse(pos, ast_prefix_name, expected))
                return false;

            column_name_prefix = ast_prefix_name->as<ASTLiteral &>().value.get<const String &>();
        }

        if (with_open_round_bracket)
        {
            if (pos->type != TokenType::ClosingRoundBracket)
                return false;
            ++pos;
        }

        auto res = std::make_shared<ASTColumnsApplyTransformer>();
        if (lambda)
        {
            res->lambda = lambda;
            res->lambda_arg = lambda_arg;
        }
        else
        {
            res->func_name = getIdentifierName(func_name);
            res->parameters = expr_list_args;
        }
        res->column_name_prefix = column_name_prefix;
        node = std::move(res);
        return true;
    }
    else if (allowed_transformers.isSet(ColumnTransformer::EXCEPT) && except.ignore(pos, expected))
    {
        if (strict.ignore(pos, expected))
            is_strict = true;

        ASTs identifiers;
        ASTPtr regex_node;
        ParserStringLiteral regex;
        auto parse_id = [&identifiers, &pos, &expected]
        {
            ASTPtr identifier;
            if (!ParserIdentifier(true).parse(pos, identifier, expected))
                return false;

            identifiers.emplace_back(std::move(identifier));
            return true;
        };

        if (pos->type == TokenType::OpeningRoundBracket)
        {
            // support one or more parameter
            ++pos;
            if (!ParserList::parseUtil(pos, expected, parse_id, false) && !regex.parse(pos, regex_node, expected))
                return false;

            if (pos->type != TokenType::ClosingRoundBracket)
                return false;
            ++pos;
        }
        else
        {
            // only one parameter
            if (!parse_id() && !regex.parse(pos, regex_node, expected))
                return false;
        }

        auto res = std::make_shared<ASTColumnsExceptTransformer>();
        if (regex_node)
            res->setPattern(regex_node->as<ASTLiteral &>().value.get<String>());
        else
            res->children = std::move(identifiers);
        res->is_strict = is_strict;
        node = std::move(res);
        return true;
    }
    else if (allowed_transformers.isSet(ColumnTransformer::REPLACE) && replace.ignore(pos, expected))
    {
        if (strict.ignore(pos, expected))
            is_strict = true;

        ASTs replacements;
        ParserExpression element_p;
        ParserIdentifier ident_p;
        auto parse_id = [&]
        {
            ASTPtr expr;

            if (!element_p.parse(pos, expr, expected))
                return false;
            if (!as.ignore(pos, expected))
                return false;

            ASTPtr ident;
            if (!ident_p.parse(pos, ident, expected))
                return false;

            auto replacement = std::make_shared<ASTColumnsReplaceTransformer::Replacement>();
            replacement->name = getIdentifierName(ident);
            replacement->expr = std::move(expr);
            replacements.emplace_back(std::move(replacement));
            return true;
        };

        if (pos->type == TokenType::OpeningRoundBracket)
        {
            ++pos;

            if (!ParserList::parseUtil(pos, expected, parse_id, false))
                return false;

            if (pos->type != TokenType::ClosingRoundBracket)
                return false;
            ++pos;
        }
        else
        {
            // only one parameter
            if (!parse_id())
                return false;
        }

        auto res = std::make_shared<ASTColumnsReplaceTransformer>();
        res->children = std::move(replacements);
        res->is_strict = is_strict;
        node = std::move(res);
        return true;
    }

    return false;
}


bool ParserAsterisk::parseImpl(Pos & pos, ASTPtr & node, Expected & expected)
{
    if (pos->type == TokenType::Asterisk)
    {
        ++pos;
        auto asterisk = std::make_shared<ASTAsterisk>();
        ParserColumnsTransformers transformers_p(allowed_transformers);
        ASTPtr transformer;
        while (transformers_p.parse(pos, transformer, expected))
        {
            asterisk->children.push_back(transformer);
        }
        node = asterisk;
        return true;
    }
    return false;
}


bool ParserQualifiedAsterisk::parseImpl(Pos & pos, ASTPtr & node, Expected & expected)
{
    if (!ParserCompoundIdentifier(true, true).parse(pos, node, expected))
        return false;

    if (pos->type != TokenType::Dot)
        return false;
    ++pos;

    if (pos->type != TokenType::Asterisk)
        return false;
    ++pos;

    auto res = std::make_shared<ASTQualifiedAsterisk>();
    res->children.push_back(node);
    ParserColumnsTransformers transformers_p;
    ASTPtr transformer;
    while (transformers_p.parse(pos, transformer, expected))
    {
        res->children.push_back(transformer);
    }
    node = std::move(res);
    return true;
}


bool ParserSubstitution::parseImpl(Pos & pos, ASTPtr & node, Expected & expected)
{
    if (pos->type != TokenType::OpeningCurlyBrace)
        return false;

    ++pos;

    if (pos->type != TokenType::BareWord)
    {
        expected.add(pos, "substitution name (identifier)");
        return false;
    }

    String name(pos->begin, pos->end);
    ++pos;

    if (pos->type != TokenType::Colon)
    {
        expected.add(pos, "colon between name and type");
        return false;
    }

    ++pos;

    auto old_pos = pos;
    ParserDataType type_parser;
    if (!type_parser.ignore(pos, expected))
    {
        expected.add(pos, "substitution type");
        return false;
    }

    String type(old_pos->begin, pos->begin);

    if (pos->type != TokenType::ClosingCurlyBrace)
    {
        expected.add(pos, "closing curly brace");
        return false;
    }

    ++pos;
    node = std::make_shared<ASTQueryParameter>(name, type);
    return true;
}


bool ParserMySQLGlobalVariable::parseImpl(Pos & pos, ASTPtr & node, Expected & expected)
{
    if (pos->type != TokenType::DoubleAt)
        return false;

    ++pos;

    if (pos->type != TokenType::BareWord)
    {
        expected.add(pos, "variable name");
        return false;
    }

    String name(pos->begin, pos->end);
    ++pos;

    /// SELECT @@session|global.variable style
    if (pos->type == TokenType::Dot)
    {
        ++pos;

        if (pos->type != TokenType::BareWord)
        {
            expected.add(pos, "variable name");
            return false;
        }
        name = String(pos->begin, pos->end);
        ++pos;
    }

    auto name_literal = std::make_shared<ASTLiteral>(name);
    node = makeASTFunction("globalVariable", name_literal);
    node->setAlias("@@" + name);

    return true;
}


bool ParserWithOptionalAlias::parseImpl(Pos & pos, ASTPtr & node, Expected & expected)
{
    if (!elem_parser->parse(pos, node, expected))
        return false;

    /** Little hack.
      *
      * In the SELECT section, we allow parsing aliases without specifying the AS keyword.
      * These aliases can not be the same as the query keywords.
      * And the expression itself can be an identifier that matches the keyword.
      * For example, a column may be called where. And in the query it can be written `SELECT where AS x FROM table` or even `SELECT where x FROM table`.
      * Even can be written `SELECT where AS from FROM table`, but it can not be written `SELECT where from FROM table`.
      * See the ParserAlias implementation for details.
      *
      * But there is a small problem - an inconvenient error message if there is an extra comma in the SELECT section at the end.
      * Although this error is very common. Example: `SELECT x, y, z, FROM tbl`
      * If you do nothing, it's parsed as a column with the name FROM and alias tbl.
      * To avoid this situation, we do not allow the parsing of the alias without the AS keyword for the identifier with the name FROM.
      *
      * Note: this also filters the case when the identifier is quoted.
      * Example: SELECT x, y, z, `FROM` tbl. But such a case could be solved.
      *
      * In the future it would be easier to disallow unquoted identifiers that match the keywords.
      */
    bool allow_alias_without_as_keyword_now = allow_alias_without_as_keyword;
    if (allow_alias_without_as_keyword)
        if (auto opt_id = tryGetIdentifierName(node))
            if (0 == strcasecmp(opt_id->data(), "FROM"))
                allow_alias_without_as_keyword_now = false;

    ASTPtr alias_node;
    if (ParserAlias(allow_alias_without_as_keyword_now).parse(pos, alias_node, expected))
    {
        /// FIXME: try to prettify this cast using `as<>()`
        if (auto * ast_with_alias = dynamic_cast<ASTWithAlias *>(node.get()))
        {
            tryGetIdentifierNameInto(alias_node, ast_with_alias->alias);
        }
        else
        {
            expected.add(pos, "alias cannot be here");
            return false;
        }
    }

    return true;
}


bool ParserOrderByElement::parseImpl(Pos & pos, ASTPtr & node, Expected & expected)
{
    ParserExpressionWithOptionalAlias elem_p(false);
    ParserKeyword ascending("ASCENDING");
    ParserKeyword descending("DESCENDING");
    ParserKeyword asc("ASC");
    ParserKeyword desc("DESC");
    ParserKeyword nulls("NULLS");
    ParserKeyword first("FIRST");
    ParserKeyword last("LAST");
    ParserKeyword collate("COLLATE");
    ParserKeyword with_fill("WITH FILL");
    ParserKeyword from("FROM");
    ParserKeyword to("TO");
    ParserKeyword step("STEP");
    ParserStringLiteral collate_locale_parser;
    ParserExpressionWithOptionalAlias exp_parser(false);

    ASTPtr expr_elem;
    if (!elem_p.parse(pos, expr_elem, expected))
        return false;

    int direction = 1;

    if (descending.ignore(pos) || desc.ignore(pos))
        direction = -1;
    else
        ascending.ignore(pos) || asc.ignore(pos);

    int nulls_direction = direction;
    bool nulls_direction_was_explicitly_specified = false;

    if (nulls.ignore(pos))
    {
        nulls_direction_was_explicitly_specified = true;

        if (first.ignore(pos))
            nulls_direction = -direction;
        else if (last.ignore(pos))
            ;
        else
            return false;
    }

    ASTPtr locale_node;
    if (collate.ignore(pos))
    {
        if (!collate_locale_parser.parse(pos, locale_node, expected))
            return false;
    }

    /// WITH FILL [FROM x] [TO y] [STEP z]
    bool has_with_fill = false;
    ASTPtr fill_from;
    ASTPtr fill_to;
    ASTPtr fill_step;
    if (with_fill.ignore(pos))
    {
        has_with_fill = true;
        if (from.ignore(pos) && !exp_parser.parse(pos, fill_from, expected))
            return false;

        if (to.ignore(pos) && !exp_parser.parse(pos, fill_to, expected))
            return false;

        if (step.ignore(pos) && !exp_parser.parse(pos, fill_step, expected))
            return false;
    }

    auto elem = std::make_shared<ASTOrderByElement>();

    elem->direction = direction;
    elem->nulls_direction = nulls_direction;
    elem->nulls_direction_was_explicitly_specified = nulls_direction_was_explicitly_specified;
    elem->collation = locale_node;
    elem->with_fill = has_with_fill;
    elem->fill_from = fill_from;
    elem->fill_to = fill_to;
    elem->fill_step = fill_step;
    elem->children.push_back(expr_elem);
    if (locale_node)
        elem->children.push_back(locale_node);

    node = elem;

    return true;
}

bool ParserInterpolateElement::parseImpl(Pos & pos, ASTPtr & node, Expected & expected)
{
    ParserKeyword as("AS");
    ParserExpression element_p;
    ParserIdentifier ident_p;

    ASTPtr ident;
    if (!ident_p.parse(pos, ident, expected))
        return false;

    ASTPtr expr;
    if (as.ignore(pos, expected))
    {
        if (!element_p.parse(pos, expr, expected))
            return false;
    }
    else
        expr = ident;

    auto elem = std::make_shared<ASTInterpolateElement>();
    elem->column = ident->getColumnName();
    elem->expr = expr;
    elem->children.push_back(expr);

    node = elem;

    return true;
}

bool ParserFunctionWithKeyValueArguments::parseImpl(Pos & pos, ASTPtr & node, Expected & expected)
{
    ParserIdentifier id_parser;
    ParserKeyValuePairsList pairs_list_parser;

    ASTPtr identifier;
    ASTPtr expr_list_args;
    if (!id_parser.parse(pos, identifier, expected))
        return false;


    bool left_bracket_found = false;
    if (pos.get().type != TokenType::OpeningRoundBracket)
    {
        if (!brackets_can_be_omitted)
             return false;
    }
    else
    {
        ++pos;
        left_bracket_found = true;
    }

    if (!pairs_list_parser.parse(pos, expr_list_args, expected))
        return false;

    if (left_bracket_found)
    {
        if (pos.get().type != TokenType::ClosingRoundBracket)
            return false;
        ++pos;
    }

    auto function = std::make_shared<ASTFunctionWithKeyValueArguments>(left_bracket_found);
    function->name = Poco::toLower(identifier->as<ASTIdentifier>()->name());
    function->elements = expr_list_args;
    function->children.push_back(function->elements);
    node = function;

    return true;
}

bool ParserTTLElement::parseImpl(Pos & pos, ASTPtr & node, Expected & expected)
{
    ParserKeyword s_to_disk("TO DISK");
    ParserKeyword s_to_volume("TO VOLUME");
    ParserKeyword s_if_exists("IF EXISTS");
    ParserKeyword s_delete("DELETE");
    ParserKeyword s_where("WHERE");
    ParserKeyword s_group_by("GROUP BY");
    ParserKeyword s_set("SET");
    ParserKeyword s_recompress("RECOMPRESS");
    ParserKeyword s_codec("CODEC");
    ParserToken s_comma(TokenType::Comma);
    ParserToken s_eq(TokenType::Equals);

    ParserIdentifier parser_identifier;
    ParserStringLiteral parser_string_literal;
    ParserExpression parser_exp;
    ParserExpressionList parser_keys_list(false);
    ParserCodec parser_codec;

    ParserList parser_assignment_list(
        std::make_unique<ParserAssignment>(), std::make_unique<ParserToken>(TokenType::Comma));

    ASTPtr ttl_expr;
    if (!parser_exp.parse(pos, ttl_expr, expected))
        return false;

    TTLMode mode;
    DataDestinationType destination_type = DataDestinationType::DELETE;
    String destination_name;

    if (s_to_disk.ignore(pos))
    {
        mode = TTLMode::MOVE;
        destination_type = DataDestinationType::DISK;
    }
    else if (s_to_volume.ignore(pos))
    {
        mode = TTLMode::MOVE;
        destination_type = DataDestinationType::VOLUME;
    }
    else if (s_group_by.ignore(pos))
    {
        mode = TTLMode::GROUP_BY;
    }
    else if (s_recompress.ignore(pos))
    {
        mode = TTLMode::RECOMPRESS;
    }
    else
    {
        s_delete.ignore(pos);
        mode = TTLMode::DELETE;
    }

    ASTPtr where_expr;
    ASTPtr group_by_key;
    ASTPtr recompression_codec;
    ASTPtr group_by_assignments;
    bool if_exists = false;

    if (mode == TTLMode::MOVE)
    {
        if (s_if_exists.ignore(pos))
            if_exists = true;

        ASTPtr ast_space_name;
        if (!parser_string_literal.parse(pos, ast_space_name, expected))
            return false;

        destination_name = ast_space_name->as<ASTLiteral &>().value.get<const String &>();
    }
    else if (mode == TTLMode::GROUP_BY)
    {
        if (!parser_keys_list.parse(pos, group_by_key, expected))
            return false;

        if (s_set.ignore(pos))
        {
            if (!parser_assignment_list.parse(pos, group_by_assignments, expected))
                return false;
        }
    }
    else if (mode == TTLMode::DELETE && s_where.ignore(pos))
    {
        if (!parser_exp.parse(pos, where_expr, expected))
            return false;
    }
    else if (mode == TTLMode::RECOMPRESS)
    {
        if (!s_codec.ignore(pos))
            return false;

        if (!parser_codec.parse(pos, recompression_codec, expected))
            return false;
    }

    auto ttl_element = std::make_shared<ASTTTLElement>(mode, destination_type, destination_name, if_exists);
    ttl_element->setTTL(std::move(ttl_expr));
    if (where_expr)
        ttl_element->setWhere(std::move(where_expr));

    if (mode == TTLMode::GROUP_BY)
    {
        ttl_element->group_by_key = std::move(group_by_key->children);
        if (group_by_assignments)
            ttl_element->group_by_assignments = std::move(group_by_assignments->children);
    }

    if (mode == TTLMode::RECOMPRESS)
        ttl_element->recompression_codec = recompression_codec;

    node = ttl_element;
    return true;
}

bool ParserIdentifierWithOptionalParameters::parseImpl(Pos & pos, ASTPtr & node, Expected & expected)
{
    ParserIdentifier non_parametric;
    ParserIdentifierWithParameters parametric;

    if (parametric.parse(pos, node, expected))
    {
        auto * func = node->as<ASTFunction>();
        func->no_empty_args = true;
        return true;
    }

    ASTPtr ident;
    if (non_parametric.parse(pos, ident, expected))
    {
        auto func = std::make_shared<ASTFunction>();
        tryGetIdentifierNameInto(ident, func->name);
        func->no_empty_args = true;
        node = func;
        return true;
    }

    return false;
}

bool ParserAssignment::parseImpl(Pos & pos, ASTPtr & node, Expected & expected)
{
    auto assignment = std::make_shared<ASTAssignment>();
    node = assignment;

    ParserIdentifier p_identifier;
    ParserToken s_equals(TokenType::Equals);
    ParserExpression p_expression;

    ASTPtr column;
    if (!p_identifier.parse(pos, column, expected))
        return false;

    if (!s_equals.ignore(pos, expected))
        return false;

    ASTPtr expression;
    if (!p_expression.parse(pos, expression, expected))
        return false;

    tryGetIdentifierNameInto(column, assignment->column_name);
    if (expression)
        assignment->children.push_back(expression);

    return true;
}

}<|MERGE_RESOLUTION|>--- conflicted
+++ resolved
@@ -203,845 +203,6 @@
 }
 
 
-<<<<<<< HEAD
-namespace
-{
-    bool parseCastAs(IParser::Pos & pos, ASTPtr & node, Expected & expected)
-    {
-        /** Possible variants for cast operator cast(expr [[AS] alias_1] AS Type), cast(expr [[AS] alias_1], type_expr [[as] alias_2]).
-          * First try to match with cast(expr [[AS] alias_1] AS Type)
-          * Then try to match with cast(expr [[AS] alias_1], type_expr [[as] alias_2]).
-          */
-
-        ASTPtr expr_node;
-        ASTPtr type_node;
-        ASTPtr identifier_node;
-
-        if (ParserExpression().parse(pos, expr_node, expected))
-        {
-            ParserKeyword as_keyword_parser("AS");
-            bool parse_as = as_keyword_parser.ignore(pos, expected);
-
-            /// CAST (a b AS UInt32) OR CAST (a b, expr)
-
-            if (!parse_as && ParserIdentifier().parse(pos, identifier_node, expected))
-            {
-                expr_node->setAlias(getIdentifierName(identifier_node));
-                parse_as = as_keyword_parser.ignore(pos, expected);
-            }
-
-            if (parse_as)
-            {
-                /// CAST (a AS Type) OR CAST (a AS b AS Type) OR CAST (a AS b, expr)
-
-                auto begin = pos;
-                auto expected_copy = expected;
-                bool next_identifier = ParserIdentifier().ignore(begin, expected_copy);
-                bool next_identifier_with_comma = next_identifier && ParserToken(TokenType::Comma).ignore(begin, expected_copy);
-                bool next_identifier_with_as
-                    = next_identifier && !next_identifier_with_comma && as_keyword_parser.ignore(begin, expected_copy);
-
-                if (next_identifier_with_as)
-                {
-                    if (ParserIdentifier().parse(pos, identifier_node, expected) && as_keyword_parser.ignore(pos, expected))
-                        expr_node->setAlias(getIdentifierName(identifier_node));
-                    else
-                        return false;
-                }
-
-                if (!next_identifier_with_comma && ParserDataType().parse(pos, type_node, expected))
-                {
-                    node = createFunctionCast(expr_node, type_node);
-                    return true;
-                }
-            }
-
-            /// CAST(a AS b, expr)
-
-            if (parse_as)
-            {
-                if (ParserIdentifier().parse(pos, identifier_node, expected))
-                    expr_node->setAlias(getIdentifierName(identifier_node));
-                else
-                    return false;
-            }
-
-            if (ParserToken(TokenType::Comma).ignore(pos, expected)
-                && ParserExpressionWithOptionalAlias(true /*allow_alias_without_as_keyword*/).parse(pos, type_node, expected))
-            {
-                node = makeASTFunction("CAST", expr_node, type_node);
-                return true;
-            }
-        }
-
-        return false;
-    }
-
-    bool parseSubstring(IParser::Pos & pos, ASTPtr & node, Expected & expected)
-    {
-        /// Either SUBSTRING(expr FROM start) or SUBSTRING(expr FROM start FOR length) or SUBSTRING(expr, start, length)
-        /// The latter will be parsed normally as a function later.
-
-        ParserKeyword as_keyword_parser("AS");
-        ParserIdentifier identifier_parser;
-
-        ASTPtr expr_node;
-        ASTPtr start_node;
-        ASTPtr length_node;
-
-        if (!ParserExpression().parse(pos, expr_node, expected))
-            return false;
-
-        auto from_keyword_parser = ParserKeyword("FROM");
-        bool from_exists = from_keyword_parser.check(pos, expected);
-
-        if (!from_exists && pos->type != TokenType::Comma)
-        {
-            ASTPtr identifier_node;
-            bool parsed_as = as_keyword_parser.ignore(pos, expected);
-            bool parsed_identifer = identifier_parser.parse(pos, identifier_node, expected);
-
-            if (parsed_as && !parsed_identifer)
-                return false;
-
-            if (parsed_identifer)
-                expr_node->setAlias(getIdentifierName(identifier_node));
-
-            from_exists = from_keyword_parser.check(pos, expected);
-        }
-
-        if (pos->type == TokenType::Comma)
-        {
-            if (from_exists)
-                return false;
-
-            ++pos;
-        }
-
-        if (!ParserExpression().parse(pos, start_node, expected))
-            return false;
-
-        auto for_keyword_parser = ParserKeyword("FOR");
-        bool for_exists = for_keyword_parser.check(pos, expected);
-        if (!for_exists && pos->type != TokenType::Comma)
-        {
-            ASTPtr identifier_node;
-            bool parsed_as = as_keyword_parser.ignore(pos, expected);
-            bool parsed_identifer = identifier_parser.parse(pos, identifier_node, expected);
-            if (parsed_as && !parsed_identifer)
-                return false;
-
-            if (parsed_identifer)
-                start_node->setAlias(getIdentifierName(identifier_node));
-
-            for_exists = for_keyword_parser.check(pos, expected);
-        }
-
-        bool need_parse_length_expression = for_exists;
-        if (pos->type == TokenType::Comma)
-        {
-            if (for_exists)
-                return false;
-
-            ++pos;
-            need_parse_length_expression = true;
-        }
-
-        if (need_parse_length_expression
-            && !ParserExpressionWithOptionalAlias(true /*allow_alias_without_as_keyword*/).parse(pos, length_node, expected))
-            return false;
-
-        /// Convert to canonical representation in functional form: SUBSTRING(expr, start, length)
-        if (length_node)
-            node = makeASTFunction("substring", expr_node, start_node, length_node);
-        else
-            node = makeASTFunction("substring", expr_node, start_node);
-
-        return true;
-    }
-
-    bool parseTrim(bool trim_left, bool trim_right, IParser::Pos & pos, ASTPtr & node, Expected & expected)
-    {
-        /// Handles all possible TRIM/LTRIM/RTRIM call variants ([[LEADING|TRAILING|BOTH] trim_character FROM] input_string)
-
-        std::string func_name;
-        bool char_override = false;
-        ASTPtr expr_node;
-        ASTPtr pattern_node;
-        ASTPtr to_remove;
-
-        if (!trim_left && !trim_right)
-        {
-            if (ParserKeyword("BOTH").ignore(pos, expected))
-            {
-                trim_left = true;
-                trim_right = true;
-                char_override = true;
-            }
-            else if (ParserKeyword("LEADING").ignore(pos, expected))
-            {
-                trim_left = true;
-                char_override = true;
-            }
-            else if (ParserKeyword("TRAILING").ignore(pos, expected))
-            {
-                trim_right = true;
-                char_override = true;
-            }
-            else
-            {
-                trim_left = true;
-                trim_right = true;
-            }
-
-            if (char_override)
-            {
-                if (!ParserExpression().parse(pos, to_remove, expected))
-                    return false;
-
-                auto from_keyword_parser = ParserKeyword("FROM");
-                bool from_exists = from_keyword_parser.check(pos, expected);
-
-                if (!from_exists)
-                {
-                    ASTPtr identifier_node;
-                    bool parsed_as = ParserKeyword("AS").ignore(pos, expected);
-                    bool parsed_identifer = ParserIdentifier().parse(pos, identifier_node, expected);
-
-                    if (parsed_as && !parsed_identifer)
-                        return false;
-
-                    if (parsed_identifer)
-                        to_remove->setAlias(getIdentifierName(identifier_node));
-
-                    from_exists = from_keyword_parser.check(pos, expected);
-                }
-
-                if (!from_exists)
-                    return false;
-
-                auto quote_meta_func_node = std::make_shared<ASTFunction>();
-                auto quote_meta_list_args = std::make_shared<ASTExpressionList>();
-                quote_meta_list_args->children = {to_remove};
-
-                quote_meta_func_node->name = "regexpQuoteMeta";
-                quote_meta_func_node->arguments = std::move(quote_meta_list_args);
-                quote_meta_func_node->children.push_back(quote_meta_func_node->arguments);
-
-                to_remove = std::move(quote_meta_func_node);
-            }
-        }
-
-        if (!ParserExpressionWithOptionalAlias(true /*allow_alias_without_as_keyword*/).parse(pos, expr_node, expected))
-            return false;
-
-        /// Convert to regexp replace function call
-
-        if (char_override)
-        {
-            auto pattern_func_node = std::make_shared<ASTFunction>();
-            auto pattern_list_args = std::make_shared<ASTExpressionList>();
-            if (trim_left && trim_right)
-            {
-                pattern_list_args->children
-                    = {std::make_shared<ASTLiteral>("^["),
-                       to_remove,
-                       std::make_shared<ASTLiteral>("]+|["),
-                       to_remove,
-                       std::make_shared<ASTLiteral>("]+$")};
-                func_name = "replaceRegexpAll";
-            }
-            else
-            {
-                if (trim_left)
-                {
-                    pattern_list_args->children = {std::make_shared<ASTLiteral>("^["), to_remove, std::make_shared<ASTLiteral>("]+")};
-                }
-                else
-                {
-                    /// trim_right == false not possible
-                    pattern_list_args->children = {std::make_shared<ASTLiteral>("["), to_remove, std::make_shared<ASTLiteral>("]+$")};
-                }
-                func_name = "replaceRegexpOne";
-            }
-
-            pattern_func_node->name = "concat";
-            pattern_func_node->arguments = std::move(pattern_list_args);
-            pattern_func_node->children.push_back(pattern_func_node->arguments);
-
-            pattern_node = std::move(pattern_func_node);
-        }
-        else
-        {
-            if (trim_left && trim_right)
-            {
-                func_name = "trimBoth";
-            }
-            else
-            {
-                if (trim_left)
-                {
-                    func_name = "trimLeft";
-                }
-                else
-                {
-                    /// trim_right == false not possible
-                    func_name = "trimRight";
-                }
-            }
-        }
-
-        if (char_override)
-            node = makeASTFunction(func_name, expr_node, pattern_node, std::make_shared<ASTLiteral>(""));
-        else
-            node = makeASTFunction(func_name, expr_node);
-        return true;
-    }
-
-    bool parseExtract(IParser::Pos & pos, ASTPtr & node, Expected & expected)
-    {
-        /// First try to match with date extract operator EXTRACT(part FROM date)
-        /// Then with function extract(haystack, pattern)
-
-        IParser::Pos begin = pos;
-        IntervalKind interval_kind;
-
-        if (parseIntervalKind(pos, expected, interval_kind))
-        {
-            ASTPtr expr;
-
-            ParserKeyword s_from("FROM");
-            ParserExpressionWithOptionalAlias elem_parser(true /*allow_alias_without_as_keyword*/);
-
-            if (s_from.ignore(pos, expected) && elem_parser.parse(pos, expr, expected))
-            {
-                node = makeASTFunction(interval_kind.toNameOfFunctionExtractTimePart(), expr);
-                return true;
-            }
-        }
-
-        pos = begin;
-
-        ASTPtr expr_list;
-        if (!ParserExpressionList(true /*allow_alias_without_as_keyword*/).parse(pos, expr_list, expected))
-            return false;
-
-        auto res = std::make_shared<ASTFunction>();
-        res->name = "extract";
-        res->arguments = expr_list;
-        res->children.push_back(res->arguments);
-        node = std::move(res);
-        return true;
-    }
-
-    bool parsePosition(IParser::Pos & pos, ASTPtr & node, Expected & expected)
-    {
-        /// First try to match with position(needle IN haystack)
-        /// Then with position(haystack, needle[, start_pos])
-
-        ParserExpressionWithOptionalAlias expr_parser(true /*allow_alias_without_as_keyword*/);
-
-        ASTPtr first_arg_expr_node;
-        if (!expr_parser.parse(pos, first_arg_expr_node, expected))
-        {
-            return false;
-        }
-
-        ASTFunction * func_in = typeid_cast<ASTFunction *>(first_arg_expr_node.get());
-        if (func_in && func_in->name == "in")
-        {
-            ASTExpressionList * in_args = typeid_cast<ASTExpressionList *>(func_in->arguments.get());
-            if (in_args && in_args->children.size() == 2)
-            {
-                node = makeASTFunction("position", in_args->children[1], in_args->children[0]);
-                return true;
-            }
-        }
-
-        if (pos->type != TokenType::Comma)
-            return false;
-        ++pos;
-
-        ASTPtr second_arg_expr_node;
-        if (!expr_parser.parse(pos, second_arg_expr_node, expected))
-        {
-            return false;
-        }
-
-        ASTPtr start_pos_expr_node;
-        if (pos->type == TokenType::Comma)
-        {
-            ++pos;
-
-            if (!expr_parser.parse(pos, start_pos_expr_node, expected))
-                return false;
-        }
-
-        auto arguments = std::make_shared<ASTExpressionList>();
-        arguments->children.push_back(std::move(first_arg_expr_node));
-        arguments->children.push_back(std::move(second_arg_expr_node));
-
-        if (start_pos_expr_node)
-            arguments->children.push_back(std::move(start_pos_expr_node));
-
-        auto res = std::make_shared<ASTFunction>();
-        res->name = "position";
-        res->arguments = std::move(arguments);
-        res->children.push_back(res->arguments);
-        node = std::move(res);
-        return true;
-    }
-
-    bool parseDateAdd(const char * function_name, IParser::Pos & pos, ASTPtr & node, Expected & expected)
-    {
-        /// First to match with function(unit, offset, timestamp)
-        /// Then with function(offset, timestamp)
-
-        ASTPtr timestamp_node;
-        ASTPtr offset_node;
-
-        IntervalKind interval_kind;
-        ASTPtr interval_func_node;
-        if (parseIntervalKind(pos, expected, interval_kind))
-        {
-            if (pos->type != TokenType::Comma)
-                return false;
-            ++pos;
-
-            if (!ParserExpressionWithOptionalAlias(true /*allow_alias_without_as_keyword*/).parse(pos, offset_node, expected))
-                return false;
-
-            if (pos->type != TokenType::Comma)
-                return false;
-            ++pos;
-
-            if (!ParserExpressionWithOptionalAlias(true /*allow_alias_without_as_keyword*/).parse(pos, timestamp_node, expected))
-                return false;
-            auto interval_expr_list_args = std::make_shared<ASTExpressionList>();
-            interval_expr_list_args->children = {offset_node};
-
-            interval_func_node = std::make_shared<ASTFunction>();
-            interval_func_node->as<ASTFunction &>().name = interval_kind.toNameOfFunctionToIntervalDataType();
-            interval_func_node->as<ASTFunction &>().arguments = std::move(interval_expr_list_args);
-            interval_func_node->as<ASTFunction &>().children.push_back(interval_func_node->as<ASTFunction &>().arguments);
-        }
-        else
-        {
-            ASTPtr expr_list;
-            if (!ParserExpressionList(true /*allow_alias_without_as_keyword*/).parse(pos, expr_list, expected))
-                return false;
-
-            auto res = std::make_shared<ASTFunction>();
-            res->name = function_name;
-            res->arguments = expr_list;
-            res->children.push_back(res->arguments);
-            node = std::move(res);
-            return true;
-        }
-
-        node = makeASTFunction(function_name, timestamp_node, interval_func_node);
-        return true;
-    }
-
-    bool parseDateDiff(IParser::Pos & pos, ASTPtr & node, Expected & expected)
-    {
-        /// First to match with dateDiff(unit, startdate, enddate, [timezone])
-        /// Then with dateDiff('unit', startdate, enddate, [timezone])
-
-        ASTPtr left_node;
-        ASTPtr right_node;
-
-        IntervalKind interval_kind;
-        if (parseIntervalKind(pos, expected, interval_kind))
-        {
-            if (pos->type != TokenType::Comma)
-                return false;
-            ++pos;
-
-            if (!ParserExpressionWithOptionalAlias(true /*allow_alias_without_as_keyword*/).parse(pos, left_node, expected))
-                return false;
-
-            if (pos->type != TokenType::Comma)
-                return false;
-            ++pos;
-
-            if (!ParserExpressionWithOptionalAlias(true /*allow_alias_without_as_keyword*/).parse(pos, right_node, expected))
-                return false;
-
-            ASTPtr timezone_node;
-
-            if (pos->type == TokenType::Comma)
-            {
-                /// Optional timezone
-                ++pos;
-
-                if (!ParserExpressionWithOptionalAlias(true /*allow_alias_without_as_keyword*/).parse(pos, timezone_node, expected))
-                    return false;
-            }
-
-            auto interval_literal = std::make_shared<ASTLiteral>(interval_kind.toDateDiffUnit());
-            if (timezone_node)
-                node = makeASTFunction("dateDiff", std::move(interval_literal), std::move(left_node), std::move(right_node), std::move(timezone_node));
-            else
-                node = makeASTFunction("dateDiff", std::move(interval_literal), std::move(left_node), std::move(right_node));
-
-            return true;
-        }
-
-        ASTPtr expr_list;
-        if (!ParserExpressionList(true /*allow_alias_without_as_keyword*/).parse(pos, expr_list, expected))
-            return false;
-
-        auto res = std::make_shared<ASTFunction>();
-        res->name = "dateDiff";
-        res->arguments = expr_list;
-        res->children.push_back(res->arguments);
-        node = std::move(res);
-
-        return true;
-    }
-
-    bool parseExists(IParser::Pos & pos, ASTPtr & node, Expected & expected)
-    {
-        if (!ParserSelectWithUnionQuery().parse(pos, node, expected))
-            return false;
-
-        auto subquery = std::make_shared<ASTSubquery>();
-        subquery->children.push_back(node);
-        node = makeASTFunction("exists", subquery);
-        return true;
-    }
-
-    bool parseGrouping(IParser::Pos & pos, ASTPtr & node, Expected & expected)
-    {
-        ASTPtr expr_list;
-        if (!ParserExpressionList(false, false).parse(pos, expr_list, expected))
-            return false;
-
-        auto res = std::make_shared<ASTFunction>();
-        res->name = "grouping";
-        res->arguments = expr_list;
-        res->children.push_back(res->arguments);
-        node = std::move(res);
-        return true;
-    }
-}
-
-
-bool ParserFunction::parseImpl(Pos & pos, ASTPtr & node, Expected & expected)
-{
-    ParserCompoundIdentifier compound_id_parser;
-
-    bool has_all = false;
-    bool has_distinct = false;
-
-    ASTPtr identifier;
-    ASTPtr query;
-    ASTPtr expr_list_args;
-    ASTPtr expr_list_params;
-
-    if (is_table_function)
-    {
-        if (ParserTableFunctionView().parse(pos, node, expected))
-            return true;
-    }
-
-    if (!compound_id_parser.parse(pos, identifier, expected))
-        return false;
-
-    if (pos->type != TokenType::OpeningRoundBracket)
-        return false;
-    ++pos;
-
-    /// Avoid excessive backtracking.
-    //pos.putBarrier();
-
-    /// Special cases for expressions that look like functions but contain some syntax sugar:
-
-    /// CAST, EXTRACT, POSITION, EXISTS
-    /// DATE_ADD, DATEADD, TIMESTAMPADD, DATE_SUB, DATESUB, TIMESTAMPSUB,
-    /// DATE_DIFF, DATEDIFF, TIMESTAMPDIFF, TIMESTAMP_DIFF,
-    /// SUBSTRING, TRIM, LTRIM, RTRIM, POSITION
-
-    /// Can be parsed as a composition of functions, but the contents must be unwrapped:
-    /// POSITION(x IN y) -> POSITION(in(x, y)) -> POSITION(y, x)
-
-    /// Can be parsed as a function, but not always:
-    /// CAST(x AS type) - alias has to be unwrapped
-    /// CAST(x AS type(params))
-
-    /// Can be parsed as a function, but some identifier arguments have special meanings.
-    /// DATE_ADD(MINUTE, x, y) -> addMinutes(x, y)
-    /// DATE_DIFF(MINUTE, x, y)
-
-    /// Have keywords that have to processed explicitly:
-    /// EXTRACT(x FROM y)
-    /// TRIM(BOTH|LEADING|TRAILING x FROM y)
-    /// SUBSTRING(x FROM a)
-    /// SUBSTRING(x FROM a FOR b)
-
-    String function_name = getIdentifierName(identifier);
-    String function_name_lowercase = Poco::toLower(function_name);
-
-    std::optional<bool> parsed_special_function;
-
-    if (function_name_lowercase == "cast")
-        parsed_special_function = parseCastAs(pos, node, expected);
-    else if (function_name_lowercase == "extract")
-        parsed_special_function = parseExtract(pos, node, expected);
-    else if (function_name_lowercase == "substring")
-        parsed_special_function = parseSubstring(pos, node, expected);
-    else if (function_name_lowercase == "position")
-        parsed_special_function = parsePosition(pos, node, expected);
-    else if (function_name_lowercase == "exists")
-        parsed_special_function = parseExists(pos, node, expected);
-    else if (function_name_lowercase == "trim")
-        parsed_special_function = parseTrim(false, false, pos, node, expected);
-    else if (function_name_lowercase == "ltrim")
-        parsed_special_function = parseTrim(true, false, pos, node, expected);
-    else if (function_name_lowercase == "rtrim")
-        parsed_special_function = parseTrim(false, true, pos, node, expected);
-    else if (function_name_lowercase == "dateadd" || function_name_lowercase == "date_add"
-        || function_name_lowercase == "timestampadd" || function_name_lowercase == "timestamp_add")
-        parsed_special_function = parseDateAdd("plus", pos, node, expected);
-    else if (function_name_lowercase == "datesub" || function_name_lowercase == "date_sub"
-        || function_name_lowercase == "timestampsub" || function_name_lowercase == "timestamp_sub")
-        parsed_special_function = parseDateAdd("minus", pos, node, expected);
-    else if (function_name_lowercase == "datediff" || function_name_lowercase == "date_diff"
-        || function_name_lowercase == "timestampdiff" || function_name_lowercase == "timestamp_diff")
-        parsed_special_function = parseDateDiff(pos, node, expected);
-    else if (function_name_lowercase == "grouping")
-        parsed_special_function = parseGrouping(pos, node, expected);
-
-    if (parsed_special_function.has_value())
-        return parsed_special_function.value() && ParserToken(TokenType::ClosingRoundBracket).ignore(pos);
-
-    auto pos_after_bracket = pos;
-    auto old_expected = expected;
-
-    ParserKeyword all("ALL");
-    ParserKeyword distinct("DISTINCT");
-
-    if (all.ignore(pos, expected))
-        has_all = true;
-
-    if (distinct.ignore(pos, expected))
-        has_distinct = true;
-
-    if (!has_all && all.ignore(pos, expected))
-        has_all = true;
-
-    if (has_all && has_distinct)
-        return false;
-
-    if (has_all || has_distinct)
-    {
-        /// case f(ALL), f(ALL, x), f(DISTINCT), f(DISTINCT, x), ALL and DISTINCT should be treat as identifier
-        if (pos->type == TokenType::Comma || pos->type == TokenType::ClosingRoundBracket)
-        {
-            pos = pos_after_bracket;
-            expected = old_expected;
-            has_all = false;
-            has_distinct = false;
-        }
-    }
-
-    ParserExpressionList contents(false, is_table_function);
-
-    const char * contents_begin = pos->begin;
-    if (!contents.parse(pos, expr_list_args, expected))
-        return false;
-    const char * contents_end = pos->begin;
-
-    if (pos->type != TokenType::ClosingRoundBracket)
-        return false;
-    ++pos;
-
-    /** Check for a common error case - often due to the complexity of quoting command-line arguments,
-      *  an expression of the form toDate(2014-01-01) appears in the query instead of toDate('2014-01-01').
-      * If you do not report that the first option is an error, then the argument will be interpreted as 2014 - 01 - 01 - some number,
-      *  and the query silently returns an unexpected result.
-      */
-    if (function_name == "toDate"
-        && contents_end - contents_begin == strlen("2014-01-01")
-        && contents_begin[0] >= '2' && contents_begin[0] <= '3'
-        && contents_begin[1] >= '0' && contents_begin[1] <= '9'
-        && contents_begin[2] >= '0' && contents_begin[2] <= '9'
-        && contents_begin[3] >= '0' && contents_begin[3] <= '9'
-        && contents_begin[4] == '-'
-        && contents_begin[5] >= '0' && contents_begin[5] <= '9'
-        && contents_begin[6] >= '0' && contents_begin[6] <= '9'
-        && contents_begin[7] == '-'
-        && contents_begin[8] >= '0' && contents_begin[8] <= '9'
-        && contents_begin[9] >= '0' && contents_begin[9] <= '9')
-    {
-        std::string contents_str(contents_begin, contents_end - contents_begin);
-        throw Exception("Argument of function toDate is unquoted: toDate(" + contents_str + "), must be: toDate('" + contents_str + "')"
-            , ErrorCodes::SYNTAX_ERROR);
-    }
-
-    /// The parametric aggregate function has two lists (parameters and arguments) in parentheses. Example: quantile(0.9)(x).
-    if (allow_function_parameters && pos->type == TokenType::OpeningRoundBracket)
-    {
-        ++pos;
-
-        /// Parametric aggregate functions cannot have DISTINCT in parameters list.
-        if (has_distinct)
-            return false;
-
-        expr_list_params = expr_list_args;
-        expr_list_args = nullptr;
-
-        pos_after_bracket = pos;
-        old_expected = expected;
-
-        if (all.ignore(pos, expected))
-            has_all = true;
-
-        if (distinct.ignore(pos, expected))
-            has_distinct = true;
-
-        if (!has_all && all.ignore(pos, expected))
-            has_all = true;
-
-        if (has_all && has_distinct)
-            return false;
-
-        if (has_all || has_distinct)
-        {
-            /// case f(ALL), f(ALL, x), f(DISTINCT), f(DISTINCT, x), ALL and DISTINCT should be treat as identifier
-            if (pos->type == TokenType::Comma || pos->type == TokenType::ClosingRoundBracket)
-            {
-                pos = pos_after_bracket;
-                expected = old_expected;
-                has_distinct = false;
-            }
-        }
-
-        if (!contents.parse(pos, expr_list_args, expected))
-            return false;
-
-        if (pos->type != TokenType::ClosingRoundBracket)
-            return false;
-        ++pos;
-    }
-
-    auto function_node = std::make_shared<ASTFunction>();
-    tryGetIdentifierNameInto(identifier, function_node->name);
-
-    /// func(DISTINCT ...) is equivalent to funcDistinct(...)
-    if (has_distinct)
-        function_node->name += "Distinct";
-
-    function_node->arguments = expr_list_args;
-    function_node->children.push_back(function_node->arguments);
-
-    if (expr_list_params)
-    {
-        function_node->parameters = expr_list_params;
-        function_node->children.push_back(function_node->parameters);
-    }
-
-    if (const auto *compound_identifier  = identifier->as<ASTIdentifier>())
-    {
-        if (!compound_identifier->isShort())
-            function_node->has_database_name = true;
-    }
-
-    ParserKeyword filter("FILTER");
-    ParserKeyword over("OVER");
-
-    if (filter.ignore(pos, expected))
-    {
-        // We are slightly breaking the parser interface by parsing the window
-        // definition into an existing ASTFunction. Normally it would take a
-        // reference to ASTPtr and assign it the new node. We only have a pointer
-        // of a different type, hence this workaround with a temporary pointer.
-        ASTPtr function_node_as_iast = function_node;
-
-        ParserFilterClause filter_parser;
-        if (!filter_parser.parse(pos, function_node_as_iast, expected))
-            return false;
-    }
-
-    if (over.ignore(pos, expected))
-    {
-        function_node->is_window_function = true;
-
-        ASTPtr function_node_as_iast = function_node;
-
-        ParserWindowReference window_reference;
-        if (!window_reference.parse(pos, function_node_as_iast, expected))
-            return false;
-    }
-
-    node = function_node;
-    return true;
-}
-
-bool ParserTableFunctionView::parseImpl(Pos & pos, ASTPtr & node, Expected & expected)
-{
-    ParserIdentifier id_parser;
-    ParserSelectWithUnionQuery select;
-
-    ASTPtr identifier;
-    ASTPtr query;
-
-    bool if_permitted = false;
-
-    if (ParserKeyword{"VIEWIFPERMITTED"}.ignore(pos, expected))
-        if_permitted = true;
-    else if (!ParserKeyword{"VIEW"}.ignore(pos, expected))
-        return false;
-
-    if (pos->type != TokenType::OpeningRoundBracket)
-        return false;
-
-    ++pos;
-
-    bool maybe_an_subquery = pos->type == TokenType::OpeningRoundBracket;
-
-    if (!select.parse(pos, query, expected))
-        return false;
-
-    auto & select_ast = query->as<ASTSelectWithUnionQuery &>();
-    if (select_ast.list_of_selects->children.size() == 1 && maybe_an_subquery)
-    {
-        // It's an subquery. Bail out.
-        return false;
-    }
-
-    ASTPtr else_ast;
-    if (if_permitted)
-    {
-        if (!ParserKeyword{"ELSE"}.ignore(pos, expected))
-            return false;
-
-        if (!ParserWithOptionalAlias{std::make_unique<ParserFunction>(true, true), true}.parse(pos, else_ast, expected))
-            return false;
-    }
-
-    if (pos->type != TokenType::ClosingRoundBracket)
-        return false;
-
-    ++pos;
-
-    auto expr_list = std::make_shared<ASTExpressionList>();
-    expr_list->children.push_back(query);
-    if (if_permitted)
-        expr_list->children.push_back(else_ast);
-
-    auto function_node = std::make_shared<ASTFunction>();
-    tryGetIdentifierNameInto(identifier, function_node->name);
-    function_node->name = if_permitted ? "viewIfPermitted" : "view";
-    function_node->arguments = expr_list;
-    function_node->children.push_back(function_node->arguments);
-    node = function_node;
-    return true;
-}
-
-=======
->>>>>>> fc301e8f
 bool ParserFilterClause::parseImpl(Pos & pos, ASTPtr & node, Expected & expected)
 {
     assert(node);
