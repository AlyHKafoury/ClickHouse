--- conflicted
+++ resolved
@@ -22,22 +22,7 @@
                                     FormatState &,
                                     FormatStateStacked) const
 {
-<<<<<<< HEAD
-    ostr << "RANGE(MIN " << min_attr_name << " MAX " << max_attr_name << ")";
-=======
-    ostr << (settings.hilite ? hilite_keyword : "")
-                  << "RANGE"
-                  << (settings.hilite ? hilite_none : "")
-                  << "("
-                  << (settings.hilite ? hilite_keyword : "")
-                  << "MIN "
-                  << (settings.hilite ? hilite_none : "")
-                  << backQuoteIfNeed(min_attr_name) << " "
-                  << (settings.hilite ? hilite_keyword : "")
-                  << "MAX "
-                  << (settings.hilite ? hilite_none : "")
-                  << backQuoteIfNeed(max_attr_name) << ")";
->>>>>>> fde3749d
+    ostr << "RANGE(MIN " << backQuoteIfNeed(min_attr_name) << " MAX " << backQuoteIfNeed(max_attr_name) << ")";
 }
 
 
