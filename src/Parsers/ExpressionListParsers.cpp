#include <string_view>
#include <unordered_map>

#include <Parsers/ExpressionListParsers.h>
#include <Parsers/ParserSetQuery.h>

#include <Parsers/ASTAsterisk.h>
#include <Parsers/ASTColumnsMatcher.h>
#include <Parsers/ASTExpressionList.h>
#include <Parsers/ASTFunction.h>
#include <Parsers/ASTFunctionWithKeyValueArguments.h>
#include <Parsers/ASTIdentifier.h>
#include <Parsers/ASTLiteral.h>
#include <Parsers/ASTSelectQuery.h>
#include <Parsers/ASTSetQuery.h>
#include <Parsers/ASTSelectWithUnionQuery.h>
#include <Parsers/ASTSubquery.h>
#include <Parsers/ASTTablesInSelectQuery.h>
#include <Parsers/ParserCreateQuery.h>
#include <Parsers/ParserUnionQueryElement.h>
#include <Parsers/parseIntervalKind.h>
#include <Common/assert_cast.h>
#include <Common/StringUtils.h>

#include <Parsers/ParserSelectWithUnionQuery.h>

#include <Common/logger_useful.h>
#include <Parsers/CommonParsers.h>
#include <Parsers/Kusto/ParserKQLStatement.h>

#include <AggregateFunctions/AggregateFunctionFactory.h>
#include <fmt/core.h>

using namespace std::literals;


namespace DB
{

namespace ErrorCodes
{
    extern const int SYNTAX_ERROR;
}


bool ParserList::parseImpl(Pos & pos, ASTPtr & node, Expected & expected)
{
    ASTs elements;

    auto parse_element = [&]
    {
        ASTPtr element;
        if (!elem_parser->parse(pos, element, expected))
            return false;

        elements.push_back(std::move(element));
        return true;
    };

    if (!parseUtil(pos, expected, parse_element, *separator_parser, allow_empty))
        return false;

    node = std::make_shared<ASTExpressionList>(result_separator);
    node->children = std::move(elements);

    return true;
}

bool ParserUnionList::parseImpl(Pos & pos, ASTPtr & node, Expected & expected)
{
    ParserUnionQueryElement elem_parser;
    ParserKeyword s_union_parser(Keyword::UNION);
    ParserKeyword s_all_parser(Keyword::ALL);
    ParserKeyword s_distinct_parser(Keyword::DISTINCT);
    ParserKeyword s_except_parser(Keyword::EXCEPT);
    ParserKeyword s_intersect_parser(Keyword::INTERSECT);
    ASTs elements;

    auto parse_element = [&]
    {
        ASTPtr element;
        if (!elem_parser.parse(pos, element, expected))
            return false;

        elements.push_back(std::move(element));
        return true;
    };

    /// Parse UNION / INTERSECT / EXCEPT mode
    /// The mode can be DEFAULT (unspecified) / DISTINCT / ALL
    auto parse_separator = [&]
    {
        if (s_union_parser.ignore(pos, expected))
        {
            if (s_all_parser.check(pos, expected))
                union_modes.push_back(SelectUnionMode::UNION_ALL);
            else if (s_distinct_parser.check(pos, expected))
                union_modes.push_back(SelectUnionMode::UNION_DISTINCT);
            else
                union_modes.push_back(SelectUnionMode::UNION_DEFAULT);
            return true;
        }
        if (s_except_parser.check(pos, expected))
        {
            if (s_all_parser.check(pos, expected))
                union_modes.push_back(SelectUnionMode::EXCEPT_ALL);
            else if (s_distinct_parser.check(pos, expected))
                union_modes.push_back(SelectUnionMode::EXCEPT_DISTINCT);
            else
                union_modes.push_back(SelectUnionMode::EXCEPT_DEFAULT);
            return true;
        }
        if (s_intersect_parser.check(pos, expected))
        {
            if (s_all_parser.check(pos, expected))
                union_modes.push_back(SelectUnionMode::INTERSECT_ALL);
            else if (s_distinct_parser.check(pos, expected))
                union_modes.push_back(SelectUnionMode::INTERSECT_DISTINCT);
            else
                union_modes.push_back(SelectUnionMode::INTERSECT_DEFAULT);
            return true;
        }
        return false;
    };

    if (!parseUtil(pos, parse_element, parse_separator))
        return false;

    node = std::make_shared<ASTExpressionList>();
    node->children = std::move(elements);
    return true;
}

static bool parseOperator(IParser::Pos & pos, std::string_view op, Expected & expected)
{
    if (!op.empty() && isWordCharASCII(op.front()))
    {
        return ParserKeyword::createDeprecated(op).ignore(pos, expected);
    }
    if (op.length() == pos->size() && 0 == memcmp(op.data(), pos->begin, pos->size()))
    {
        ++pos;
        return true;
    }

    return false;
}

enum class SubqueryFunctionType : uint8_t
{
    NONE,
    ANY,
    ALL
};

static bool modifyAST(ASTPtr ast, SubqueryFunctionType type)
{
    /* Rewrite in AST:
     *  = ANY --> IN
     * != ALL --> NOT IN
     *  = ALL --> IN (SELECT singleValueOrNull(*) FROM subquery)
     * != ANY --> NOT IN (SELECT singleValueOrNull(*) FROM subquery)
    **/

    auto * function = assert_cast<ASTFunction *>(ast.get());
    String operator_name = function->name;

    auto function_equals = operator_name == "equals";
    auto function_not_equals = operator_name == "notEquals";

    String aggregate_function_name;
    if (function_equals || function_not_equals)
    {
        if (operator_name == "notEquals")
            function->name = "notIn";
        else
            function->name = "in";

        if ((type == SubqueryFunctionType::ANY && function_equals)
            || (type == SubqueryFunctionType::ALL && function_not_equals))
        {
            return true;
        }

        aggregate_function_name = "singleValueOrNull";
    }
    else if (operator_name == "greaterOrEquals" || operator_name == "greater")
    {
        aggregate_function_name = (type == SubqueryFunctionType::ANY ? "min" : "max");
    }
    else if (operator_name == "lessOrEquals" || operator_name == "less")
    {
        aggregate_function_name = (type == SubqueryFunctionType::ANY ? "max" : "min");
    }
    else
        return false;

    /// subquery --> (SELECT aggregate_function(*) FROM subquery)
    auto aggregate_function = makeASTFunction(aggregate_function_name, std::make_shared<ASTAsterisk>());
    auto subquery_node = function->children[0]->children[1];

    auto table_expression = std::make_shared<ASTTableExpression>();
    table_expression->subquery = std::move(subquery_node);
    table_expression->children.push_back(table_expression->subquery);

    auto tables_in_select_element = std::make_shared<ASTTablesInSelectQueryElement>();
    tables_in_select_element->table_expression = std::move(table_expression);
    tables_in_select_element->children.push_back(tables_in_select_element->table_expression);

    auto tables_in_select = std::make_shared<ASTTablesInSelectQuery>();
    tables_in_select->children.push_back(std::move(tables_in_select_element));

    auto select_exp_list = std::make_shared<ASTExpressionList>();
    select_exp_list->children.push_back(aggregate_function);

    auto select_query = std::make_shared<ASTSelectQuery>();
    select_query->children.push_back(select_exp_list);
    select_query->children.push_back(tables_in_select);

    select_query->setExpression(ASTSelectQuery::Expression::SELECT, select_exp_list);
    select_query->setExpression(ASTSelectQuery::Expression::TABLES, tables_in_select);

    auto select_with_union_query = std::make_shared<ASTSelectWithUnionQuery>();
    select_with_union_query->list_of_selects = std::make_shared<ASTExpressionList>();
    select_with_union_query->list_of_selects->children.push_back(std::move(select_query));
    select_with_union_query->children.push_back(select_with_union_query->list_of_selects);

    auto new_subquery = std::make_shared<ASTSubquery>(std::move(select_with_union_query));
    ast->children[0]->children.back() = std::move(new_subquery);

    return true;
}

bool ParserLeftAssociativeBinaryOperatorList::parseImpl(Pos & pos, ASTPtr & node, Expected & expected)
{
    bool first = true;

    auto current_depth = pos.depth;
    while (true)
    {
        if (first)
        {
            ASTPtr elem;
            if (!elem_parser->parse(pos, elem, expected))
                return false;

            node = std::move(elem);
            first = false;
        }
        else
        {
            /// try to find any of the valid operators
            const char ** it;
            for (it = operators; *it; it += 2)
                if (parseOperator(pos, *it, expected))
                    break;

            if (!*it)
                break;

            ASTPtr elem;

            if (!elem_parser->parse(pos, elem, expected))
                return false;

            /// the first argument of the function is the previous element, the second is the next one
            auto function = makeASTFunction(it[1], node, elem);

            /** special exception for the access operator to the element of the array `x[y]`, which
              * contains the infix part '[' and the suffix ''] '(specified as' [')
              */
            if (it[0] == "["sv)
            {
                if (pos->type != TokenType::ClosingSquareBracket)
                    return false;
                ++pos;
            }

            /// Left associative operator chain is parsed as a tree: ((((1 + 1) + 1) + 1) + 1)...
            /// We must account it's depth - otherwise we may end up with stack overflow later - on destruction of AST.
            pos.increaseDepth();
            node = function;
        }
    }

    pos.depth = current_depth;
    return true;
}


ASTPtr makeBetweenOperator(bool negative, ASTs arguments)
{
    // SUBJECT = arguments[0], LEFT = arguments[1], RIGHT = arguments[2]

    if (negative)
    {
        auto f_left_expr = makeASTFunction("less", arguments[0], arguments[1]);
        auto f_right_expr = makeASTFunction("greater", arguments[0], arguments[2]);
        return makeASTFunction("or", f_left_expr, f_right_expr);
    }

    auto f_left_expr = makeASTFunction("greaterOrEquals", arguments[0], arguments[1]);
    auto f_right_expr = makeASTFunction("lessOrEquals", arguments[0], arguments[2]);
    return makeASTFunction("and", f_left_expr, f_right_expr);
}

ParserExpressionWithOptionalAlias::ParserExpressionWithOptionalAlias(bool allow_alias_without_as_keyword, bool is_table_function, bool allow_trailing_commas)
    : impl(std::make_unique<ParserWithOptionalAlias>(
        is_table_function ? ParserPtr(std::make_unique<ParserTableFunctionExpression>()) : ParserPtr(std::make_unique<ParserExpression>(allow_trailing_commas)),
        allow_alias_without_as_keyword))
{
}


bool ParserExpressionList::parseImpl(Pos & pos, ASTPtr & node, Expected & expected)
{
    return ParserList(
        std::make_unique<ParserExpressionWithOptionalAlias>(allow_alias_without_as_keyword, is_table_function, allow_trailing_commas),
        std::make_unique<ParserToken>(TokenType::Comma))
        .parse(pos, node, expected);
}

bool ParserNotEmptyExpressionList::parseImpl(Pos & pos, ASTPtr & node, Expected & expected)
{
    return nested_parser.parse(pos, node, expected) && !node->children.empty();
}

bool ParserStorageOrderByExpressionList::parseImpl(Pos & pos, ASTPtr & node, Expected & expected)
{
    return ParserList(std::make_unique<ParserStorageOrderByElement>(allow_order), std::make_unique<ParserToken>(TokenType::Comma), false)
        .parse(pos, node, expected);
}

bool ParserOrderByExpressionList::parseImpl(Pos & pos, ASTPtr & node, Expected & expected)
{
    return ParserList(std::make_unique<ParserOrderByElement>(), std::make_unique<ParserToken>(TokenType::Comma), false)
        .parse(pos, node, expected);
}

bool ParserAliasesExpressionList::parseImpl(Pos & pos, ASTPtr & node, Expected & expected)
{
    return ParserList(std::make_unique<ParserIdentifier>(), std::make_unique<ParserToken>(TokenType::Comma), false)
        .parse(pos, node, expected);
}

bool ParserGroupingSetsExpressionListElements::parseImpl(Pos & pos, ASTPtr & node, Expected & expected)
{
    auto command_list = std::make_shared<ASTExpressionList>();
    node = command_list;

    ParserToken s_comma(TokenType::Comma);
    ParserToken s_open(TokenType::OpeningRoundBracket);
    ParserToken s_close(TokenType::ClosingRoundBracket);
    ParserExpressionWithOptionalAlias p_expression(false);
    ParserList p_command(std::make_unique<ParserExpressionWithOptionalAlias>(false),
                          std::make_unique<ParserToken>(TokenType::Comma), true);

    do
    {
        Pos begin = pos;
        ASTPtr command;
        if (!s_open.ignore(pos, expected))
        {
            pos = begin;
            if (!p_expression.parse(pos, command, expected))
            {
                return false;
            }
            auto list = std::make_shared<ASTExpressionList>(',');
            list->children.push_back(command);
            command = std::move(list);
        }
        else
        {
            if (!p_command.parse(pos, command, expected))
                return false;

            if (!s_close.ignore(pos, expected))
                break;
        }

        command_list->children.push_back(command);
    }
    while (s_comma.ignore(pos, expected));

    return true;
}

bool ParserGroupingSetsExpressionList::parseImpl(Pos & pos, ASTPtr & node, Expected & expected)
{
    ParserGroupingSetsExpressionListElements grouping_sets_elements;
    return grouping_sets_elements.parse(pos, node, expected);

}

bool ParserInterpolateExpressionList::parseImpl(Pos & pos, ASTPtr & node, Expected & expected)
{
    return ParserList(std::make_unique<ParserInterpolateElement>(), std::make_unique<ParserToken>(TokenType::Comma), true)
        .parse(pos, node, expected);
}


bool ParserTTLExpressionList::parseImpl(Pos & pos, ASTPtr & node, Expected & expected)
{
    return ParserList(std::make_unique<ParserTTLElement>(), std::make_unique<ParserToken>(TokenType::Comma), false)
        .parse(pos, node, expected);
}


bool ParserKeyValuePair::parseImpl(Pos & pos, ASTPtr & node, Expected & expected)
{
    ParserIdentifier id_parser;
    ParserLiteral literal_parser;
    ParserFunction func_parser;

    ASTPtr identifier;
    ASTPtr value;
    bool with_brackets = false;
    if (!id_parser.parse(pos, identifier, expected))
        return false;

    /// If it's neither literal, nor identifier, nor function, than it's possible list of pairs
    if (!func_parser.parse(pos, value, expected) && !literal_parser.parse(pos, value, expected) && !id_parser.parse(pos, value, expected))
    {
        ParserKeyValuePairsList kv_pairs_list;
        ParserToken open(TokenType::OpeningRoundBracket);
        ParserToken close(TokenType::ClosingRoundBracket);

        if (!open.ignore(pos, expected))
            return false;

        if (!kv_pairs_list.parse(pos, value, expected))
            return false;

        if (!close.ignore(pos, expected))
            return false;

        with_brackets = true;
    }

    auto pair = std::make_shared<ASTPair>(with_brackets);
    pair->first = Poco::toLower(identifier->as<ASTIdentifier>()->name());
    pair->set(pair->second, value);
    node = pair;
    return true;
}

bool ParserKeyValuePairsList::parseImpl(Pos & pos, ASTPtr & node, Expected & expected)
{
    ParserList parser(std::make_unique<ParserKeyValuePair>(), std::make_unique<ParserNothing>(), true, 0);
    return parser.parse(pos, node, expected);
}

namespace
{
    /// This wrapper is needed to highlight function names differently.
    class ParserFunctionName : public IParserBase
    {
    protected:
        const char * getName() const override { return "function name"; }
        bool parseImpl(Pos & pos, ASTPtr & node, Expected & expected) override
        {
            ParserCompoundIdentifier parser(false, true, Highlight::function);
            return parser.parse(pos, node, expected);
        }
    };
}


enum class Action : uint8_t
{
    NONE,
    OPERAND,
    OPERATOR
};

/** Operator types are needed for special handling of certain operators.
  * Operators can be grouped into some type if they have similar behaviour.
  * Certain operators are unique in terms of their behaviour, so they are assigned a separate type.
  */
enum class OperatorType : uint8_t
{
    None,
    Comparison,
    Mergeable,
    ArrayElement,
    TupleElement,
    IsNull,
    StartBetween,
    StartNotBetween,
    FinishBetween,
    StartIf,
    FinishIf,
    Cast,
    Lambda,
    Not
};

/** Operator struct stores parameters of the operator:
  *  - function_name  name of the function that operator will create
  *  - priority       priority of the operator relative to the other operators
  *  - arity          the amount of arguments that operator will consume
  *  - type           type of the operator that defines its behaviour
  */
struct Operator
{
    Operator() = default;

    Operator(const std::string & function_name_,
             int priority_,
             int arity_,
             OperatorType type_ = OperatorType::None)
        : type(type_), priority(priority_), arity(arity_), function_name(function_name_) {}

    OperatorType type;
    int priority;
    int arity;
    std::string function_name;
};

template <typename... Args>
static std::shared_ptr<ASTFunction> makeASTFunction(Operator & op, Args &&... args)
{
    auto ast_function = makeASTFunction(op.function_name, std::forward<Args>(args)...);

    if (op.type == OperatorType::Lambda)
    {
        ast_function->is_lambda_function = true;
        ast_function->kind = ASTFunction::Kind::LAMBDA_FUNCTION;
    }
    return ast_function;
}

enum class Checkpoint : uint8_t
{
    None,
    Interval,
    Case
};

/** Layer is a class that represents context for parsing certain element,
  *  that consists of other elements e.g. f(x1, x2, x3)
  *
  *  - Manages operands and operators for the future elements (arguments)
  *  - Combines operands and operator into one element
  *  - Parsers separators and endings
  *  - Combines resulting elements into a function
  */

class Layer
{
public:
    explicit Layer(bool allow_alias_ = true, bool allow_alias_without_as_keyword_ = false) :
        allow_alias(allow_alias_), allow_alias_without_as_keyword(allow_alias_without_as_keyword_) {}

    virtual ~Layer() = default;

    bool popOperator(Operator & op)
    {
        if (operators.empty())
            return false;

        op = std::move(operators.back());
        operators.pop_back();

        return true;
    }

    void pushOperator(Operator op)
    {
        operators.push_back(std::move(op));
    }

    bool popOperand(ASTPtr & op)
    {
        if (operands.empty())
            return false;

        op = std::move(operands.back());
        operands.pop_back();

        return true;
    }

    void pushOperand(ASTPtr op)
    {
        operands.push_back(std::move(op));
    }

    void pushResult(ASTPtr op)
    {
        elements.push_back(std::move(op));
    }

    virtual bool getResult(ASTPtr & node)
    {
        if (!finished)
            return false;

        return getResultImpl(node);
    }

    virtual bool parse(IParser::Pos & /*pos*/, Expected & /*expected*/, Action & /*action*/) = 0;

    bool isFinished() const
    {
        return finished;
    }

    int previousPriority() const
    {
        if (operators.empty())
            return 0;

        return operators.back().priority;
    }

    OperatorType previousType() const
    {
        if (operators.empty())
            return OperatorType::None;

        return operators.back().type;
    }

    int isCurrentElementEmpty() const
    {
        return operators.empty() && operands.empty();
    }

    bool popLastNOperands(ASTs & asts, size_t n)
    {
        if (n > operands.size())
            return false;

        asts.reserve(asts.size() + n);

        auto * start = operands.begin() + operands.size() - n;
        asts.insert(asts.end(), std::make_move_iterator(start), std::make_move_iterator(operands.end()));
        operands.erase(start, operands.end());

        return true;
    }

    /// Merge operators and operands into a single element (column), then push it to 'elements' vector.
    ///  Operators are previously sorted in ascending order of priority
    ///  (operator with priority 1 has higher priority than operator with priority 2),
    ///  so we can just merge them with operands starting from the end.
    ///
    /// If we fail here it means that the query was incorrect and we should return an error.
    ///
    bool mergeElement(bool push_to_elements = true)
    {
        parsed_alias = false;

        Operator cur_op;
        while (popOperator(cur_op))
        {
            ASTPtr function;

            // We should not meet the starting part of the operator while finishing an element
            if (cur_op.type == OperatorType::StartIf ||
                cur_op.type == OperatorType::StartBetween ||
                cur_op.type == OperatorType::StartNotBetween)
                return false;

            if (cur_op.type == OperatorType::FinishIf)
            {
                Operator tmp;
                if (!popOperator(tmp) || tmp.type != OperatorType::StartIf)
                    return false;
            }

            if (cur_op.type == OperatorType::FinishBetween)
            {
                Operator tmp_op;
                if (!popOperator(tmp_op))
                    return false;

                if (tmp_op.type != OperatorType::StartBetween && tmp_op.type != OperatorType::StartNotBetween)
                    return false;

                bool negative = tmp_op.type == OperatorType::StartNotBetween;

                ASTs arguments;
                if (!popLastNOperands(arguments, 3))
                    return false;

                function = makeBetweenOperator(negative, arguments);
            }
            else
            {
                /// enable using subscript operator for kql_array_sort
                if (cur_op.function_name == "arrayElement" && !operands.empty())
                {
                    auto* first_arg_as_node = operands.front()->as<ASTFunction>();
                    if (first_arg_as_node)
                    {
                        if (first_arg_as_node->name == "kql_array_sort_asc" || first_arg_as_node->name == "kql_array_sort_desc")
                        {
                            cur_op.function_name = "tupleElement";
                            cur_op.type = OperatorType::TupleElement;
                        }
                        else if (first_arg_as_node->name == "arrayElement" && !first_arg_as_node->arguments->children.empty())
                        {
                            auto *arg_inside = first_arg_as_node->arguments->children[0]->as<ASTFunction>();
                            if (arg_inside && (arg_inside->name == "kql_array_sort_asc" || arg_inside->name == "kql_array_sort_desc"))
                                first_arg_as_node->name = "tupleElement";
                        }
                    }
                }

                function = makeASTFunction(cur_op);

                if (!popLastNOperands(function->children[0]->children, cur_op.arity))
                    return false;
            }

            pushOperand(function);
        }

        ASTPtr node;
        if (!popOperand(node))
            return false;

        bool res = isCurrentElementEmpty();

        if (push_to_elements)
            pushResult(node);
        else
            pushOperand(node);

        return res;
    }

    bool parseLambda()
    {
        // 1. If empty - create function tuple with 0 args
        if (isCurrentElementEmpty())
        {
            auto function = makeASTFunction("tuple");
            pushOperand(function);
            return true;
        }

        if (operands.size() != 1 || !operators.empty() || !mergeElement())
            return false;

        /// 2. If there is already tuple do nothing
        if (tryGetFunctionName(elements.back()) == "tuple")
        {
            pushOperand(std::move(elements.back()));
            elements.pop_back();
        }
        /// 3. Put all elements in a single tuple
        else
        {
            auto function = makeASTFunction("tuple", std::move(elements));
            elements.clear();
            pushOperand(function);
        }

        /// We must check that tuple arguments are identifiers
        auto * func_ptr = operands.back()->as<ASTFunction>();
        auto * args_ptr = func_ptr->arguments->as<ASTExpressionList>();

        for (const auto & child : args_ptr->children)
        {
            if (typeid_cast<ASTIdentifier *>(child.get()))
                continue;

            return false;
        }

        return true;
    }

    /// Put 'node' identifier into the last operand as its alias
    bool insertAlias(ASTPtr node)
    {
        if (!mergeElement(false))
            return false;

        if (operands.empty())
            return false;

        if (auto * ast_with_alias = dynamic_cast<ASTWithAlias *>(operands.back().get()))
        {
            tryGetIdentifierNameInto(node, ast_with_alias->alias);
            return true;
        }

        return false;
    }

    bool is_table_function = false;

    /// 'AND' in operator '... BETWEEN ... AND ...'  mirrors logical operator 'AND'.
    ///  In order to distinguish them we keep a counter of BETWEENs without matching ANDs.
    int between_counter = 0;

    /// Flag we set when we parsed alias to avoid parsing next element as alias
    bool parsed_alias = false;

    bool allow_alias = true;
    bool allow_alias_without_as_keyword = true;

    std::optional<std::pair<IParser::Pos, Checkpoint>> saved_checkpoint;
    Checkpoint current_checkpoint = Checkpoint::None;

protected:
    virtual bool getResultImpl(ASTPtr & node)
    {
        if (elements.size() == 1)
        {
            node = std::move(elements[0]);
            return true;
        }

        return false;
    }

    std::vector<Operator> operators;
    ASTs operands;
    ASTs elements;
    bool finished = false;
    int state = 0;
};

/// Tweaks for better highlighting of LIKE and REGEXP functions.
<<<<<<< HEAD
static void highlightRegexps(IParser::Pos pos, const ASTPtr & node, Expected & expected)
=======
static void highlightRegexps(const ASTPtr & node, Expected & expected)
>>>>>>> fde3749d
{
    if (!expected.enable_highlighting)
        return;

    ASTFunction * func = node->as<ASTFunction>();
    if (!func)
        return;

    if (func->parameters)
        return;

    ASTExpressionList * args = func->arguments->as<ASTExpressionList>();
    if (!args)
        return;

<<<<<<< HEAD
    if (args->children.size() != 2)
        return;

=======
>>>>>>> fde3749d
    bool is_like = false;
    bool is_regexp = false;
    if (func->name == "like" || func->name == "notLike"
        || func->name == "ilike" || func->name == "notILike")
    {
        is_like = true;
    }
    else if (func->name == "match"
             || func->name == "extract" || func->name == "extractAll"
             || func->name == "extractGroups" || func->name == "extractAllGroups"
             || func->name == "replaceRegexpOne" || func->name == "replaceRegexpAll"
             || func->name == "countMatches" || func->name == "splitByRegexp"
             || func->name == "regexp_replace" || func->name == "REGEXP_REPLACE")
    {
        is_regexp = true;
    }
    else
<<<<<<< HEAD
        return;

    if (!args->children[1]->as<ASTLiteral>())
        return;

    --pos;
    if (pos->type == TokenType::ClosingRoundBracket)
        --pos;

    if (pos->type != TokenType::StringLiteral || *pos->begin != '\'')
=======
    {
        for (const auto & arg : args->children)
            highlightRegexps(arg, expected);
    }

    if (args->children.size() != 2)
        return;

    auto * literal = args->children[1]->as<ASTLiteral>();

    if (!literal || literal->value.getType() != Field::Types::String)
>>>>>>> fde3749d
        return;

    chassert(is_like || is_regexp);
    expected.highlight({
<<<<<<< HEAD
       .begin = pos->begin,
       .end = pos->end,
=======
       .begin = literal->begin.value()->begin,
       .end = literal->begin.value()->end,
>>>>>>> fde3749d
       .highlight = is_like ? Highlight::string_like : Highlight::string_regexp});
}

struct ParserExpressionImpl
{
    static const std::vector<std::pair<std::string_view, Operator>> operators_table;
    static const std::vector<std::pair<std::string_view, Operator>> unary_operators_table;

    static const Operator finish_between_operator;

    ParserFunctionName function_name_parser;
    ParserCompoundIdentifier identifier_parser{false, true};
    ParserNumber number_parser;
    ParserAsterisk asterisk_parser;
    ParserLiteral literal_parser;
    ParserTupleOfLiterals tuple_literal_parser;
    ParserArrayOfLiterals array_literal_parser;
    ParserSubstitution substitution_parser;
    ParserMySQLGlobalVariable mysql_global_variable_parser;

    ParserKeyword any_parser{Keyword::ANY};
    ParserKeyword all_parser{Keyword::ALL};

    // Recursion
    ParserQualifiedAsterisk qualified_asterisk_parser;
    ParserColumnsMatcher columns_matcher_parser;
    ParserQualifiedColumnsMatcher qualified_columns_matcher_parser;
    ParserSubquery subquery_parser;

    bool parse(std::unique_ptr<Layer> start, IParser::Pos & pos, ASTPtr & node, Expected & expected);

    using Layers = std::vector<std::unique_ptr<Layer>>;

    Action tryParseOperand(Layers & layers, IParser::Pos & pos, Expected & expected);
    Action tryParseOperator(Layers & layers, IParser::Pos & pos, Expected & expected);
};

class ExpressionLayer : public Layer
{
public:

    explicit ExpressionLayer(bool is_table_function_, bool allow_trailing_commas_ = false)
        : Layer(false, false)
    {
        is_table_function = is_table_function_;
        allow_trailing_commas = allow_trailing_commas_;
    }

    bool getResult(ASTPtr & node) override
    {
        /// We can exit the main cycle outside the parse() function,
        ///  so we need to merge the element here.
        /// Because of this 'finished' flag can also not be set.
        if (!mergeElement())
            return false;

        return Layer::getResultImpl(node);
    }

    bool parse(IParser::Pos & pos, Expected & /*expected*/, Action & /*action*/) override
    {
        if (pos->type == TokenType::Comma)
        {
            finished = true;

            if (!allow_trailing_commas)
                return true;

            /// We support trailing commas at the end of the column declaration:
            ///  - SELECT a, b, c, FROM table
            ///  - SELECT 1,

            /// For this purpose we need to eliminate the following cases:
            ///  1. WITH 1 AS from SELECT 2, from
            ///  2. SELECT to, from FROM table
            ///  3. SELECT to, from AS alias FROM table
            ///  4. SELECT to, from + to, from IN [1,2,3], FROM table

            Expected test_expected;
            auto test_pos = pos;
            ++test_pos;

            /// End of query
            if (test_pos.isValid() && test_pos->type != TokenType::Semicolon)
            {
                /// If we can't parse FROM then return
                if (!ParserKeyword(Keyword::FROM).ignore(test_pos, test_expected))
                    return true;

                // If there is a comma after 'from' then the first one was a name of a column
                if (test_pos->type == TokenType::Comma)
                    return true;

                /// If we parse a second FROM then the first one was a name of a column
                if (ParserKeyword(Keyword::FROM).ignore(test_pos, test_expected))
                    return true;

                /// If we parse an explicit alias to FROM, then it was a name of a column
                if (ParserAlias(false).ignore(test_pos, test_expected))
                    return true;

                /// If we parse an operator after FROM then it was a name of a column
                auto cur_op = ParserExpressionImpl::operators_table.begin();
                for (; cur_op != ParserExpressionImpl::operators_table.end(); ++cur_op)
                {
                    if (parseOperator(test_pos, cur_op->first, test_expected))
                        break;
                }

                if (cur_op != ParserExpressionImpl::operators_table.end())
                    return true;
            }

            ++pos;
            return true;
        }

        return true;
    }

private:
    bool allow_trailing_commas;
};

/// Basic layer for a function with certain separator and end tokens:
///  1. If we parse a separator we should merge current operands and operators
///     into one element and push in to 'elements' vector.
///  2. If we parse an ending token, we should merge everything as in (1) and
///     also set 'finished' flag.
template <TokenType separator, TokenType end>
class LayerWithSeparator : public Layer
{
public:
    explicit LayerWithSeparator(bool allow_alias_ = true, bool allow_alias_without_as_keyword_ = false) :
        Layer(allow_alias_, allow_alias_without_as_keyword_) {}

    bool parse(IParser::Pos & pos, Expected & expected, Action & action) override
    {
        if (ParserToken(separator).ignore(pos, expected))
        {
            action = Action::OPERAND;
            return mergeElement();
        }

        if (ParserToken(end).ignore(pos, expected))
        {
            action = Action::OPERATOR;

            if (!isCurrentElementEmpty() || !elements.empty())
                if (!mergeElement())
                    return false;

            finished = true;
        }

        return true;
    }
};

/// Layer for regular and aggregate functions without syntax sugar
class FunctionLayer : public Layer
{
public:
    explicit FunctionLayer(String function_name_, bool allow_function_parameters_ = true, bool is_compound_name_ = false)
        : function_name(function_name_), allow_function_parameters(allow_function_parameters_), is_compound_name(is_compound_name_){}

    bool parse(IParser::Pos & pos, Expected & expected, Action & action) override
    {
        ///   | 0 |      1      |     2    |
        ///  f(ALL ...)(ALL ...) FILTER ...
        ///
        /// 0. Parse ALL and DISTINCT qualifiers (-> 1)
        /// 1. Parse all the arguments and ending token (-> 2), possibly with parameters list (-> 1)
        /// 2. Create function, possibly parse FILTER and OVER window definitions (finished)

        if (state == 0)
        {
            state = 1;

            auto pos_after_bracket = pos;
            auto old_expected = expected;

            ParserKeyword all(Keyword::ALL);
            ParserKeyword distinct(Keyword::DISTINCT);

            if (all.ignore(pos, expected))
                has_all = true;

            if (distinct.ignore(pos, expected))
                has_distinct = true;

            if (!has_all && all.ignore(pos, expected))
                has_all = true;

            if (has_all && has_distinct)
                return false;

            if (has_all || has_distinct)
            {
                /// case f(ALL), f(ALL, x), f(DISTINCT), f(DISTINCT, x), ALL and DISTINCT should be treat as identifier
                if (pos->type == TokenType::Comma || pos->type == TokenType::ClosingRoundBracket)
                {
                    pos = pos_after_bracket;
                    expected = old_expected;
                    has_all = false;
                    has_distinct = false;
                }
            }

            contents_begin = pos->begin;
        }

        if (state == 1)
        {
            if (ParserToken(TokenType::Comma).ignore(pos, expected))
            {
                action = Action::OPERAND;
                return mergeElement();
            }

            if (ParserToken(TokenType::ClosingRoundBracket).ignore(pos, expected))
            {
                action = Action::OPERATOR;

                if (!isCurrentElementEmpty() || !elements.empty())
                    if (!mergeElement())
                        return false;

                contents_end = pos->begin;

                /** Check for a common error case - often due to the complexity of quoting command-line arguments,
                 *  an expression of the form toDate(2014-01-01) appears in the query instead of toDate('2014-01-01').
                 * If you do not report that the first option is an error, then the argument will be interpreted as 2014 - 01 - 01 - some number,
                 *  and the query silently returns an unexpected elements.
                 */
                if (function_name == "toDate"
                    && contents_end - contents_begin == strlen("2014-01-01")
                    && contents_begin[0] >= '2' && contents_begin[0] <= '3'
                    && contents_begin[1] >= '0' && contents_begin[1] <= '9'
                    && contents_begin[2] >= '0' && contents_begin[2] <= '9'
                    && contents_begin[3] >= '0' && contents_begin[3] <= '9'
                    && contents_begin[4] == '-'
                    && contents_begin[5] >= '0' && contents_begin[5] <= '9'
                    && contents_begin[6] >= '0' && contents_begin[6] <= '9'
                    && contents_begin[7] == '-'
                    && contents_begin[8] >= '0' && contents_begin[8] <= '9'
                    && contents_begin[9] >= '0' && contents_begin[9] <= '9')
                {
                    std::string contents_str(contents_begin, contents_end - contents_begin);
                    throw Exception(ErrorCodes::SYNTAX_ERROR, "Argument of function toDate is unquoted: "
                        "toDate({}), must be: toDate('{}')" , contents_str, contents_str);
                }

                if (allow_function_parameters && !parameters && ParserToken(TokenType::OpeningRoundBracket).ignore(pos, expected))
                {
                    parameters = std::make_shared<ASTExpressionList>();
                    std::swap(parameters->children, elements);
                    action = Action::OPERAND;

                    /// Parametric aggregate functions cannot have DISTINCT in parameters list.
                    if (has_distinct)
                        return false;

                    auto pos_after_bracket = pos;
                    auto old_expected = expected;

                    ParserKeyword all(Keyword::ALL);
                    ParserKeyword distinct(Keyword::DISTINCT);

                    if (all.ignore(pos, expected))
                        has_all = true;

                    if (distinct.ignore(pos, expected))
                        has_distinct = true;

                    if (!has_all && all.ignore(pos, expected))
                        has_all = true;

                    if (has_all && has_distinct)
                        return false;

                    if (has_all || has_distinct)
                    {
                        /// case f(ALL), f(ALL, x), f(DISTINCT), f(DISTINCT, x), ALL and DISTINCT should be treat as identifier
                        if (pos->type == TokenType::Comma || pos->type == TokenType::ClosingRoundBracket)
                        {
                            pos = pos_after_bracket;
                            expected = old_expected;
                            has_distinct = false;
                        }
                    }
                }
                else
                {
                    state = 2;
                }
            }
        }

        if (state == 2)
        {
            if (has_distinct)
                function_name += "Distinct";

            auto function_node = makeASTFunction(function_name, std::move(elements));
            function_node->is_compound_name = is_compound_name;

            if (parameters)
            {
                function_node->parameters = std::move(parameters);
                function_node->children.push_back(function_node->parameters);
            }

            ParserKeyword filter(Keyword::FILTER);
            ParserKeyword over(Keyword::OVER);
            ParserKeyword respect_nulls(Keyword::RESPECT_NULLS);
            ParserKeyword ignore_nulls(Keyword::IGNORE_NULLS);

            if (filter.ignore(pos, expected))
            {
                // We are slightly breaking the parser interface by parsing the window
                // definition into an existing ASTFunction. Normally it would take a
                // reference to ASTPtr and assign it the new node. We only have a pointer
                // of a different type, hence this workaround with a temporary pointer.
                ASTPtr function_node_as_iast = function_node;

                // Recursion
                ParserFilterClause filter_parser;
                if (!filter_parser.parse(pos, function_node_as_iast, expected))
                    return false;
            }

            if (respect_nulls.ignore(pos, expected))
                function_node->nulls_action = NullsAction::RESPECT_NULLS;
            else if (ignore_nulls.ignore(pos, expected))
                function_node->nulls_action = NullsAction::IGNORE_NULLS;

            if (over.ignore(pos, expected))
            {
                function_node->is_window_function = true;
                function_node->kind = ASTFunction::Kind::WINDOW_FUNCTION;

                ASTPtr function_node_as_iast = function_node;

                // Recursion
                ParserWindowReference window_reference;
                if (!window_reference.parse(pos, function_node_as_iast, expected))
                    return false;
            }

            elements = {std::move(function_node)};
            finished = true;
        }

        return true;
    }

private:
    bool has_all = false;
    bool has_distinct = false;

    const char * contents_begin;
    const char * contents_end;

    String function_name;
    ASTPtr parameters;

    bool allow_function_parameters;
    bool is_compound_name;
};

/// Layer for priority brackets and tuple function
class RoundBracketsLayer : public Layer
{
public:
    bool parse(IParser::Pos & pos, Expected & expected, Action & action) override
    {
        if (ParserToken(TokenType::Comma).ignore(pos, expected))
        {
            action = Action::OPERAND;
            is_tuple = true;
            if (!mergeElement())
                return false;
        }

        if (ParserToken(TokenType::ClosingRoundBracket).ignore(pos, expected))
        {
            action = Action::OPERATOR;

            if (!isCurrentElementEmpty())
                if (!mergeElement())
                    return false;

            if (!is_tuple && elements.size() == 1)
            {
                // Special case for (('a', 'b')) = tuple(('a', 'b'))
                if (auto * literal = elements[0]->as<ASTLiteral>())
                    if (literal->value.getType() == Field::Types::Tuple)
                        is_tuple = true;

                // Special case for f(x, (y) -> z) = f(x, tuple(y) -> z)
                if (pos->type == TokenType::Arrow)
                    is_tuple = true;
            }

            finished = true;
        }

        return true;
    }

protected:
    bool getResultImpl(ASTPtr & node) override
    {
        // Round brackets can mean priority operator as well as function tuple()
        if (!is_tuple && elements.size() == 1)
            node = std::move(elements[0]);
        else
            node = makeASTFunction("tuple", std::move(elements));

        return true;
    }

private:
    bool is_tuple = false;
};

/// Layer for array square brackets operator
class ArrayLayer : public LayerWithSeparator<TokenType::Comma, TokenType::ClosingSquareBracket>
{
public:
    bool parse(IParser::Pos & pos, Expected & expected, Action & action) override
    {
        return LayerWithSeparator::parse(pos, expected, action);
    }

protected:
    bool getResultImpl(ASTPtr & node) override
    {
        node = makeASTFunction("array", std::move(elements));
        return true;
    }
};

/// Layer for arrayElement square brackets operator
///  This layer does not create a function, it is only needed to parse closing token
///  and return only one element.
class ArrayElementLayer : public LayerWithSeparator<TokenType::Comma, TokenType::ClosingSquareBracket>
{
public:
    bool parse(IParser::Pos & pos, Expected & expected, Action & action) override
    {
        return LayerWithSeparator::parse(pos, expected, action);
    }
};

class CastLayer : public Layer
{
public:
    CastLayer() : Layer(/*allow_alias*/ true, /*allow_alias_without_as_keyword*/ true) {}

    bool parse(IParser::Pos & pos, Expected & expected, Action & action) override
    {
        /// CAST(x [AS alias1], T [AS alias2]) or CAST(x [AS alias1] AS T)
        ///
        /// 0. Parse all the cases (-> 1)
        /// 1. Parse closing token (finished)

        ParserKeyword as_keyword_parser(Keyword::AS);
        ASTPtr alias;

        /// expr AS type
        if (state == 0)
        {
            ASTPtr type_node;

            if (as_keyword_parser.ignore(pos, expected))
            {
                auto old_pos = pos;

                if (ParserIdentifier().parse(pos, alias, expected) &&
                    as_keyword_parser.ignore(pos, expected) &&
                    ParserDataType().parse(pos, type_node, expected) &&
                    ParserToken(TokenType::ClosingRoundBracket).ignore(pos, expected))
                {
                    if (!insertAlias(alias))
                        return false;

                    if (!mergeElement())
                        return false;

                    elements = {createFunctionCast(elements[0], type_node)};
                    finished = true;
                    return true;
                }

                pos = old_pos;

                if (ParserIdentifier().parse(pos, alias, expected) &&
                    ParserToken(TokenType::Comma).ignore(pos, expected))
                {
                    action = Action::OPERAND;
                    if (!insertAlias(alias))
                        return false;

                    if (!mergeElement())
                        return false;

                    state = 1;
                    return true;
                }

                pos = old_pos;

                if (ParserDataType().parse(pos, type_node, expected) &&
                    ParserToken(TokenType::ClosingRoundBracket).ignore(pos, expected))
                {
                    if (!mergeElement())
                        return false;

                    elements = {createFunctionCast(elements[0], type_node)};
                    finished = true;
                    return true;
                }

                return false;
            }

            if (ParserToken(TokenType::Comma).ignore(pos, expected))
            {
                action = Action::OPERAND;

                if (!mergeElement())
                    return false;

                state = 1;
                return true;
            }
        }
        if (state == 1)
        {
            if (ParserToken(TokenType::ClosingRoundBracket).ignore(pos, expected))
            {
                if (!mergeElement())
                    return false;

                if (elements.size() != 2)
                    return false;

                elements = {makeASTFunction(toString(toStringView(Keyword::CAST)), elements[0], elements[1])};
                finished = true;
                return true;
            }
        }

        return true;
    }
};

class ExtractLayer : public LayerWithSeparator<TokenType::Comma, TokenType::ClosingRoundBracket>
{
public:
    ExtractLayer() : LayerWithSeparator(/*allow_alias*/ true, /*allow_alias_without_as_keyword*/ true) {}

    bool parse(IParser::Pos & pos, Expected & expected, Action & action) override
    {
        /// extract(haystack, pattern) or EXTRACT(DAY FROM Date)
        ///
        /// 0. If we parse interval_kind and 'FROM' keyword (-> 2), otherwise (-> 1)
        /// 1. Basic parser
        /// 2. Parse closing bracket (finished)

        if (state == 0)
        {
            IParser::Pos begin = pos;
            ParserKeyword s_from(Keyword::FROM);

            if (parseIntervalKind(pos, expected, interval_kind) && s_from.ignore(pos, expected))
            {
                state = 2;
                return true;
            }

            state = 1;
            pos = begin;
        }

        if (state == 1)
        {
            return LayerWithSeparator::parse(pos, expected, action);
        }

        if (state == 2)
        {
            if (ParserToken(TokenType::ClosingRoundBracket).ignore(pos, expected))
            {
                if (!mergeElement())
                    return false;

                finished = true;
                return true;
            }
        }

        return true;
    }

protected:
    bool getResultImpl(ASTPtr & node) override
    {
        if (state == 2)
        {
            if (elements.empty())
                return false;

            node = makeASTFunction(interval_kind.toNameOfFunctionExtractTimePart(), elements[0]);
        }
        else
        {
            node = makeASTFunction("extract", std::move(elements));
        }

        return true;
    }


private:
    IntervalKind interval_kind;
};

class SubstringLayer : public Layer
{
public:
    SubstringLayer() : Layer(/*allow_alias*/ true, /*allow_alias_without_as_keyword*/ true) {}

    bool parse(IParser::Pos & pos, Expected & expected, Action & action) override
    {
        /// Either SUBSTRING(expr FROM start [FOR length]) or SUBSTRING(expr, start, length)
        ///
        /// 0: Parse first separator: FROM or comma (-> 1)
        /// 1: Parse second separator: FOR or comma (-> 2)
        /// 1 or 2: Parse closing bracket (finished)

        if (state == 0)
        {
            if (ParserToken(TokenType::Comma).ignore(pos, expected) ||
                ParserKeyword(Keyword::FROM).ignore(pos, expected))
            {
                action = Action::OPERAND;

                if (!mergeElement())
                    return false;

                state = 1;
            }
        }

        if (state == 1)
        {
            if (ParserToken(TokenType::Comma).ignore(pos, expected) ||
                ParserKeyword(Keyword::FOR).ignore(pos, expected))
            {
                action = Action::OPERAND;

                if (!mergeElement())
                    return false;

                state = 2;
            }
        }

        if (state == 1 || state == 2)
        {
            if (ParserToken(TokenType::ClosingRoundBracket).ignore(pos, expected))
            {
                if (!mergeElement())
                    return false;

                finished = true;
            }
        }

        return true;
    }

protected:
    bool getResultImpl(ASTPtr & node) override
    {
        node = makeASTFunction("substring", std::move(elements));
        return true;
    }
};

class PositionLayer : public Layer
{
public:
    PositionLayer() : Layer(/*allow_alias*/ true, /*allow_alias_without_as_keyword*/ true) {}

    bool parse(IParser::Pos & pos, Expected & expected, Action & action) override
    {
        /// position(haystack, needle[, start_pos]) or position(needle IN haystack)
        ///
        /// 0: Parse separator: comma (-> 1) or IN (-> 2)
        /// 1: Parse second separator: comma
        /// 1 or 2: Parse closing bracket (finished)

        if (state == 0)
        {
            if (ParserToken(TokenType::Comma).ignore(pos, expected))
            {
                action = Action::OPERAND;

                if (!mergeElement())
                    return false;

                state = 1;
            }
            if (ParserKeyword(Keyword::IN).ignore(pos, expected))
            {
                action = Action::OPERAND;

                if (!mergeElement())
                    return false;

                state = 2;
            }
        }

        if (state == 1)
        {
            if (ParserToken(TokenType::Comma).ignore(pos, expected))
            {
                action = Action::OPERAND;

                if (!mergeElement())
                    return false;
            }
        }

        if (state == 1 || state == 2)
        {
            if (ParserToken(TokenType::ClosingRoundBracket).ignore(pos, expected))
            {
                if (!mergeElement())
                    return false;

                finished = true;
            }
        }

        return true;
    }

protected:
    bool getResultImpl(ASTPtr & node) override
    {
        if (state == 2 && elements.size() == 2)
            std::swap(elements[1], elements[0]);

        node = makeASTFunction("position", std::move(elements));
        return true;
    }
};

class ExistsLayer : public Layer
{
public:
    ExistsLayer() : Layer(/*allow_alias*/ true, /*allow_alias_without_as_keyword*/ true) {}

    bool parse(IParser::Pos & pos, Expected & expected, Action & /*action*/) override
    {
        ASTPtr node;

        // Recursion
        if (!ParserSelectWithUnionQuery().parse(pos, node, expected))
            return false;

        if (!ParserToken(TokenType::ClosingRoundBracket).ignore(pos, expected))
            return false;

        auto subquery = std::make_shared<ASTSubquery>(std::move(node));
        elements = {makeASTFunction("exists", subquery)};

        finished = true;

        return true;
    }
};

class TrimLayer : public Layer
{
public:
    TrimLayer(bool trim_left_, bool trim_right_)
        : Layer(/*allow_alias*/ true, /*allow_alias_without_as_keyword*/ true)
        , trim_left(trim_left_)
        , trim_right(trim_right_)
    {}

    bool parse(IParser::Pos & pos, Expected & expected, Action & action) override
    {
        /// Handles all possible TRIM/LTRIM/RTRIM call variants
        ///
        /// 0: If flags 'trim_left' and 'trim_right' are set (-> 2).
        ///    If not, try to parse 'BOTH', 'LEADING', 'TRAILING' keywords,
        ///    then if char_override (-> 1), else (-> 2)
        /// 1. Parse 'FROM' keyword (-> 2)
        /// 2. Parse closing token, choose name, add arguments (finished)

        if (state == 0)
        {
            if (!trim_left && !trim_right)
            {
                if (ParserKeyword(Keyword::BOTH).ignore(pos, expected))
                {
                    trim_left = true;
                    trim_right = true;
                    char_override = true;
                }
                else if (ParserKeyword(Keyword::LEADING).ignore(pos, expected))
                {
                    trim_left = true;
                    char_override = true;
                }
                else if (ParserKeyword(Keyword::TRAILING).ignore(pos, expected))
                {
                    trim_right = true;
                    char_override = true;
                }
                else
                {
                    trim_left = true;
                    trim_right = true;
                }

                if (char_override)
                    state = 1;
                else
                    state = 2;
            }
            else
            {
                state = 2;
            }
        }

        if (state == 1)
        {
            if (ParserKeyword(Keyword::FROM).ignore(pos, expected))
            {
                action = Action::OPERAND;

                if (!mergeElement())
                    return false;

                /// Trimming an empty string is a no-op. (shortcut that works when we supply an empty string as the first argument)
                ASTLiteral * ast_literal = typeid_cast<ASTLiteral *>(elements[0].get());
                if (ast_literal && ast_literal->value.getType() == Field::Types::String && ast_literal->value.safeGet<String>().empty())
                {
                    noop = true;
                }
                else
                {
                    to_remove = std::move(elements[0]);
                    elements.clear();
                }

                state = 2;
            }
        }

        if (state == 2)
        {
            if (ParserToken(TokenType::ClosingRoundBracket).ignore(pos, expected))
            {
                if (!mergeElement())
                    return false;

                if (noop)
                {
                    /// The operation does nothing.
                }
                if (trim_left && trim_right)
                    function_name = "trimBoth";
                else if (trim_left)
                    function_name = "trimLeft";
                else
                    function_name = "trimRight";

                if (char_override && to_remove)
                {
                    elements.push_back(std::move(to_remove));
                }
                finished = true;
            }
        }

        return true;
    }

protected:
    bool getResultImpl(ASTPtr & node) override
    {
        if (noop)
            node = std::move(elements.at(1));
        else
            node = makeASTFunction(function_name, std::move(elements));
        return true;
    }

private:
    bool trim_left;
    bool trim_right;
    bool char_override = false;
    bool noop = false;

    ASTPtr to_remove;
    String function_name;
};

class DateAddLayer : public LayerWithSeparator<TokenType::Comma, TokenType::ClosingRoundBracket>
{
public:
    explicit DateAddLayer(const char * function_name_)
        : LayerWithSeparator(/*allow_alias*/ true, /*allow_alias_without_as_keyword*/ true), function_name(function_name_) {}

    bool parse(IParser::Pos & pos, Expected & expected, Action & action) override
    {
        /// DATEADD(YEAR, 1, date) or DATEADD(INTERVAL 1 YEAR, date);
        ///
        /// 0. Try to parse interval_kind (-> 1)
        /// 1. Basic parser

        if (state == 0)
        {
            if (parseIntervalKind(pos, expected, interval_kind))
            {
                if (!ParserToken(TokenType::Comma).ignore(pos, expected))
                    return false;

                action = Action::OPERAND;
                parsed_interval_kind = true;
            }

            state = 1;
        }

        if (state == 1)
        {
            return LayerWithSeparator::parse(pos, expected, action);
        }

        return true;
    }

protected:
    bool getResultImpl(ASTPtr & node) override
    {
        if (parsed_interval_kind)
        {
            if (elements.size() < 2)
                return false;

            elements[0] = makeASTFunction(interval_kind.toNameOfFunctionToIntervalDataType(), elements[0]);
            node = makeASTFunction(function_name, elements[1], elements[0]);
        }
        else
            node = makeASTFunction(function_name, std::move(elements));

        return true;
    }

private:
    IntervalKind interval_kind;
    const char * function_name;
    bool parsed_interval_kind = false;
};

class DateDiffLayer : public LayerWithSeparator<TokenType::Comma, TokenType::ClosingRoundBracket>
{
public:
    DateDiffLayer() : LayerWithSeparator(/*allow_alias*/ true, /*allow_alias_without_as_keyword*/ true) {}

    bool parse(IParser::Pos & pos, Expected & expected, Action & action) override
    {
        /// 0. Try to parse interval_kind (-> 1)
        /// 1. Basic parser

        if (state == 0)
        {
            if (parseIntervalKind(pos, expected, interval_kind))
            {
                parsed_interval_kind = true;

                if (!ParserToken(TokenType::Comma).ignore(pos, expected))
                    return false;
            }

            state = 1;
        }

        if (state == 1)
        {
            return LayerWithSeparator::parse(pos, expected, action);
        }

        return true;
    }

protected:
    bool getResultImpl(ASTPtr & node) override
    {
        if (parsed_interval_kind)
        {
            if (elements.size() == 2)
                node = makeASTFunction("dateDiff", std::make_shared<ASTLiteral>(interval_kind.toDateDiffUnit()), elements[0], elements[1]);
            else if (elements.size() == 3)
                node = makeASTFunction("dateDiff", std::make_shared<ASTLiteral>(interval_kind.toDateDiffUnit()), elements[0], elements[1], elements[2]);
            else
                return false;
        }
        else
        {
            node = makeASTFunction("dateDiff", std::move(elements));
        }
        return true;
    }

private:
    IntervalKind interval_kind;
    bool parsed_interval_kind = false;
};

class TupleLayer : public LayerWithSeparator<TokenType::Comma, TokenType::ClosingRoundBracket>
{
public:
    bool parse(IParser::Pos & pos, Expected & expected, Action & action) override
    {
        bool result = LayerWithSeparator::parse(pos, expected, action);

        /// Check that after the tuple() function there is no lambdas operator
        if (finished && pos->type == TokenType::Arrow)
            return false;

        return result;
    }

protected:
    bool getResultImpl(ASTPtr & node) override
    {
        node = makeASTFunction("tuple", std::move(elements));
        return true;
    }
};


class IntervalLayer : public Layer
{
public:
    IntervalLayer() : Layer(/*allow_alias*/ true, /*allow_alias_without_as_keyword*/ true) {}

    bool parse(IParser::Pos & pos, Expected & expected, Action & action) override
    {
        /// INTERVAL 1 HOUR or INTERVAL expr HOUR
        ///
        /// 0. Try to parse interval_kind (-> 1)
        /// 1. Basic parser

        if (state == 0)
        {
            state = 1;

            auto begin = pos;
            auto init_expected = expected;
            ASTPtr string_literal;
            String literal;

            //// A String literal followed INTERVAL keyword,
            /// the literal can be a part of an expression or
            /// include Number and INTERVAL TYPE at the same time
            if (ParserStringLiteral{}.parse(pos, string_literal, expected)
                && string_literal->as<ASTLiteral &>().value.tryGet(literal))
            {
                Tokens tokens(literal.data(), literal.data() + literal.size());
                IParser::Pos token_pos(tokens, pos.max_depth, pos.max_backtracks);
                Expected token_expected;
                ASTPtr expr;

                if (!ParserNumber{}.parse(token_pos, expr, token_expected))
                    return false;

                /// case: INTERVAL '1' HOUR
                /// back to begin
                if (!token_pos.isValid())
                {
                    pos = begin;
                    expected = init_expected;
                    return true;
                }

                /// case: INTERVAL '1 HOUR'
                if (!parseIntervalKind(token_pos, token_expected, interval_kind))
                    return false;

                pushResult(makeASTFunction(interval_kind.toNameOfFunctionToIntervalDataType(), expr));

                /// case: INTERVAL '1 HOUR 1 SECOND ...'
                while (token_pos.isValid())
                {
                    if (!ParserNumber{}.parse(token_pos, expr, token_expected) ||
                        !parseIntervalKind(token_pos, token_expected, interval_kind))
                        return false;

                    pushResult(makeASTFunction(interval_kind.toNameOfFunctionToIntervalDataType(), expr));
                }

                finished = true;
            }
            return true;
        }

        if (state == 1)
        {
            if (action == Action::OPERATOR && parseIntervalKind(pos, expected, interval_kind))
            {
                if (!mergeElement())
                    return false;

                elements = {makeASTFunction(interval_kind.toNameOfFunctionToIntervalDataType(), elements)};
                finished = true;
            }
        }

        return true;
    }

protected:
    bool getResultImpl(ASTPtr & node) override
    {
        if (elements.size() == 1)
            node = elements[0];
        else
            node = makeASTFunction("tuple", std::move(elements));

        return true;
    }

private:
    IntervalKind interval_kind;
};

class CaseLayer : public Layer
{
public:
    CaseLayer() : Layer(/*allow_alias*/ true, /*allow_alias_without_as_keyword*/ true) {}

    bool parse(IParser::Pos & pos, Expected & expected, Action & action) override
    {
        /// CASE [x] WHEN expr THEN expr [WHEN expr THEN expr [...]] [ELSE expr] END
        ///
        /// 0. Check if we have case expression [x] (-> 1)
        /// 1. Parse keywords: WHEN (-> 2), ELSE (-> 3), END (finished)
        /// 2. Parse THEN keyword (-> 1)
        /// 3. Parse END keyword (finished)

        if (state == 0)
        {
            auto old_pos = pos;
            has_case_expr = !ParserKeyword(Keyword::WHEN).ignore(pos, expected);
            pos = old_pos;

            state = 1;
        }

        if (state == 1)
        {
            if (ParserKeyword(Keyword::WHEN).ignore(pos, expected))
            {
                if ((has_case_expr || !elements.empty()) && !mergeElement())
                    return false;

                action = Action::OPERAND;
                state = 2;
            }
            else if (ParserKeyword(Keyword::ELSE).ignore(pos, expected))
            {
                if (!mergeElement())
                    return false;

                action = Action::OPERAND;
                state = 3;
            }
            else if (ParserKeyword(Keyword::END).ignore(pos, expected))
            {
                if (!mergeElement())
                    return false;

                Field field_with_null;
                ASTLiteral null_literal(field_with_null);
                elements.push_back(std::make_shared<ASTLiteral>(null_literal));

                if (has_case_expr)
                    elements = {makeASTFunction("caseWithExpression", elements)};
                else
                    elements = {makeASTFunction("multiIf", elements)};
                finished = true;
            }
        }

        if (state == 2)
        {
            if (ParserKeyword(Keyword::THEN).ignore(pos, expected))
            {
                if (!mergeElement())
                    return false;

                action = Action::OPERAND;
                state = 1;
            }
        }

        if (state == 3)
        {
            if (ParserKeyword(Keyword::END).ignore(pos, expected))
            {
                if (!mergeElement())
                    return false;

                if (has_case_expr)
                    elements = {makeASTFunction("caseWithExpression", elements)};
                else
                    elements = {makeASTFunction("multiIf", elements)};

                finished = true;
            }
        }

        return true;
    }

private:
    bool has_case_expr;
};

/// Layer for table function 'view' and 'viewIfPermitted'
class ViewLayer : public Layer
{
public:
    explicit ViewLayer(bool if_permitted_) : if_permitted(if_permitted_) {}

    bool parse(IParser::Pos & pos, Expected & expected, Action & /*action*/) override
    {
        /// view(SELECT ...)
        /// viewIfPermitted(SELECT ... ELSE func(...))
        ///
        /// 0. Parse the SELECT query and if 'if_permitted' parse 'ELSE' keyword (-> 1) else (finished)
        /// 1. Parse closing token

        if (state == 0)
        {
            ASTPtr query;

            bool maybe_an_subquery = pos->type == TokenType::OpeningRoundBracket;

            if (!ParserSelectWithUnionQuery().parse(pos, query, expected))
                return false;

            auto & select_ast = query->as<ASTSelectWithUnionQuery &>();
            if (select_ast.list_of_selects->children.size() == 1 && maybe_an_subquery)
            {
                // It's an subquery. Bail out.
                return false;
            }

            pushResult(query);

            if (!if_permitted)
            {
                if (!ParserToken(TokenType::ClosingRoundBracket).ignore(pos, expected))
                    return false;

                finished = true;
                return true;
            }

            if (!ParserKeyword{Keyword::ELSE}.ignore(pos, expected))
                return false;

            state = 1;
            return true;
        }

        if (state == 1)
        {
            if (ParserToken(TokenType::ClosingRoundBracket).ignore(pos, expected))
            {
                if (!mergeElement())
                    return false;

                finished = true;
            }
        }

        return true;
    }

protected:
    bool getResultImpl(ASTPtr & node) override
    {
        if (if_permitted)
            node = makeASTFunction("viewIfPermitted", std::move(elements));
        else
            node = makeASTFunction("view", std::move(elements));

        return true;
    }

private:
    bool if_permitted;
};

/// Layer for table function 'kql'
class KustoLayer : public Layer
{
public:
    KustoLayer() : Layer(/*allow_alias*/ true, /*allow_alias_without_as_keyword*/ true) {}

    bool parse(IParser::Pos & pos, Expected & expected, Action & /*action*/) override
    {
        /// kql('table|project ...')
        /// 0. Parse the kql query
        /// 1. Parse closing token
        if (state == 0)
        {
            ASTPtr query;
            --pos;
            if (!ParserKQLTableFunction().parse(pos, query, expected))
                return false;
            --pos;
            pushResult(query);

            if (!ParserToken(TokenType::ClosingRoundBracket).ignore(pos, expected))
                return false;

            finished = true;
            state = 1;
            return true;
        }

        if (state == 1)
        {
            if (ParserToken(TokenType::ClosingRoundBracket).ignore(pos, expected))
            {
                if (!mergeElement())
                    return false;

                finished = true;
            }
        }

        return true;
    }

protected:
    bool getResultImpl(ASTPtr & node) override
    {
        node = makeASTFunction("view", std::move(elements)); // reuse view function for kql
        return true;
    }
};

std::unique_ptr<Layer> getFunctionLayer(ASTPtr identifier, bool is_table_function, bool allow_function_parameters_ = true)
{
    /// Special cases for expressions that look like functions but contain some syntax sugar:

    /// CAST, EXTRACT, POSITION, EXISTS
    /// DATE_ADD, DATEADD, TIMESTAMPADD, DATE_SUB, DATESUB, TIMESTAMPSUB,
    /// DATE_DIFF, DATEDIFF, TIMESTAMPDIFF, TIMESTAMP_DIFF,
    /// SUBSTRING, TRIM, LTRIM, RTRIM, POSITION

    /// Can be parsed as a composition of functions, but the contents must be unwrapped:
    /// POSITION(x IN y) -> POSITION(in(x, y)) -> POSITION(y, x)

    /// Can be parsed as a function, but not always:
    /// CAST(x AS type) - alias has to be unwrapped
    /// CAST(x AS type(params))

    /// Can be parsed as a function, but some identifier arguments have special meanings.
    /// DATE_ADD(MINUTE, x, y) -> addMinutes(x, y)
    /// DATE_DIFF(MINUTE, x, y)

    /// Have keywords that have to processed explicitly:
    /// EXTRACT(x FROM y)
    /// TRIM(BOTH|LEADING|TRAILING x FROM y)
    /// SUBSTRING(x FROM a)
    /// SUBSTRING(x FROM a FOR b)

    String function_name = getIdentifierName(identifier);
    String function_name_lowercase = Poco::toLower(function_name);

    if (is_table_function)
    {
        if (function_name_lowercase == "view")
            return std::make_unique<ViewLayer>(false);
        if (function_name_lowercase == "viewifpermitted")
            return std::make_unique<ViewLayer>(true);
        if (function_name_lowercase == "kql")
            return std::make_unique<KustoLayer>();
    }

    if (function_name == "tuple")
        return std::make_unique<TupleLayer>();

    if (function_name_lowercase == "cast")
        return std::make_unique<CastLayer>();
    if (function_name_lowercase == "extract")
        return std::make_unique<ExtractLayer>();
    if (function_name_lowercase == "substring")
        return std::make_unique<SubstringLayer>();
    if (function_name_lowercase == "position")
        return std::make_unique<PositionLayer>();
    if (function_name_lowercase == "exists")
        return std::make_unique<ExistsLayer>();
    if (function_name_lowercase == "trim")
        return std::make_unique<TrimLayer>(false, false);
    if (function_name_lowercase == "ltrim")
        return std::make_unique<TrimLayer>(true, false);
    if (function_name_lowercase == "rtrim")
        return std::make_unique<TrimLayer>(false, true);
    if (function_name_lowercase == "dateadd" || function_name_lowercase == "date_add" || function_name_lowercase == "timestampadd"
        || function_name_lowercase == "timestamp_add")
        return std::make_unique<DateAddLayer>("plus");
    if (function_name_lowercase == "datesub" || function_name_lowercase == "date_sub" || function_name_lowercase == "timestampsub"
        || function_name_lowercase == "timestamp_sub")
        return std::make_unique<DateAddLayer>("minus");
    if (function_name_lowercase == "datediff" || function_name_lowercase == "date_diff" || function_name_lowercase == "timestampdiff"
        || function_name_lowercase == "timestamp_diff")
        return std::make_unique<DateDiffLayer>();
    if (function_name_lowercase == "grouping")
        return std::make_unique<FunctionLayer>(function_name_lowercase, allow_function_parameters_);
    return std::make_unique<FunctionLayer>(function_name, allow_function_parameters_, identifier->as<ASTIdentifier>()->compound());
}


bool ParseCastExpression(IParser::Pos & pos, ASTPtr & node, Expected & expected)
{
    IParser::Pos begin = pos;

    if (ParserCastOperator().parse(pos, node, expected))
        return true;

    pos = begin;

    /// As an exception, negative numbers should be parsed as literals, and not as an application of the operator.
    if (pos->type == TokenType::Minus)
    {
        if (ParserLiteral().parse(pos, node, expected))
            return true;
    }
    return false;
}

bool ParseDateOperatorExpression(IParser::Pos & pos, ASTPtr & node, Expected & expected)
{
    auto begin = pos;

    /// If no DATE keyword, go to the nested parser.
    if (!ParserKeyword(Keyword::DATE).ignore(pos, expected))
        return false;

    ASTPtr expr;
    if (!ParserStringLiteral().parse(pos, expr, expected))
    {
        pos = begin;
        return false;
    }

    node = makeASTFunction("toDate", expr);
    return true;
}

bool ParseTimestampOperatorExpression(IParser::Pos & pos, ASTPtr & node, Expected & expected)
{
    auto begin = pos;

    /// If no TIMESTAMP keyword, go to the nested parser.
    if (!ParserKeyword(Keyword::TIMESTAMP).ignore(pos, expected))
        return false;

    ASTPtr expr;
    if (!ParserStringLiteral().parse(pos, expr, expected))
    {
        pos = begin;
        return false;
    }

    node = makeASTFunction("toDateTime", expr);

    return true;
}

bool ParserExpression::parseImpl(Pos & pos, ASTPtr & node, Expected & expected)
{
    auto start = std::make_unique<ExpressionLayer>(false, allow_trailing_commas);
    if (ParserExpressionImpl().parse(std::move(start), pos, node, expected))
    {
<<<<<<< HEAD
        highlightRegexps(pos, node, expected);
=======
        highlightRegexps(node, expected);
>>>>>>> fde3749d
        return true;
    }
    return false;
}

bool ParserTableFunctionExpression::parseImpl(Pos & pos, ASTPtr & node, Expected & expected)
{
    auto start = std::make_unique<ExpressionLayer>(true);
    return ParserExpressionImpl().parse(std::move(start), pos, node, expected);
}

bool ParserArray::parseImpl(Pos & pos, ASTPtr & node, Expected & expected)
{
    auto start = std::make_unique<ArrayLayer>();
    return ParserToken(TokenType::OpeningSquareBracket).ignore(pos, expected)
        && ParserExpressionImpl().parse(std::move(start), pos, node, expected);
}

bool ParserFunction::parseImpl(Pos & pos, ASTPtr & node, Expected & expected)
{
    ASTPtr identifier;

    if (ParserFunctionName().parse(pos, identifier, expected)
        && ParserToken(TokenType::OpeningRoundBracket).ignore(pos, expected))
    {
        auto start = getFunctionLayer(identifier, is_table_function, allow_function_parameters);
        start->is_table_function = is_table_function;
        if (ParserExpressionImpl().parse(std::move(start), pos, node, expected))
            return true;
    }

    return false;
}

bool ParserExpressionWithOptionalArguments::parseImpl(Pos & pos, ASTPtr & node, Expected & expected)
{
    ParserIdentifier id_p;
    ParserFunction func_p;

    if (ParserFunction(false, false).parse(pos, node, expected))
        return true;

    if (ParserIdentifier().parse(pos, node, expected))
    {
        node = makeASTFunction(node->as<ASTIdentifier>()->name());
        node->as<ASTFunction &>().no_empty_args = true;
        return true;
    }

    return false;
}

const std::vector<std::pair<std::string_view, Operator>> ParserExpressionImpl::operators_table
{
    {"->",            Operator("lambda",          1,  2, OperatorType::Lambda)},
    {"?",             Operator("",                2,  0, OperatorType::StartIf)},
    {":",             Operator("if",              3,  3, OperatorType::FinishIf)},
    {toStringView(Keyword::OR),            Operator("or",              3,  2, OperatorType::Mergeable)},
    {toStringView(Keyword::AND),           Operator("and",             4,  2, OperatorType::Mergeable)},
    {toStringView(Keyword::IS_NOT_DISTINCT_FROM), Operator("isNotDistinctFrom", 6, 2)},
    {toStringView(Keyword::IS_NULL),       Operator("isNull",          6,  1, OperatorType::IsNull)},
    {toStringView(Keyword::IS_NOT_NULL),   Operator("isNotNull",       6,  1, OperatorType::IsNull)},
    {toStringView(Keyword::BETWEEN),       Operator("",                7,  0, OperatorType::StartBetween)},
    {toStringView(Keyword::NOT_BETWEEN),   Operator("",                7,  0, OperatorType::StartNotBetween)},
    {"==",            Operator("equals",          9,  2, OperatorType::Comparison)},
    {"!=",            Operator("notEquals",       9,  2, OperatorType::Comparison)},
    {"<=>",           Operator("isNotDistinctFrom", 9, 2, OperatorType::Comparison)},
    {"<>",            Operator("notEquals",       9,  2, OperatorType::Comparison)},
    {"<=",            Operator("lessOrEquals",    9,  2, OperatorType::Comparison)},
    {">=",            Operator("greaterOrEquals", 9,  2, OperatorType::Comparison)},
    {"<",             Operator("less",            9,  2, OperatorType::Comparison)},
    {">",             Operator("greater",         9,  2, OperatorType::Comparison)},
    {"=",             Operator("equals",          9,  2, OperatorType::Comparison)},
    {toStringView(Keyword::LIKE),          Operator("like",            9,  2)},
    {toStringView(Keyword::ILIKE),         Operator("ilike",           9,  2)},
    {toStringView(Keyword::NOT_LIKE),      Operator("notLike",         9,  2)},
    {toStringView(Keyword::NOT_ILIKE),     Operator("notILike",        9,  2)},
    {toStringView(Keyword::REGEXP),        Operator("match",           9,  2)},
    {toStringView(Keyword::IN),            Operator("in",              9,  2)},
    {toStringView(Keyword::NOT_IN),        Operator("notIn",           9,  2)},
    {toStringView(Keyword::GLOBAL_IN),     Operator("globalIn",        9,  2)},
    {toStringView(Keyword::GLOBAL_NOT_IN), Operator("globalNotIn",     9,  2)},
    {"||",            Operator("concat",          10, 2, OperatorType::Mergeable)},
    {"+",             Operator("plus",            11, 2)},
    {"-",             Operator("minus",           11, 2)},
    {"−",             Operator("minus",           11, 2)},
    {"*",             Operator("multiply",        12, 2)},
    {"/",             Operator("divide",          12, 2)},
    {"%",             Operator("modulo",          12, 2)},
    {toStringView(Keyword::MOD),           Operator("modulo",          12, 2)},
    {toStringView(Keyword::DIV),           Operator("intDiv",          12, 2)},
    {".",             Operator("tupleElement",    14, 2, OperatorType::TupleElement)},
    {"[",             Operator("arrayElement",    14, 2, OperatorType::ArrayElement)},
    {"::",            Operator(toString(toStringView(Keyword::CAST)),            14, 2, OperatorType::Cast)},
};

const std::vector<std::pair<std::string_view, Operator>> ParserExpressionImpl::unary_operators_table
{
    {toStringView(Keyword::NOT), Operator("not", 5, 1, OperatorType::Not)},
    {"-", Operator("negate", 13, 1)},
    {"−", Operator("negate", 13, 1)},
};

const Operator ParserExpressionImpl::finish_between_operator("", 8, 0, OperatorType::FinishBetween);


bool ParserExpressionImpl::parse(std::unique_ptr<Layer> start, IParser::Pos & pos, ASTPtr & node, Expected & expected)
{
    Action next = Action::OPERAND;

    Layers layers;
    layers.push_back(std::move(start));

    while (true)
    {
        while (pos.isValid())
        {
            if (!layers.back()->parse(pos, expected, next))
                break;

            if (layers.back()->isFinished())
            {
                if (layers.size() == 1)
                    break;

                next = Action::OPERATOR;

                ASTPtr res;
                if (!layers.back()->getResult(res))
                    break;

                layers.pop_back();
                layers.back()->pushOperand(res);
                continue;
            }

            if (next == Action::OPERAND)
                next = tryParseOperand(layers, pos, expected);
            else
                next = tryParseOperator(layers, pos, expected);

            if (next == Action::NONE)
                break;
        }

        /// When we exit the loop we should be on the 1st level
        if (layers.size() == 1 && layers.back()->getResult(node))
            return true;

        layers.pop_back();

        /// We try to check whether there was a checkpoint
        while (!layers.empty() && !layers.back()->saved_checkpoint)
            layers.pop_back();

        if (layers.empty())
            return false;

        /// Currently all checkpoints are located in operand section
        next = Action::OPERAND;

        auto saved_checkpoint = layers.back()->saved_checkpoint.value();
        layers.back()->saved_checkpoint.reset();

        pos = saved_checkpoint.first;
        layers.back()->current_checkpoint = saved_checkpoint.second;
    }
}

Action ParserExpressionImpl::tryParseOperand(Layers & layers, IParser::Pos & pos, Expected & expected)
{
    ASTPtr tmp;

    if (layers.front()->is_table_function)
    {
        if (typeid_cast<ViewLayer *>(layers.back().get()) || typeid_cast<KustoLayer *>(layers.back().get()))
        {
            if (function_name_parser.parse(pos, tmp, expected)
                && ParserToken(TokenType::OpeningRoundBracket).ignore(pos, expected))
            {
                layers.push_back(getFunctionLayer(tmp, layers.front()->is_table_function));
                return Action::OPERAND;
            }
            return Action::NONE;
        }

        /// Current element should be empty (there should be no other operands or operators)
        /// to parse SETTINGS in table function
        if (layers.back()->isCurrentElementEmpty())
        {
            auto old_pos = pos;
            ParserKeyword s_settings(Keyword::SETTINGS);
            if (s_settings.ignore(pos, expected))
            {
                ParserSetQuery parser_settings(true);
                if (parser_settings.parse(pos, tmp, expected))
                {
                    layers.back()->pushOperand(tmp);
                    return Action::OPERAND;
                }

                pos = old_pos;
            }
        }
    }

    /// Special case for cast expression
    if (layers.back()->previousType() != OperatorType::TupleElement &&
        ParseCastExpression(pos, tmp, expected))
    {
        layers.back()->pushOperand(std::move(tmp));
        return Action::OPERATOR;
    }

    if (layers.back()->previousType() == OperatorType::Comparison)
    {
        auto old_pos = pos;
        SubqueryFunctionType subquery_function_type = SubqueryFunctionType::NONE;

        if (any_parser.ignore(pos, expected) && subquery_parser.parse(pos, tmp, expected))
            subquery_function_type = SubqueryFunctionType::ANY;
        else if (all_parser.ignore(pos, expected) && subquery_parser.parse(pos, tmp, expected))
            subquery_function_type = SubqueryFunctionType::ALL;

        if (subquery_function_type != SubqueryFunctionType::NONE)
        {
            Operator prev_op;
            ASTPtr function;
            ASTPtr argument;

            if (!layers.back()->popOperator(prev_op))
                return Action::NONE;
            if (!layers.back()->popOperand(argument))
                return Action::NONE;

            function = makeASTFunction(prev_op, argument, tmp);

            if (!modifyAST(function, subquery_function_type))
                return Action::NONE;

            layers.back()->pushOperand(std::move(function));
            return Action::OPERATOR;
        }

        pos = old_pos;
    }

    /// ignore all leading plus
    while (pos->type == TokenType::Plus)
    {
        ++pos;
    }

    /// Try to find any unary operators
    auto cur_op = unary_operators_table.begin();
    for (; cur_op != unary_operators_table.end(); ++cur_op)
    {
        if (parseOperator(pos, cur_op->first, expected))
            break;
    }

    if (cur_op != unary_operators_table.end())
    {
        if (cur_op->second.type == OperatorType::Not && pos->type == TokenType::OpeningRoundBracket)
        {
            ++pos;
            auto identifier = std::make_shared<ASTIdentifier>(cur_op->second.function_name);
            layers.push_back(getFunctionLayer(identifier, layers.front()->is_table_function));
        }
        else
        {
            layers.back()->pushOperator(cur_op->second);
        }
        return Action::OPERAND;
    }

    auto old_pos = pos;
    auto current_checkpoint = layers.back()->current_checkpoint;
    layers.back()->current_checkpoint = Checkpoint::None;

    if (current_checkpoint != Checkpoint::Interval && parseOperator(pos, toStringView(Keyword::INTERVAL), expected))
    {
        layers.back()->saved_checkpoint = {old_pos, Checkpoint::Interval};
        layers.push_back(std::make_unique<IntervalLayer>());
        return Action::OPERAND;
    }
    if (current_checkpoint != Checkpoint::Case && parseOperator(pos, toStringView(Keyword::CASE), expected))
    {
        layers.back()->saved_checkpoint = {old_pos, Checkpoint::Case};
        layers.push_back(std::make_unique<CaseLayer>());
        return Action::OPERAND;
    }

    if (ParseDateOperatorExpression(pos, tmp, expected) ||
        ParseTimestampOperatorExpression(pos, tmp, expected) ||
        tuple_literal_parser.parse(pos, tmp, expected) ||
        array_literal_parser.parse(pos, tmp, expected) ||
        number_parser.parse(pos, tmp, expected) ||
        literal_parser.parse(pos, tmp, expected) ||
        asterisk_parser.parse(pos, tmp, expected) ||
        qualified_asterisk_parser.parse(pos, tmp, expected) ||
        columns_matcher_parser.parse(pos, tmp, expected) ||
        qualified_columns_matcher_parser.parse(pos, tmp, expected))
    {
        layers.back()->pushOperand(std::move(tmp));
    }
    else
    {
        old_pos = pos;
        if (function_name_parser.parse(pos, tmp, expected) && pos->type == TokenType::OpeningRoundBracket)
        {
            ++pos;
            layers.push_back(getFunctionLayer(tmp, layers.front()->is_table_function));
            return Action::OPERAND;
        }
        pos = old_pos;

        if (identifier_parser.parse(pos, tmp, expected))
        {
            layers.back()->pushOperand(std::move(tmp));
        }
        else if (substitution_parser.parse(pos, tmp, expected))
        {
            layers.back()->pushOperand(std::move(tmp));
        }
        else if (pos->type == TokenType::OpeningRoundBracket)
        {

            if (subquery_parser.parse(pos, tmp, expected))
            {
                layers.back()->pushOperand(std::move(tmp));
                return Action::OPERATOR;
            }

            ++pos;
            layers.push_back(std::make_unique<RoundBracketsLayer>());
            return Action::OPERAND;
        }
        else if (pos->type == TokenType::OpeningSquareBracket)
        {
            ++pos;
            layers.push_back(std::make_unique<ArrayLayer>());
            return Action::OPERAND;
        }
        else if (mysql_global_variable_parser.parse(pos, tmp, expected))
        {
            layers.back()->pushOperand(std::move(tmp));
        }
        else
        {
            return Action::NONE;
        }
    }

    return Action::OPERATOR;
}

Action ParserExpressionImpl::tryParseOperator(Layers & layers, IParser::Pos & pos, Expected & expected)
{
    /// ParserExpression can be called in this part of the query:
    ///  ALTER TABLE partition_all2 CLEAR INDEX [ p ] IN PARTITION ALL
    ///
    /// 'IN PARTITION' here is not an 'IN' operator, so we should stop parsing immediately
    Expected stub;
    if (ParserKeyword(Keyword::IN_PARTITION).checkWithoutMoving(pos, stub))
        return Action::NONE;

    /// Try to find operators from 'operators_table'
    auto cur_op = operators_table.begin();
    for (; cur_op != operators_table.end(); ++cur_op)
    {
        if (parseOperator(pos, cur_op->first, expected))
            break;
    }

    if (cur_op == operators_table.end())
    {
        if (!layers.back()->allow_alias || layers.back()->parsed_alias)
            return Action::NONE;

        ASTPtr alias;
        ParserAlias alias_parser(layers.back()->allow_alias_without_as_keyword);

        if (!alias_parser.parse(pos, alias, expected) || !layers.back()->insertAlias(alias))
            return Action::NONE;

        layers.back()->parsed_alias = true;
        return Action::OPERATOR;
    }

    auto op = cur_op->second;

    if (op.type == OperatorType::Lambda)
    {
        if (!layers.back()->parseLambda())
            return Action::NONE;

        layers.back()->pushOperator(op);
        return Action::OPERAND;
    }

    /// 'AND' can be both boolean function and part of the '... BETWEEN ... AND ...' operator
    if (op.function_name == "and" && layers.back()->between_counter)
    {
        --layers.back()->between_counter;
        op = finish_between_operator;
    }

    while (layers.back()->previousPriority() >= op.priority)
    {
        ASTPtr function;
        Operator prev_op;
        layers.back()->popOperator(prev_op);

        /// Mergeable operators are operators that are merged into one function:
        /// For example: 'a OR b OR c' -> 'or(a, b, c)' and not 'or(or(a,b), c)'
        if (prev_op.type == OperatorType::Mergeable && op.function_name == prev_op.function_name)
        {
            op.arity += prev_op.arity - 1;
            break;
        }

        if (prev_op.type == OperatorType::FinishBetween)
        {
            Operator tmp_op;
            if (!layers.back()->popOperator(tmp_op))
                return Action::NONE;

            if (tmp_op.type != OperatorType::StartBetween && tmp_op.type != OperatorType::StartNotBetween)
                return Action::NONE;

            bool negative = tmp_op.type == OperatorType::StartNotBetween;

            ASTs arguments;
            if (!layers.back()->popLastNOperands(arguments, 3))
                return Action::NONE;

            function = makeBetweenOperator(negative, arguments);
        }
        else
        {
            function = makeASTFunction(prev_op);

            if (!layers.back()->popLastNOperands(function->children[0]->children, prev_op.arity))
                return Action::NONE;
        }

        layers.back()->pushOperand(function);
    }

    /// Dot (TupleElement operator) can be a beginning of a .* or .COLUMNS expressions
    if (op.type == OperatorType::TupleElement)
    {
        ASTPtr tmp;
        if (asterisk_parser.parse(pos, tmp, expected)
            || columns_matcher_parser.parse(pos, tmp, expected))
        {
            if (auto * asterisk = tmp->as<ASTAsterisk>())
            {
                if (!layers.back()->popOperand(asterisk->expression))
                    return Action::NONE;
            }
            else if (auto * columns_list_matcher = tmp->as<ASTColumnsListMatcher>())
            {
                if (!layers.back()->popOperand(columns_list_matcher->expression))
                    return Action::NONE;
            }
            else if (auto * columns_regexp_matcher = tmp->as<ASTColumnsRegexpMatcher>())
            {
                if (!layers.back()->popOperand(columns_regexp_matcher->expression))
                    return Action::NONE;
            }

            layers.back()->pushOperand(std::move(tmp));
            return Action::OPERATOR;
        }

        /// If it is an identifier,
        /// replace it with literal, because an expression `expr().elem`
        /// should be transformed to `tupleElement(expr(), 'elem')` for query analysis,
        /// otherwise the identifier `elem` will not be found.
        if (ParserIdentifier().parse(pos, tmp, expected))
        {
            layers.back()->pushOperator(op);
            layers.back()->pushOperand(std::make_shared<ASTLiteral>(tmp->as<ASTIdentifier>()->name()));
            return Action::OPERATOR;
        }
    }

    /// isNull & isNotNull are postfix unary operators
    if (op.type == OperatorType::IsNull)
    {
        ASTPtr function = makeASTFunction(op);

        if (!layers.back()->popLastNOperands(function->children[0]->children, 1))
            return Action::NONE;

        layers.back()->pushOperand(std::move(function));
        return Action::OPERATOR;
    }

    layers.back()->pushOperator(op);

    if (op.type == OperatorType::Cast)
    {
        ASTPtr type_ast;
        if (!ParserDataType().parse(pos, type_ast, expected))
            return Action::NONE;

        layers.back()->pushOperand(std::make_shared<ASTLiteral>(type_ast->formatWithSecretsOneLine()));
        return Action::OPERATOR;
    }

    if (op.type == OperatorType::ArrayElement)
        layers.push_back(std::make_unique<ArrayElementLayer>());

    if (op.type == OperatorType::StartBetween || op.type == OperatorType::StartNotBetween)
        ++layers.back()->between_counter;

    return Action::OPERAND;
}

}<|MERGE_RESOLUTION|>--- conflicted
+++ resolved
@@ -828,11 +828,7 @@
 };
 
 /// Tweaks for better highlighting of LIKE and REGEXP functions.
-<<<<<<< HEAD
-static void highlightRegexps(IParser::Pos pos, const ASTPtr & node, Expected & expected)
-=======
 static void highlightRegexps(const ASTPtr & node, Expected & expected)
->>>>>>> fde3749d
 {
     if (!expected.enable_highlighting)
         return;
@@ -848,12 +844,6 @@
     if (!args)
         return;
 
-<<<<<<< HEAD
-    if (args->children.size() != 2)
-        return;
-
-=======
->>>>>>> fde3749d
     bool is_like = false;
     bool is_regexp = false;
     if (func->name == "like" || func->name == "notLike"
@@ -871,18 +861,6 @@
         is_regexp = true;
     }
     else
-<<<<<<< HEAD
-        return;
-
-    if (!args->children[1]->as<ASTLiteral>())
-        return;
-
-    --pos;
-    if (pos->type == TokenType::ClosingRoundBracket)
-        --pos;
-
-    if (pos->type != TokenType::StringLiteral || *pos->begin != '\'')
-=======
     {
         for (const auto & arg : args->children)
             highlightRegexps(arg, expected);
@@ -894,18 +872,12 @@
     auto * literal = args->children[1]->as<ASTLiteral>();
 
     if (!literal || literal->value.getType() != Field::Types::String)
->>>>>>> fde3749d
         return;
 
     chassert(is_like || is_regexp);
     expected.highlight({
-<<<<<<< HEAD
-       .begin = pos->begin,
-       .end = pos->end,
-=======
        .begin = literal->begin.value()->begin,
        .end = literal->begin.value()->end,
->>>>>>> fde3749d
        .highlight = is_like ? Highlight::string_like : Highlight::string_regexp});
 }
 
@@ -2411,11 +2383,7 @@
     auto start = std::make_unique<ExpressionLayer>(false, allow_trailing_commas);
     if (ParserExpressionImpl().parse(std::move(start), pos, node, expected))
     {
-<<<<<<< HEAD
-        highlightRegexps(pos, node, expected);
-=======
         highlightRegexps(node, expected);
->>>>>>> fde3749d
         return true;
     }
     return false;
