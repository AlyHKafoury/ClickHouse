#include <Functions/FunctionFactory.h>
#include <Functions/DateTimeTransforms.h>
#include <Functions/FunctionDateOrDateTimeToDateOrDate32.h>


namespace DB
{

using FunctionToLastDayOfMonth = FunctionDateOrDateTimeToDateOrDate32<ToLastDayOfMonthImpl>;

REGISTER_FUNCTION(ToLastDayOfMonth)
{
    FunctionDocumentation::Description description = R"(
Rounds up a date or date with time to the last day of the month.

:::note
The return type can be configured by setting [`enable_extended_results_for_datetime_functions`](/operations/settings/settings#enable_extended_results_for_datetime_functions).
:::
    )";
    FunctionDocumentation::Syntax syntax = R"(
toLastDayOfMonth(value)
    )";
<<<<<<< HEAD
    FunctionDocumentation::Arguments arguments_to_last_day_of_month = {
        {"value", "The date or date with time to round up to the last day of the month.", {"Date", "Date32", "DateTime", "DateTime64"}}
    };
    FunctionDocumentation::ReturnedValue returned_value_to_last_day_of_month =
    {"Returns the date of the last day of the month for the given date or date with time.", {"Date"}};
    FunctionDocumentation::Examples examples_to_last_day_of_month = {
=======
    FunctionDocumentation::Arguments arguments = {
        {"value", "The date or date with time to round up to the last day of the month. [`Date`](../data-types/date.md)/[`Date32`](../data-types/date32.md)/[`DateTime`](../data-types/datetime.md)/[`DateTime64`](../data-types/datetime64.md)."}
    };
    FunctionDocumentation::ReturnedValue returned_value =
"Returns the date of the last day of the month for the given date or date with time. [`Date`](../data-types/date.md).";
    FunctionDocumentation::Examples examples = {
>>>>>>> bcfdc15b
        {"Round up to the last day of the month", R"(
SELECT toLastDayOfMonth(toDateTime('2023-04-21 10:20:30'))
        )", R"(
┌─toLastDayOfMonth(toDateTime('2023-04-21 10:20:30'))─┐
│                                          2023-04-30 │
└─────────────────────────────────────────────────────┘
        )"}
    };
    FunctionDocumentation::IntroducedIn introduced_in = {1, 1};
    FunctionDocumentation::Category category = FunctionDocumentation::Category::DateAndTime;
    FunctionDocumentation documentation = {description, syntax, arguments, returned_value, examples, introduced_in, category};

    factory.registerFunction<FunctionToLastDayOfMonth>(documentation);

    /// MySQL compatibility alias.
    factory.registerAlias("LAST_DAY", "toLastDayOfMonth", FunctionFactory::Case::Insensitive);
}

}<|MERGE_RESOLUTION|>--- conflicted
+++ resolved
@@ -20,21 +20,12 @@
     FunctionDocumentation::Syntax syntax = R"(
 toLastDayOfMonth(value)
     )";
-<<<<<<< HEAD
-    FunctionDocumentation::Arguments arguments_to_last_day_of_month = {
+    FunctionDocumentation::Arguments arguments = {
         {"value", "The date or date with time to round up to the last day of the month.", {"Date", "Date32", "DateTime", "DateTime64"}}
     };
-    FunctionDocumentation::ReturnedValue returned_value_to_last_day_of_month =
+    FunctionDocumentation::ReturnedValue returned_value =
     {"Returns the date of the last day of the month for the given date or date with time.", {"Date"}};
-    FunctionDocumentation::Examples examples_to_last_day_of_month = {
-=======
-    FunctionDocumentation::Arguments arguments = {
-        {"value", "The date or date with time to round up to the last day of the month. [`Date`](../data-types/date.md)/[`Date32`](../data-types/date32.md)/[`DateTime`](../data-types/datetime.md)/[`DateTime64`](../data-types/datetime64.md)."}
-    };
-    FunctionDocumentation::ReturnedValue returned_value =
-"Returns the date of the last day of the month for the given date or date with time. [`Date`](../data-types/date.md).";
     FunctionDocumentation::Examples examples = {
->>>>>>> bcfdc15b
         {"Round up to the last day of the month", R"(
 SELECT toLastDayOfMonth(toDateTime('2023-04-21 10:20:30'))
         )", R"(
