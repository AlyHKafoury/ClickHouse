--- conflicted
+++ resolved
@@ -83,75 +83,11 @@
             res[i] = !!cond[i] * static_cast<ResultType>(a[i]) + (!cond[i]) * static_cast<ResultType>(b[i]);
         else if constexpr (std::is_floating_point_v<ResultType>)
         {
-<<<<<<< HEAD
-            if constexpr (is_native_int_or_decimal_v<ResultType>)
-                res[i] = !!cond[i] * static_cast<ResultType>(a[a_index]) + (!cond[i]) * static_cast<ResultType>(b[b_index]);
-            else if constexpr (is_floating_point<ResultType>)
-            {
-                BRANCHFREE_IF_FLOAT(ResultType, cond[i], a[a_index], b[b_index], res[i])
-            }
-            else
-                res[i] = cond[i] ? static_cast<ResultType>(a[a_index]) : static_cast<ResultType>(b[b_index]);
-
-            a_index += !!cond[i];
-            b_index += !cond[i];
-        }
-    }
-    else if (a_is_short)
-    {
-        size_t a_index = 0;
-        for (size_t i = 0; i < size; ++i)
-        {
-            if constexpr (is_native_int_or_decimal_v<ResultType>)
-                res[i] = !!cond[i] * static_cast<ResultType>(a[a_index]) + (!cond[i]) * static_cast<ResultType>(b[i]);
-            else if constexpr (is_floating_point<ResultType>)
-            {
-                BRANCHFREE_IF_FLOAT(ResultType, cond[i], a[a_index], b[i], res[i])
-            }
-            else
-                res[i] = cond[i] ? static_cast<ResultType>(a[a_index]) : static_cast<ResultType>(b[i]);
-
-            a_index += !!cond[i];
-        }
-    }
-    else if (b_is_short)
-    {
-        size_t b_index = 0;
-        for (size_t i = 0; i < size; ++i)
-        {
-            if constexpr (is_native_int_or_decimal_v<ResultType>)
-                res[i] = !!cond[i] * static_cast<ResultType>(a[i]) + (!cond[i]) * static_cast<ResultType>(b[b_index]);
-            else if constexpr (is_floating_point<ResultType>)
-            {
-                BRANCHFREE_IF_FLOAT(ResultType, cond[i], a[i], b[b_index], res[i])
-            }
-            else
-                res[i] = cond[i] ? static_cast<ResultType>(a[i]) : static_cast<ResultType>(b[b_index]);
-
-            b_index += !cond[i];
-        }
-    }
-    else
-    {
-        for (size_t i = 0; i < size; ++i)
-        {
-            if constexpr (is_native_int_or_decimal_v<ResultType>)
-                res[i] = !!cond[i] * static_cast<ResultType>(a[i]) + (!cond[i]) * static_cast<ResultType>(b[i]);
-            else if constexpr (is_floating_point<ResultType>)
-            {
-                BRANCHFREE_IF_FLOAT(ResultType, cond[i], a[i], b[i], res[i])
-            }
-            else
-            {
-                res[i] = cond[i] ? static_cast<ResultType>(a[i]) : static_cast<ResultType>(b[i]);
-            }
-=======
             BRANCHFREE_IF_FLOAT(ResultType, cond[i], a[i], b[i], res[i])
         }
         else
         {
             res[i] = cond[i] ? static_cast<ResultType>(a[i]) : static_cast<ResultType>(b[i]);
->>>>>>> cce1af65
         }
     }
 }
@@ -166,34 +102,7 @@
             res[i] = !!cond[i] * static_cast<ResultType>(a[i]) + (!cond[i]) * static_cast<ResultType>(b);
         else if constexpr (std::is_floating_point_v<ResultType>)
         {
-<<<<<<< HEAD
-            if constexpr (is_native_int_or_decimal_v<ResultType>)
-                res[i] = !!cond[i] * static_cast<ResultType>(a[a_index]) + (!cond[i]) * static_cast<ResultType>(b);
-            else if constexpr (is_floating_point<ResultType>)
-            {
-                BRANCHFREE_IF_FLOAT(ResultType, cond[i], a[a_index], b, res[i])
-            }
-            else
-                res[i] = cond[i] ? static_cast<ResultType>(a[a_index]) : static_cast<ResultType>(b);
-
-            a_index += !!cond[i];
-        }
-    }
-    else
-    {
-        for (size_t i = 0; i < size; ++i)
-        {
-            if constexpr (is_native_int_or_decimal_v<ResultType>)
-                res[i] = !!cond[i] * static_cast<ResultType>(a[i]) + (!cond[i]) * static_cast<ResultType>(b);
-            else if constexpr (is_floating_point<ResultType>)
-            {
-                BRANCHFREE_IF_FLOAT(ResultType, cond[i], a[i], b, res[i])
-            }
-            else
-                res[i] = cond[i] ? static_cast<ResultType>(a[i]) : static_cast<ResultType>(b);
-=======
             BRANCHFREE_IF_FLOAT(ResultType, cond[i], a[i], b, res[i])
->>>>>>> cce1af65
         }
         else
             res[i] = cond[i] ? static_cast<ResultType>(a[i]) : static_cast<ResultType>(b);
@@ -210,34 +119,7 @@
             res[i] = !!cond[i] * static_cast<ResultType>(a) + (!cond[i]) * static_cast<ResultType>(b[i]);
         else if constexpr (std::is_floating_point_v<ResultType>)
         {
-<<<<<<< HEAD
-            if constexpr (is_native_int_or_decimal_v<ResultType>)
-                res[i] = !!cond[i] * static_cast<ResultType>(a) + (!cond[i]) * static_cast<ResultType>(b[b_index]);
-            else if constexpr (is_floating_point<ResultType>)
-            {
-                BRANCHFREE_IF_FLOAT(ResultType, cond[i], a, b[b_index], res[i])
-            }
-            else
-                res[i] = cond[i] ? static_cast<ResultType>(a) : static_cast<ResultType>(b[b_index]);
-
-            b_index += !cond[i];
-        }
-    }
-    else
-    {
-        for (size_t i = 0; i < size; ++i)
-        {
-            if constexpr (is_native_int_or_decimal_v<ResultType>)
-                res[i] = !!cond[i] * static_cast<ResultType>(a) + (!cond[i]) * static_cast<ResultType>(b[i]);
-            else if constexpr (is_floating_point<ResultType>)
-            {
-                BRANCHFREE_IF_FLOAT(ResultType, cond[i], a, b[i], res[i])
-            }
-            else
-                res[i] = cond[i] ? static_cast<ResultType>(a) : static_cast<ResultType>(b[i]);
-=======
             BRANCHFREE_IF_FLOAT(ResultType, cond[i], a, b[i], res[i])
->>>>>>> cce1af65
         }
         else
             res[i] = cond[i] ? static_cast<ResultType>(a) : static_cast<ResultType>(b[i]);
