--- conflicted
+++ resolved
@@ -127,13 +127,8 @@
     }
 
     static void vector(
-<<<<<<< HEAD
-        const IColumn & data1,
-        const IColumn & data2,
-=======
         const IColumn & scores,
         const IColumn & labels,
->>>>>>> dfbe7967
         const ColumnArray::Offsets & offsets,
         PaddedPODArray<Float64> & result)
     {
