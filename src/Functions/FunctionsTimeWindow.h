--- conflicted
+++ resolved
@@ -158,44 +158,6 @@
     ADD_SUBSECONDS(Nanosecond, 9)
 #undef ADD_SUBSECONDS
 
-<<<<<<< HEAD
-=======
 /// NOLINTEND(bugprone-macro-parentheses)
 
-template <TimeWindowFunctionName type>
-struct TimeWindowImpl
-{
-    static constexpr auto name = "UNKNOWN";
-
-    static DataTypePtr getReturnType(const ColumnsWithTypeAndName & arguments, const String & function_name);
-
-    static ColumnPtr dispatchForColumns(const ColumnsWithTypeAndName & arguments, const String & function_name);
-};
-
-template <TimeWindowFunctionName type>
-class FunctionTimeWindow : public IFunction
-{
-public:
-    static constexpr auto name = TimeWindowImpl<type>::name;
-    static FunctionPtr create(ContextPtr) { return std::make_shared<FunctionTimeWindow>(); }
-    String getName() const override { return name; }
-    bool isVariadic() const override { return true; }
-    size_t getNumberOfArguments() const override { return 0; }
-    bool useDefaultImplementationForConstants() const override { return true; }
-    ColumnNumbers getArgumentsThatAreAlwaysConstant() const override { return {1, 2, 3}; }
-    bool isSuitableForShortCircuitArgumentsExecution(const DataTypesWithConstInfo &) const override { return true; }
-
-    DataTypePtr getReturnTypeImpl(const ColumnsWithTypeAndName & arguments) const override;
-
-    ColumnPtr executeImpl(const ColumnsWithTypeAndName & arguments, const DataTypePtr & /*result_type*/, size_t /*input_rows_count*/) const override;
-};
-
-using FunctionTumble = FunctionTimeWindow<TUMBLE>;
-using FunctionTumbleStart = FunctionTimeWindow<TUMBLE_START>;
-using FunctionTumbleEnd = FunctionTimeWindow<TUMBLE_END>;
-using FunctionHop = FunctionTimeWindow<HOP>;
-using FunctionWindowId = FunctionTimeWindow<WINDOW_ID>;
-using FunctionHopStart = FunctionTimeWindow<HOP_START>;
-using FunctionHopEnd = FunctionTimeWindow<HOP_END>;
->>>>>>> 03e72286
 }