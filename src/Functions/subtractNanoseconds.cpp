--- conflicted
+++ resolved
@@ -15,22 +15,13 @@
     FunctionDocumentation::Syntax syntax = R"(
 subtractNanoseconds(datetime, num)
     )";
-<<<<<<< HEAD
-    FunctionDocumentation::Arguments arguments_subtractNanoseconds =
+    FunctionDocumentation::Arguments arguments =
     {
         {"datetime", "Date with time to subtract specified number of nanoseconds from.", {"DateTime", "DateTime64", "String"}},
         {"num", "Number of nanoseconds to subtract.", {"(U)Int*", "Float*"}}
     };
-    FunctionDocumentation::ReturnedValue returned_value_subtractNanoseconds = {"Returns `datetime` minus `num` nanoseconds", {"DateTime64"}};
-    FunctionDocumentation::Examples examples_subtractNanoseconds = {
-=======
-    FunctionDocumentation::Arguments arguments = {
-        {"datetime", "Date with time to subtract specified number of nanoseconds from. [`DateTime`](../data-types/datetime.md)/[`DateTime64`](../data-types/datetime64.md)/[`String`](../data-types/string.md)."},
-        {"num", "Number of nanoseconds to subtract. [`(U)Int*`](../data-types/int-uint.md)/[`Float*`](../data-types/float.md)."}
-    };
-    FunctionDocumentation::ReturnedValue returned_value = "Returns `datetime` minus `num` nanoseconds. [`DateTime64`](../data-types/datetime64.md).";
+    FunctionDocumentation::ReturnedValue returned_value = {"Returns `datetime` minus `num` nanoseconds", {"DateTime64"}};
     FunctionDocumentation::Examples examples = {
->>>>>>> bcfdc15b
         {"Subtract nanoseconds from different date time types", R"(
 WITH
     toDateTime('2024-01-01 00:00:00') AS date_time,
