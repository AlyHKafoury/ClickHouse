#include <DataTypes/DataTypeDateTime.h>
#include <DataTypes/DataTypeDateTime64.h>
#include <DataTypes/DataTypesNumber.h>
#include <Common/IntervalKind.h>
#include <Columns/ColumnString.h>
#include <Columns/ColumnsDateTime.h>
#include <Columns/ColumnsNumber.h>
#include <Columns/ColumnDecimal.h>
#include <Formats/FormatSettings.h>
#include <Functions/IFunction.h>
#include <Functions/FunctionHelpers.h>
#include <Functions/FunctionFactory.h>
#include <Functions/extractTimeZoneFromFunctionArguments.h>
#include <Functions/DateTimeTransforms.h>
#include <Functions/TransformDateTime64.h>

#include <IO/WriteHelpers.h>

#include <base/find_symbols.h>

#include <type_traits>


namespace DB
{

namespace ErrorCodes
{
    extern const int ILLEGAL_COLUMN;
    extern const int BAD_ARGUMENTS;
}

namespace
{

template <bool is_diff>
class DateDiffImpl
{
public:
    using ColumnDateTime64 = ColumnDecimal<DateTime64>;

    explicit DateDiffImpl(const String & name_) : name(name_) {}

    template <typename Transform>
    void dispatchForColumns(
        const IColumn & col_x, const IColumn & col_y,
        const DateLUTImpl & timezone_x, const DateLUTImpl & timezone_y,
        size_t input_rows_count,
        ColumnInt64::Container & result) const
    {
        if (const auto * x_vec_16 = checkAndGetColumn<ColumnDate>(&col_x))
            dispatchForSecondColumn<Transform>(*x_vec_16, col_y, timezone_x, timezone_y, input_rows_count, result);
        else if (const auto * x_vec_32 = checkAndGetColumn<ColumnDateTime>(&col_x))
            dispatchForSecondColumn<Transform>(*x_vec_32, col_y, timezone_x, timezone_y, input_rows_count, result);
        else if (const auto * x_vec_32_s = checkAndGetColumn<ColumnDate32>(&col_x))
            dispatchForSecondColumn<Transform>(*x_vec_32_s, col_y, timezone_x, timezone_y, input_rows_count, result);
        else if (const auto * x_vec_64 = checkAndGetColumn<ColumnDateTime64>(&col_x))
            dispatchForSecondColumn<Transform>(*x_vec_64, col_y, timezone_x, timezone_y, input_rows_count, result);
        else if (const auto * x_const_16 = checkAndGetColumnConst<ColumnDate>(&col_x))
            dispatchConstForSecondColumn<Transform>(x_const_16->getValue<UInt16>(), col_y, timezone_x, timezone_y, input_rows_count, result);
        else if (const auto * x_const_32 = checkAndGetColumnConst<ColumnDateTime>(&col_x))
            dispatchConstForSecondColumn<Transform>(x_const_32->getValue<UInt32>(), col_y, timezone_x, timezone_y, input_rows_count, result);
        else if (const auto * x_const_32_s = checkAndGetColumnConst<ColumnDate32>(&col_x))
            dispatchConstForSecondColumn<Transform>(x_const_32_s->getValue<Int32>(), col_y, timezone_x, timezone_y, input_rows_count, result);
        else if (const auto * x_const_64 = checkAndGetColumnConst<ColumnDateTime64>(&col_x))
            dispatchConstForSecondColumn<Transform>(x_const_64->getValue<DecimalField<DateTime64>>(), col_y, timezone_x, timezone_y, input_rows_count, result);
        else
            throw Exception(ErrorCodes::ILLEGAL_COLUMN, "Illegal column for first argument of function {}, must be Date, Date32, DateTime or DateTime64", name);
    }

    template <typename Transform, typename LeftColumnType>
    void dispatchForSecondColumn(
        const LeftColumnType & x, const IColumn & col_y,
        const DateLUTImpl & timezone_x, const DateLUTImpl & timezone_y,
        size_t input_rows_count,
        ColumnInt64::Container & result) const
    {
        if (const auto * y_vec_16 = checkAndGetColumn<ColumnDate>(&col_y))
            vectorVector<Transform>(x, *y_vec_16, timezone_x, timezone_y, input_rows_count, result);
        else if (const auto * y_vec_32 = checkAndGetColumn<ColumnDateTime>(&col_y))
            vectorVector<Transform>(x, *y_vec_32, timezone_x, timezone_y, input_rows_count, result);
        else if (const auto * y_vec_32_s = checkAndGetColumn<ColumnDate32>(&col_y))
            vectorVector<Transform>(x, *y_vec_32_s, timezone_x, timezone_y, input_rows_count, result);
        else if (const auto * y_vec_64 = checkAndGetColumn<ColumnDateTime64>(&col_y))
            vectorVector<Transform>(x, *y_vec_64, timezone_x, timezone_y, input_rows_count, result);
        else if (const auto * y_const_16 = checkAndGetColumnConst<ColumnDate>(&col_y))
            vectorConstant<Transform>(x, y_const_16->getValue<UInt16>(), timezone_x, timezone_y, input_rows_count, result);
        else if (const auto * y_const_32 = checkAndGetColumnConst<ColumnDateTime>(&col_y))
            vectorConstant<Transform>(x, y_const_32->getValue<UInt32>(), timezone_x, timezone_y, input_rows_count, result);
        else if (const auto * y_const_32_s = checkAndGetColumnConst<ColumnDate32>(&col_y))
            vectorConstant<Transform>(x, y_const_32_s->getValue<Int32>(), timezone_x, timezone_y, input_rows_count, result);
        else if (const auto * y_const_64 = checkAndGetColumnConst<ColumnDateTime64>(&col_y))
            vectorConstant<Transform>(x, y_const_64->getValue<DecimalField<DateTime64>>(), timezone_x, timezone_y, input_rows_count, result);
        else
            throw Exception(ErrorCodes::ILLEGAL_COLUMN, "Illegal column for second argument of function {}, must be Date, Date32, DateTime or DateTime64", name);
    }

    template <typename Transform, typename T1>
    void dispatchConstForSecondColumn(
        T1 x, const IColumn & col_y,
        const DateLUTImpl & timezone_x, const DateLUTImpl & timezone_y,
        size_t input_rows_count,
        ColumnInt64::Container & result) const
    {
        if (const auto * y_vec_16 = checkAndGetColumn<ColumnDate>(&col_y))
            constantVector<Transform>(x, *y_vec_16, timezone_x, timezone_y, input_rows_count, result);
        else if (const auto * y_vec_32 = checkAndGetColumn<ColumnDateTime>(&col_y))
            constantVector<Transform>(x, *y_vec_32, timezone_x, timezone_y, input_rows_count, result);
        else if (const auto * y_vec_32_s = checkAndGetColumn<ColumnDate32>(&col_y))
            constantVector<Transform>(x, *y_vec_32_s, timezone_x, timezone_y, input_rows_count, result);
        else if (const auto * y_vec_64 = checkAndGetColumn<ColumnDateTime64>(&col_y))
            constantVector<Transform>(x, *y_vec_64, timezone_x, timezone_y, input_rows_count, result);
        else
            throw Exception(ErrorCodes::ILLEGAL_COLUMN, "Illegal column for second argument of function {}, must be Date, Date32, DateTime or DateTime64", name);
    }

    template <typename Transform, typename LeftColumnType, typename RightColumnType>
    void vectorVector(
        const LeftColumnType & x, const RightColumnType & y,
        const DateLUTImpl & timezone_x, const DateLUTImpl & timezone_y,
        size_t input_rows_count,
        ColumnInt64::Container & result) const
    {
        const auto & x_data = x.getData();
        const auto & y_data = y.getData();

        const auto transform_x = TransformDateTime64<Transform>(getScale(x));
        const auto transform_y = TransformDateTime64<Transform>(getScale(y));
        for (size_t i = 0; i < input_rows_count; ++i)
            result[i] = calculate(transform_x, transform_y, x_data[i], y_data[i], timezone_x, timezone_y);
    }

    template <typename Transform, typename LeftColumnType, typename T2>
    void vectorConstant(
        const LeftColumnType & x, T2 y,
        const DateLUTImpl & timezone_x, const DateLUTImpl & timezone_y,
        size_t input_rows_count,
        ColumnInt64::Container & result) const
    {
        const auto & x_data = x.getData();
        const auto transform_x = TransformDateTime64<Transform>(getScale(x));
        const auto transform_y = TransformDateTime64<Transform>(getScale(y));
        const auto y_value = stripDecimalFieldValue(y);

        for (size_t i = 0; i < input_rows_count; ++i)
            result[i] = calculate(transform_x, transform_y, x_data[i], y_value, timezone_x, timezone_y);
    }

    template <typename Transform, typename T1, typename RightColumnType>
    void constantVector(
        T1 x, const RightColumnType & y,
        const DateLUTImpl & timezone_x, const DateLUTImpl & timezone_y,
        size_t input_rows_count,
        ColumnInt64::Container & result) const
    {
        const auto & y_data = y.getData();
        const auto transform_x = TransformDateTime64<Transform>(getScale(x));
        const auto transform_y = TransformDateTime64<Transform>(getScale(y));
        const auto x_value = stripDecimalFieldValue(x);

        for (size_t i = 0; i < input_rows_count; ++i)
            result[i] = calculate(transform_x, transform_y, x_value, y_data[i], timezone_x, timezone_y);
    }

    template <typename TransformX, typename TransformY, typename T1, typename T2>
    Int64 calculate(const TransformX & transform_x, const TransformY & transform_y, T1 x, T2 y, const DateLUTImpl & timezone_x, const DateLUTImpl & timezone_y) const
    {
        auto res =  static_cast<Int64>(transform_y.execute(y, timezone_y)) - static_cast<Int64>(transform_x.execute(x, timezone_x));

        if constexpr (is_diff)
        {
            return res;
        }
        else
        {
            /// Adjust res:
            DateTimeComponentsWithFractionalPart a_comp;
            DateTimeComponentsWithFractionalPart b_comp;
            Int64 adjust_value;
            auto x_nanoseconds = TransformDateTime64<ToRelativeSubsecondNumImpl<nanosecond_multiplier>>(transform_x.getScaleMultiplier()).execute(x, timezone_x);
            auto y_nanoseconds = TransformDateTime64<ToRelativeSubsecondNumImpl<nanosecond_multiplier>>(transform_y.getScaleMultiplier()).execute(y, timezone_y);

            if (x_nanoseconds <= y_nanoseconds)
            {
                a_comp = TransformDateTime64<ToDateTimeComponentsImpl>(transform_x.getScaleMultiplier()).execute(x, timezone_x);
                b_comp = TransformDateTime64<ToDateTimeComponentsImpl>(transform_y.getScaleMultiplier()).execute(y, timezone_y);
                adjust_value = -1;
            }
            else
            {
                a_comp = TransformDateTime64<ToDateTimeComponentsImpl>(transform_y.getScaleMultiplier()).execute(y, timezone_y);
                b_comp = TransformDateTime64<ToDateTimeComponentsImpl>(transform_x.getScaleMultiplier()).execute(x, timezone_x);
                adjust_value = 1;
            }

            if constexpr (std::is_same_v<TransformX, TransformDateTime64<ToRelativeYearNumImpl<ResultPrecision::Extended>>>)
            {
                if ((a_comp.date.month > b_comp.date.month)
                    || ((a_comp.date.month == b_comp.date.month) && ((a_comp.date.day > b_comp.date.day)
                    || ((a_comp.date.day == b_comp.date.day) && ((a_comp.time.hour > b_comp.time.hour)
                    || ((a_comp.time.hour == b_comp.time.hour) && ((a_comp.time.minute > b_comp.time.minute)
                    || ((a_comp.time.minute == b_comp.time.minute) && ((a_comp.time.second > b_comp.time.second)
                    || ((a_comp.time.second == b_comp.time.second) && ((a_comp.millisecond > b_comp.millisecond)
                    || ((a_comp.millisecond == b_comp.millisecond) && ((a_comp.microsecond > b_comp.microsecond)
                    || ((a_comp.microsecond == b_comp.microsecond) && (a_comp.nanosecond > b_comp.nanosecond)))))))))))))))
                    res += adjust_value;
            }
            else if constexpr (std::is_same_v<TransformX, TransformDateTime64<ToRelativeQuarterNumImpl<ResultPrecision::Extended>>>)
            {
                auto x_month_in_quarter = (a_comp.date.month - 1) % 3;
                auto y_month_in_quarter = (b_comp.date.month - 1) % 3;
                if ((x_month_in_quarter > y_month_in_quarter)
                    || ((x_month_in_quarter == y_month_in_quarter) && ((a_comp.date.day > b_comp.date.day)
                    || ((a_comp.date.day == b_comp.date.day) && ((a_comp.time.hour > b_comp.time.hour)
                    || ((a_comp.time.hour == b_comp.time.hour) && ((a_comp.time.minute > b_comp.time.minute)
                    || ((a_comp.time.minute == b_comp.time.minute) && ((a_comp.time.second > b_comp.time.second)
                    || ((a_comp.time.second == b_comp.time.second) && ((a_comp.millisecond > b_comp.millisecond)
                    || ((a_comp.millisecond == b_comp.millisecond) && ((a_comp.microsecond > b_comp.microsecond)
                    || ((a_comp.microsecond == b_comp.microsecond) && (a_comp.nanosecond > b_comp.nanosecond)))))))))))))))
                    res += adjust_value;
            }
            else if constexpr (std::is_same_v<TransformX, TransformDateTime64<ToRelativeMonthNumImpl<ResultPrecision::Extended>>>)
            {
                if ((a_comp.date.day > b_comp.date.day)
                    || ((a_comp.date.day == b_comp.date.day) && ((a_comp.time.hour > b_comp.time.hour)
                    || ((a_comp.time.hour == b_comp.time.hour) && ((a_comp.time.minute > b_comp.time.minute)
                    || ((a_comp.time.minute == b_comp.time.minute) && ((a_comp.time.second > b_comp.time.second)
                    || ((a_comp.time.second == b_comp.time.second) && ((a_comp.millisecond > b_comp.millisecond)
                    || ((a_comp.millisecond == b_comp.millisecond) && ((a_comp.microsecond > b_comp.microsecond)
                    || ((a_comp.microsecond == b_comp.microsecond) && (a_comp.nanosecond > b_comp.nanosecond)))))))))))))
                    res += adjust_value;
            }
            else if constexpr (std::is_same_v<TransformX, TransformDateTime64<ToRelativeWeekNumImpl<ResultPrecision::Extended>>>)
            {
                auto x_day_of_week = TransformDateTime64<ToDayOfWeekImpl>(transform_x.getScaleMultiplier()).execute(x, 0, timezone_x);
                auto y_day_of_week = TransformDateTime64<ToDayOfWeekImpl>(transform_y.getScaleMultiplier()).execute(y, 0, timezone_y);
                if ((x_day_of_week > y_day_of_week)
                    || ((x_day_of_week == y_day_of_week) && (a_comp.time.hour > b_comp.time.hour))
                    || ((a_comp.time.hour == b_comp.time.hour) && ((a_comp.time.minute > b_comp.time.minute)
                    || ((a_comp.time.minute == b_comp.time.minute) && ((a_comp.time.second > b_comp.time.second)
                    || ((a_comp.time.second == b_comp.time.second) && ((a_comp.millisecond > b_comp.millisecond)
                    || ((a_comp.millisecond == b_comp.millisecond) && ((a_comp.microsecond > b_comp.microsecond)
                    || ((a_comp.microsecond == b_comp.microsecond) && (a_comp.nanosecond > b_comp.nanosecond)))))))))))
                    res += adjust_value;
            }
            else if constexpr (std::is_same_v<TransformX, TransformDateTime64<ToRelativeDayNumImpl<ResultPrecision::Extended>>>)
            {
                if ((a_comp.time.hour > b_comp.time.hour)
                    || ((a_comp.time.hour == b_comp.time.hour) && ((a_comp.time.minute > b_comp.time.minute)
                    || ((a_comp.time.minute == b_comp.time.minute) && ((a_comp.time.second > b_comp.time.second)
                    || ((a_comp.time.second == b_comp.time.second) && ((a_comp.millisecond > b_comp.millisecond)
                    || ((a_comp.millisecond == b_comp.millisecond) && ((a_comp.microsecond > b_comp.microsecond)
                    || ((a_comp.microsecond == b_comp.microsecond) && (a_comp.nanosecond > b_comp.nanosecond)))))))))))
                    res += adjust_value;
            }
            else if constexpr (std::is_same_v<TransformX, TransformDateTime64<ToRelativeHourNumImpl<ResultPrecision::Extended>>>)
            {
                if ((a_comp.time.minute > b_comp.time.minute)
                    || ((a_comp.time.minute == b_comp.time.minute) && ((a_comp.time.second > b_comp.time.second)
                    || ((a_comp.time.second == b_comp.time.second) && ((a_comp.millisecond > b_comp.millisecond)
                    || ((a_comp.millisecond == b_comp.millisecond) && ((a_comp.microsecond > b_comp.microsecond)
                    || ((a_comp.microsecond == b_comp.microsecond) && (a_comp.nanosecond > b_comp.nanosecond)))))))))
                    res += adjust_value;
            }
            else if constexpr (std::is_same_v<TransformX, TransformDateTime64<ToRelativeMinuteNumImpl<ResultPrecision::Extended>>>)
            {
                if ((a_comp.time.second > b_comp.time.second)
                    || ((a_comp.time.second == b_comp.time.second) && ((a_comp.millisecond > b_comp.millisecond)
                    || ((a_comp.millisecond == b_comp.millisecond) && ((a_comp.microsecond > b_comp.microsecond)
                    || ((a_comp.microsecond == b_comp.microsecond) && (a_comp.nanosecond > b_comp.nanosecond)))))))
                    res += adjust_value;
            }
            else if constexpr (std::is_same_v<TransformX, TransformDateTime64<ToRelativeSecondNumImpl<ResultPrecision::Extended>>>)
            {
                if ((a_comp.millisecond > b_comp.millisecond)
                    || ((a_comp.millisecond == b_comp.millisecond) && ((a_comp.microsecond > b_comp.microsecond)
                    || ((a_comp.microsecond == b_comp.microsecond) && (a_comp.nanosecond > b_comp.nanosecond)))))
                    res += adjust_value;
            }
            else if constexpr (std::is_same_v<TransformX, TransformDateTime64<ToRelativeSubsecondNumImpl<millisecond_multiplier>>>)
            {
                if ((a_comp.microsecond > b_comp.microsecond)
                    || ((a_comp.microsecond == b_comp.microsecond) && (a_comp.nanosecond > b_comp.nanosecond)))
                    res += adjust_value;
            }
            else if constexpr (std::is_same_v<TransformX, TransformDateTime64<ToRelativeSubsecondNumImpl<microsecond_multiplier>>>)
            {
                if (a_comp.nanosecond > b_comp.nanosecond)
                    res += adjust_value;
            }
            return res;
        }
    }

    template <typename T>
    static UInt32 getScale(const T & v)
    {
        if constexpr (std::is_same_v<T, ColumnDateTime64>)
            return v.getScale();
        else if constexpr (std::is_same_v<T, DecimalField<DateTime64>>)
            return v.getScale();

        return 0;
    }
    template <typename T>
    static auto stripDecimalFieldValue(T && v)
    {
        if constexpr (std::is_same_v<std::decay_t<T>, DecimalField<DateTime64>>)
            return v.getValue();
        else
            return v;
    }
private:
    String name;
};


/** dateDiff('unit', t1, t2, [timezone])
  * age('unit', t1, t2, [timezone])
  * t1 and t2 can be Date, Date32, DateTime or DateTime64
  *
  * If timezone is specified, it is applied to both arguments.
  * If not, timezones from datatypes t1 and t2 are used.
  * If those timezones are not the same, the result is unspecified.
  *
  * The timezone matters because days can have different lengths.
  */
template <bool is_relative>
class FunctionDateDiff : public IFunction
{
public:
    static constexpr auto name = is_relative ? "dateDiff" : "age";
    static FunctionPtr create(ContextPtr) { return std::make_shared<FunctionDateDiff>(); }

    String getName() const override { return name; }

    bool isVariadic() const override { return true; }
    bool isSuitableForShortCircuitArgumentsExecution(const DataTypesWithConstInfo & /*arguments*/) const override { return true; }
    size_t getNumberOfArguments() const override { return 0; }
    bool useDefaultImplementationForConstants() const override { return true; }
    ColumnNumbers getArgumentsThatAreAlwaysConstant() const override { return {0, 3}; }

    DataTypePtr getReturnTypeImpl(const ColumnsWithTypeAndName & arguments) const override
    {
        FunctionArgumentDescriptors mandatory_args{
            {"unit", static_cast<FunctionArgumentDescriptor::TypeValidator>(&isString), nullptr, "String"},
            {"startdate", static_cast<FunctionArgumentDescriptor::TypeValidator>(&isDateOrDate32OrDateTimeOrDateTime64), nullptr, "Date[32] or DateTime[64]"},
            {"enddate", static_cast<FunctionArgumentDescriptor::TypeValidator>(&isDateOrDate32OrDateTimeOrDateTime64), nullptr, "Date[32] or DateTime[64]"},
        };

        FunctionArgumentDescriptors optional_args{
            {"timezone", static_cast<FunctionArgumentDescriptor::TypeValidator>(&isString), nullptr, "String"},
        };

        validateFunctionArguments(*this, arguments, mandatory_args, optional_args);

        return std::make_shared<DataTypeInt64>();
    }

    DataTypePtr getReturnTypeForDefaultImplementationForDynamic() const override
    {
        return std::make_shared<DataTypeInt64>();
    }

    ColumnPtr executeImpl(const ColumnsWithTypeAndName & arguments, const DataTypePtr &, size_t input_rows_count) const override
    {
        const auto * col_unit = checkAndGetColumnConst<ColumnString>(arguments[0].column.get());
        if (!col_unit)
            throw Exception(ErrorCodes::ILLEGAL_COLUMN, "First argument for function {} must be constant String", getName());

        String unit = Poco::toLower(col_unit->getValue<String>());

        const IColumn & col_x = *arguments[1].column;
        const IColumn & col_y = *arguments[2].column;

        auto col_res = ColumnInt64::create(input_rows_count);

        const auto & timezone_x = extractTimeZoneFromFunctionArguments(arguments, 3, 1);
        const auto & timezone_y = extractTimeZoneFromFunctionArguments(arguments, 3, 2);

        if (unit == "year" || unit == "years" || unit == "yy" || unit == "yyyy")
            impl.template dispatchForColumns<ToRelativeYearNumImpl<ResultPrecision::Extended>>(col_x, col_y, timezone_x, timezone_y, input_rows_count, col_res->getData());
        else if (unit == "quarter" || unit == "quarters" || unit == "qq" || unit == "q")
            impl.template dispatchForColumns<ToRelativeQuarterNumImpl<ResultPrecision::Extended>>(col_x, col_y, timezone_x, timezone_y, input_rows_count, col_res->getData());
        else if (unit == "month" || unit == "months" || unit == "mm" || unit == "m")
            impl.template dispatchForColumns<ToRelativeMonthNumImpl<ResultPrecision::Extended>>(col_x, col_y, timezone_x, timezone_y, input_rows_count, col_res->getData());
        else if (unit == "week" || unit == "weeks" || unit == "wk" || unit == "ww")
            impl.template dispatchForColumns<ToRelativeWeekNumImpl<ResultPrecision::Extended>>(col_x, col_y, timezone_x, timezone_y, input_rows_count, col_res->getData());
        else if (unit == "day" || unit == "days" || unit == "dd" || unit == "d")
            impl.template dispatchForColumns<ToRelativeDayNumImpl<ResultPrecision::Extended>>(col_x, col_y, timezone_x, timezone_y, input_rows_count, col_res->getData());
        else if (unit == "hour" || unit == "hours" || unit == "hh" || unit == "h")
            impl.template dispatchForColumns<ToRelativeHourNumImpl<ResultPrecision::Extended>>(col_x, col_y, timezone_x, timezone_y, input_rows_count, col_res->getData());
        else if (unit == "minute" || unit == "minutes" || unit == "mi" || unit == "n")
            impl.template dispatchForColumns<ToRelativeMinuteNumImpl<ResultPrecision::Extended>>(col_x, col_y, timezone_x, timezone_y, input_rows_count, col_res->getData());
        else if (unit == "second" || unit == "seconds" || unit == "ss" || unit == "s")
            impl.template dispatchForColumns<ToRelativeSecondNumImpl<ResultPrecision::Extended>>(col_x, col_y, timezone_x, timezone_y, input_rows_count, col_res->getData());
        else if (unit == "millisecond" || unit == "milliseconds" || unit == "ms")
            impl.template dispatchForColumns<ToRelativeSubsecondNumImpl<millisecond_multiplier>>(col_x, col_y, timezone_x, timezone_y, input_rows_count, col_res->getData());
        else if (unit == "microsecond" || unit == "microseconds" || unit == "us" || unit == "u")
            impl.template dispatchForColumns<ToRelativeSubsecondNumImpl<microsecond_multiplier>>(col_x, col_y, timezone_x, timezone_y, input_rows_count, col_res->getData());
        else if (unit == "nanosecond" || unit == "nanoseconds" || unit == "ns")
            impl.template dispatchForColumns<ToRelativeSubsecondNumImpl<nanosecond_multiplier>>(col_x, col_y, timezone_x, timezone_y, input_rows_count, col_res->getData());
        else
            throw Exception(ErrorCodes::BAD_ARGUMENTS, "Function {} does not support '{}' unit", getName(), unit);

        return col_res;
    }
private:
    DateDiffImpl<is_relative> impl{name};
};


/** timeDiff(t1, t2)
  * t1 and t2 can be Date or DateTime
  */
class FunctionTimeDiff : public IFunction
{
    using ColumnDateTime64 = ColumnDecimal<DateTime64>;
public:
    static constexpr auto name = "timeDiff";
    static FunctionPtr create(ContextPtr) { return std::make_shared<FunctionTimeDiff>(); }

    String getName() const override { return name; }
    bool useDefaultImplementationForConstants() const override { return true; }
    ColumnNumbers getArgumentsThatAreAlwaysConstant() const override { return {}; }
    bool isVariadic() const override { return false; }
    bool isSuitableForShortCircuitArgumentsExecution(const DataTypesWithConstInfo & /*arguments*/) const override { return true; }
    size_t getNumberOfArguments() const override { return 2; }

    DataTypePtr getReturnTypeImpl(const ColumnsWithTypeAndName & arguments) const override
    {
        FunctionArgumentDescriptors args{
            {"first_datetime", static_cast<FunctionArgumentDescriptor::TypeValidator>(&isDateOrDate32OrDateTimeOrDateTime64), nullptr, "Date[32] or DateTime[64]"},
            {"second_datetime", static_cast<FunctionArgumentDescriptor::TypeValidator>(&isDateOrDate32OrDateTimeOrDateTime64), nullptr, "Date[32] or DateTime[64]"},
        };

        validateFunctionArguments(*this, arguments, args);

        return std::make_shared<DataTypeInt64>();
    }

    DataTypePtr getReturnTypeForDefaultImplementationForDynamic() const override
    {
        return std::make_shared<DataTypeInt64>();
    }

    ColumnPtr executeImpl(const ColumnsWithTypeAndName & arguments, const DataTypePtr &, size_t input_rows_count) const override
    {
        const IColumn & col_x = *arguments[0].column;
        const IColumn & col_y = *arguments[1].column;

        auto col_res = ColumnInt64::create(input_rows_count);

        impl.dispatchForColumns<ToRelativeSecondNumImpl<ResultPrecision::Extended>>(col_x, col_y, DateLUT::instance(), DateLUT::instance(), input_rows_count, col_res->getData());

        return col_res;
    }
private:
    DateDiffImpl<true> impl{name};
};

}

REGISTER_FUNCTION(DateDiff)
{
    factory.registerFunction<FunctionDateDiff<true>>({}, FunctionFactory::Case::Insensitive);
    factory.registerAlias("date_diff", FunctionDateDiff<true>::name);
    factory.registerAlias("DATE_DIFF", FunctionDateDiff<true>::name);
    factory.registerAlias("timestampDiff", FunctionDateDiff<true>::name);
    factory.registerAlias("timestamp_diff", FunctionDateDiff<true>::name);
    factory.registerAlias("TIMESTAMP_DIFF", FunctionDateDiff<true>::name);
}

REGISTER_FUNCTION(TimeDiff)
{
    FunctionDocumentation::Description description = R"(
<<<<<<< HEAD
Returns the difference between two dates or dates with time values. The difference is calculated in units of seconds. It is same as `dateDiff` and was added only for MySQL support. `dateDiff` is preferred.
    )";
    FunctionDocumentation::Syntax syntax = R"(
timeDiff(first_datetime, second_datetime)
    )";
    FunctionDocumentation::Arguments arguments =
    {
        {"first_datetime", "A DateTime/DateTime64 type const value or an expression.", {"DateTime", "DateTime64"}},
        {"second_datetime", "A DateTime/DateTime64 type const value or an expression.", {"DateTime", "DateTime64"}}
    };
    FunctionDocumentation::ReturnedValue returned_value = {"Returns the difference between two dates or dates with time values in seconds.", {"Int64"}};
    FunctionDocumentation::Examples examples =
    {
        {"Calculate time difference in seconds", R"(
SELECT timeDiff(toDateTime64('1927-01-01 00:00:00', 3), toDate32('1927-01-02'))
        )",
        R"(
┌─timeDiff(toDateTime64('1927-01-01 00:00:00', 3), toDate32('1927-01-02'))─┐
│                                                                    86400 │
└──────────────────────────────────────────────────────────────────────────┘
        )"}
    };
    FunctionDocumentation::IntroducedIn introduced_in = {24, 1};
=======
Returns the count of the specified `unit` boundaries crossed between the `startdate` and the `enddate`.
The difference is calculated using relative units. For example, the difference between 2021-12-29 and 2022-01-01 is 3 days for unit day
(see [`toRelativeDayNum`](#toRelativeDayNum)), 1 month for unit month (see [`toRelativeMonthNum`](#toRelativeMonthnum)) and 1 year for unit year
(see [`toRelativeYearNum`](#toRelativeYearNum)).

If the unit `week` was specified, then `date_diff` assumes that weeks start on Monday.
Note that this behavior is different from that of function `toWeek()` in which weeks start by default on Sunday.

For an alternative to [`date_diff`](#date_diff), see function [`age`](#age).
    )";
    FunctionDocumentation::Syntax syntax = R"(
date_diff(unit, startdate, enddate, [timezone])
    )";
    FunctionDocumentation::Arguments arguments =
    {
        {"unit", R"(The type of interval for result.

| Unit        | Possible values                           |
|-------------|-------------------------------------------|
| nanosecond  | `nanosecond`, `nanoseconds`, `ns`         |
| microsecond | `microsecond`, `microseconds`, `us`, `u`  |
| millisecond | `millisecond`, `milliseconds`, `ms`       |
| second      | `second`, `seconds`, `ss`, `s`            |
| minute      | `minute`, `minutes`, `mi`, `n`            |
| hour        | `hour`, `hours`, `hh`, `h`                |
| day         | `day`, `days`, `dd`, `d`                  |
| week        | `week`, `weeks`, `wk`, `ww`               |
| month       | `month`, `months`, `mm`, `m`              |
| quarter     | `quarter`, `quarters`, `qq`, `q`          |
| year        | `year`, `years`, `yyyy`, `yy`             |
)"},
        {"startdate", "The first time value to subtract (the subtrahend).", {"Date", "Date32", "DateTime", "DateTime64"}},
        {"enddate", "The second time value to subtract from (the minuend).", {"Date", "Date32", "DateTime", "DateTime64"}},
        {"timezone", "Optional. Timezone name. If specified, it is applied to both `startdate` and `enddate`. If not specified, timezones of `startdate` and `enddate` are used. If they are not the same, the result is unspecified.", {"String"}}
    };
    FunctionDocumentation::ReturnedValue returned_value = {"Returns the difference between `enddate` and `startdate` expressed in `unit`.", {"Int64"}};
    FunctionDocumentation::Examples examples =
    {
        {"Calculate date difference in hours", R"(
SELECT dateDiff('hour', toDateTime('2018-01-01 22:00:00'), toDateTime('2018-01-02 23:00:00')) AS res
        )",
        R"(
┌─res─┐
│  25 │
└─────┘
        )"},
        {"Calculate date difference in different units", R"(
SELECT
    toDate('2022-01-01') AS e,
    toDate('2021-12-29') AS s,
    dateDiff('day', s, e) AS day_diff,
    dateDiff('month', s, e) AS month_diff,
    dateDiff('year', s, e) AS year_diff
        )",
        R"(
┌──────────e─┬──────────s─┬─day_diff─┬─month_diff─┬─year_diff─┐
│ 2022-01-01 │ 2021-12-29 │        3 │          1 │         1 │
└────────────┴────────────┴──────────┴────────────┴───────────┘
        )"}
    };
    FunctionDocumentation::IntroducedIn introduced_in = {23, 4};
>>>>>>> 43e03c62
    FunctionDocumentation::Category category = FunctionDocumentation::Category::DateAndTime;
    FunctionDocumentation documentation = {description, syntax, arguments, returned_value, examples, introduced_in, category};

    factory.registerFunction<FunctionTimeDiff>(documentation, FunctionFactory::Case::Insensitive);
}

REGISTER_FUNCTION(Age)
{
    FunctionDocumentation::Description description = R"(
<<<<<<< HEAD
Calculates the difference between two date or date with time values.
    )";
    FunctionDocumentation::Syntax syntax = R"(
dateDiff('unit', startdate, enddate[, timezone])
    )";
    FunctionDocumentation::Arguments arguments =
    {
        {"unit", "The type of interval for result.", {"String"}},
        {"startdate", "The first time value.", {"Date", "Date32", "DateTime", "DateTime64"}},
        {"enddate", "The second time value.", {"Date", "Date32", "DateTime", "DateTime64"}},
        {"timezone", "Optional. Timezone name. If specified, it is applied to both arguments. If not specified, timezones from the input datatypes are used.", {"String"}}
    };
    FunctionDocumentation::ReturnedValue returned_value = {"Returns the difference between the two date or date with time values in the specified unit.", {"Int32"}};
    FunctionDocumentation::Examples examples =
    {
        {"Calculate difference between dates", R"(
SELECT dateDiff('day', toDate('2021-01-01'), toDate('2021-01-15'))
        )",
        R"(
┌─dateDiff('da⋯21-01-15'))─┐
│                       14 │
└──────────────────────────┘
        )"}
    };
    FunctionDocumentation::IntroducedIn introduced_in = {1, 1};
    FunctionDocumentation::Category category = FunctionDocumentation::Category::DateAndTime;
    FunctionDocumentation documentation = {description, syntax, arguments, returned_value, examples, introduced_in, category};
=======
Returns the unit component of the difference between `startdate` and `enddate`.
The difference is calculated using a precision of 1 nanosecond.

For example, the difference between 2021-12-29 and 2022-01-01 is 3 days for the day unit,
0 months for the month unit, and 0 years for the year unit.

For an alternative to age, see function [`date_diff`](#date_diff).
    )";
    FunctionDocumentation::Syntax syntax = R"(
age('unit', startdate, enddate, [timezone])
    )";
    FunctionDocumentation::Arguments arguments =
    {
        {"unit", R"(The type of interval for result.

| Unit        | Possible values                          |
|-------------|------------------------------------------|
| nanosecond  | `nanosecond`, `nanoseconds`, `ns`        |
| microsecond | `microsecond`, `microseconds`, `us`, `u` |
| millisecond | `millisecond`, `milliseconds`, `ms`      |
| second      | `second`, `seconds`, `ss`, `s`           |
| minute      | `minute`, `minutes`, `mi`, `n`           |
| hour        | `hour`, `hours`, `hh`, `h`               |
| day         | `day`, `days`, `dd`, `d`                 |
| week        | `week`, `weeks`, `wk`, `ww`              |
| month       | `month`, `months`, `mm`, `m`             |
| quarter     | `quarter`, `quarters`, `qq`, `q`         |
| year        | `year`, `years`, `yyyy`, `yy`            |
)"},
        {"startdate", "The first time value to subtract (the subtrahend).", {"Date", "Date32", "DateTime", "DateTime64"}},
        {"enddate", "The second time value to subtract from (the minuend).", {"Date", "Date32", "DateTime", "DateTime64"}},
        {"timezone", "Optional. Timezone name. If specified, it is applied to both startdate and enddate. If not specified, timezones of startdate and enddate are used. If they are not the same, the result is unspecified.", {"String"}}
    };
    FunctionDocumentation::ReturnedValue returned_value = {"Returns the difference between enddate and startdate expressed in unit.", {"Int32"}};
    FunctionDocumentation::Examples examples =
    {
        {"Calculate age in hours", R"(
SELECT age('hour', toDateTime('2018-01-01 22:30:00'), toDateTime('2018-01-02 23:00:00'))
        )",
        R"(
┌─age('hour', toDateTime('2018-01-01 22:30:00'), toDateTime('2018-01-02 23:00:00'))─┐
│                                                                                24 │
└───────────────────────────────────────────────────────────────────────────────────┘
        )"},
        {"Calculate age in different units", R"(
SELECT
    toDate('2022-01-01') AS e,
    toDate('2021-12-29') AS s,
    age('day', s, e) AS day_age,
    age('month', s, e) AS month_age,
    age('year', s, e) AS year_age
        )",
        R"(
┌──────────e─┬──────────s─┬─day_age─┬─month_age─┬─year_age─┐
│ 2022-01-01 │ 2021-12-29 │       3 │         0 │        0 │
└────────────┴────────────┴─────────┴───────────┴──────────┘
        )"}
    };
    FunctionDocumentation::IntroducedIn introduced_in = {23, 1};
    FunctionDocumentation::Category category = FunctionDocumentation::Category::DateAndTime;
    FunctionDocumentation documentation = {description, syntax, arguments, returned_value, examples, introduced_in, category};

>>>>>>> 43e03c62
    factory.registerFunction<FunctionDateDiff<false>>(documentation, FunctionFactory::Case::Insensitive);
}

}<|MERGE_RESOLUTION|>--- conflicted
+++ resolved
@@ -474,31 +474,6 @@
 REGISTER_FUNCTION(TimeDiff)
 {
     FunctionDocumentation::Description description = R"(
-<<<<<<< HEAD
-Returns the difference between two dates or dates with time values. The difference is calculated in units of seconds. It is same as `dateDiff` and was added only for MySQL support. `dateDiff` is preferred.
-    )";
-    FunctionDocumentation::Syntax syntax = R"(
-timeDiff(first_datetime, second_datetime)
-    )";
-    FunctionDocumentation::Arguments arguments =
-    {
-        {"first_datetime", "A DateTime/DateTime64 type const value or an expression.", {"DateTime", "DateTime64"}},
-        {"second_datetime", "A DateTime/DateTime64 type const value or an expression.", {"DateTime", "DateTime64"}}
-    };
-    FunctionDocumentation::ReturnedValue returned_value = {"Returns the difference between two dates or dates with time values in seconds.", {"Int64"}};
-    FunctionDocumentation::Examples examples =
-    {
-        {"Calculate time difference in seconds", R"(
-SELECT timeDiff(toDateTime64('1927-01-01 00:00:00', 3), toDate32('1927-01-02'))
-        )",
-        R"(
-┌─timeDiff(toDateTime64('1927-01-01 00:00:00', 3), toDate32('1927-01-02'))─┐
-│                                                                    86400 │
-└──────────────────────────────────────────────────────────────────────────┘
-        )"}
-    };
-    FunctionDocumentation::IntroducedIn introduced_in = {24, 1};
-=======
 Returns the count of the specified `unit` boundaries crossed between the `startdate` and the `enddate`.
 The difference is calculated using relative units. For example, the difference between 2021-12-29 and 2022-01-01 is 3 days for unit day
 (see [`toRelativeDayNum`](#toRelativeDayNum)), 1 month for unit month (see [`toRelativeMonthNum`](#toRelativeMonthnum)) and 1 year for unit year
@@ -560,7 +535,6 @@
         )"}
     };
     FunctionDocumentation::IntroducedIn introduced_in = {23, 4};
->>>>>>> 43e03c62
     FunctionDocumentation::Category category = FunctionDocumentation::Category::DateAndTime;
     FunctionDocumentation documentation = {description, syntax, arguments, returned_value, examples, introduced_in, category};
 
@@ -570,35 +544,6 @@
 REGISTER_FUNCTION(Age)
 {
     FunctionDocumentation::Description description = R"(
-<<<<<<< HEAD
-Calculates the difference between two date or date with time values.
-    )";
-    FunctionDocumentation::Syntax syntax = R"(
-dateDiff('unit', startdate, enddate[, timezone])
-    )";
-    FunctionDocumentation::Arguments arguments =
-    {
-        {"unit", "The type of interval for result.", {"String"}},
-        {"startdate", "The first time value.", {"Date", "Date32", "DateTime", "DateTime64"}},
-        {"enddate", "The second time value.", {"Date", "Date32", "DateTime", "DateTime64"}},
-        {"timezone", "Optional. Timezone name. If specified, it is applied to both arguments. If not specified, timezones from the input datatypes are used.", {"String"}}
-    };
-    FunctionDocumentation::ReturnedValue returned_value = {"Returns the difference between the two date or date with time values in the specified unit.", {"Int32"}};
-    FunctionDocumentation::Examples examples =
-    {
-        {"Calculate difference between dates", R"(
-SELECT dateDiff('day', toDate('2021-01-01'), toDate('2021-01-15'))
-        )",
-        R"(
-┌─dateDiff('da⋯21-01-15'))─┐
-│                       14 │
-└──────────────────────────┘
-        )"}
-    };
-    FunctionDocumentation::IntroducedIn introduced_in = {1, 1};
-    FunctionDocumentation::Category category = FunctionDocumentation::Category::DateAndTime;
-    FunctionDocumentation documentation = {description, syntax, arguments, returned_value, examples, introduced_in, category};
-=======
 Returns the unit component of the difference between `startdate` and `enddate`.
 The difference is calculated using a precision of 1 nanosecond.
 
@@ -661,7 +606,6 @@
     FunctionDocumentation::Category category = FunctionDocumentation::Category::DateAndTime;
     FunctionDocumentation documentation = {description, syntax, arguments, returned_value, examples, introduced_in, category};
 
->>>>>>> 43e03c62
     factory.registerFunction<FunctionDateDiff<false>>(documentation, FunctionFactory::Case::Insensitive);
 }
 
