--- conflicted
+++ resolved
@@ -110,7 +110,6 @@
         const Poco::Util::AbstractConfiguration & config,
         const std::string & config_prefix,
         ContextPtr context) override;
-<<<<<<< HEAD
 
     std::string getObjectsNamespace() const override { return bucket; }
 
@@ -121,20 +120,15 @@
         ContextPtr context) override;
 
     std::string generateBlobNameForPath(const std::string & path) override;
-=======
->>>>>>> 50eb364a
 
     bool isRemote() const override { return true; }
 
-<<<<<<< HEAD
-=======
     std::unique_ptr<IObjectStorage> cloneObjectStorage(
         const std::string & new_namespace,
         const Poco::Util::AbstractConfiguration & config,
         const std::string & config_prefix,
         ContextPtr context) override;
 
->>>>>>> 50eb364a
 private:
     void setNewSettings(std::unique_ptr<S3ObjectStorageSettings> && s3_settings_);
 
