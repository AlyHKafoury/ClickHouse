--- conflicted
+++ resolved
@@ -77,22 +77,8 @@
         backQuote(metadata_disk->getPath() + path), metadata.remote_fs_objects.size());
 
     auto hdfs_impl = std::make_unique<ReadBufferFromHDFSGather>(path, config, remote_fs_root_path, metadata, read_settings.remote_fs_buffer_size);
-<<<<<<< HEAD
-
-    if (read_settings.remote_fs_method == RemoteFSReadMethod::threadpool)
-    {
-        auto reader = getThreadPoolReader();
-        return std::make_unique<AsynchronousReadIndirectBufferFromRemoteFS>(reader, read_settings, std::move(hdfs_impl));
-    }
-    else
-    {
-        auto buf = std::make_unique<ReadIndirectBufferFromRemoteFS>(std::move(hdfs_impl));
-        return std::make_unique<SeekAvoidingReadBuffer>(std::move(buf), settings->min_bytes_for_seek);
-    }
-=======
     auto buf = std::make_unique<ReadIndirectBufferFromRemoteFS>(std::move(hdfs_impl));
     return std::make_unique<SeekAvoidingReadBuffer>(std::move(buf), settings->min_bytes_for_seek);
->>>>>>> c1d8beed
 }
 
 
