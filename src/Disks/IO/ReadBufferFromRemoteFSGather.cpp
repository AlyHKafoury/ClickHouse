--- conflicted
+++ resolved
@@ -46,11 +46,7 @@
     auto remote_file_reader_creator = [=, this]()
     {
         return std::make_unique<ReadBufferFromS3>(
-<<<<<<< HEAD
-            client_ptr, bucket, fs::path(common_path_prefix) / path, version_id, max_single_read_retries,
-=======
-            client_ptr, bucket, remote_path, max_single_read_retries,
->>>>>>> 842879be
+            client_ptr, bucket, remote_path, version_id, max_single_read_retries,
             settings, /* use_external_buffer */true, /* offset */ 0, read_until_position, /* restricted_seek */true);
     };
 
