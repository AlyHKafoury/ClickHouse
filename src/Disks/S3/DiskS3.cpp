#include "DiskS3.h"

#if USE_AWS_S3
#include "Disks/DiskFactory.h"

#include <bitset>
#include <random>
#include <utility>

#include <boost/algorithm/string.hpp>

#include <base/unit.h>
#include <base/FnTraits.h>

#include <Common/checkStackSize.h>
#include <Common/createHardLink.h>
#include <Common/quoteString.h>
#include <Common/thread_local_rng.h>

#include <Interpreters/Context.h>
#include <IO/ReadBufferFromS3.h>
#include <IO/ReadBufferFromString.h>
#include <IO/ReadHelpers.h>
#include <IO/SeekAvoidingReadBuffer.h>
#include <IO/WriteBufferFromS3.h>
#include <IO/WriteHelpers.h>

#include <Disks/IO/ReadBufferFromRemoteFSGather.h>
#include <Disks/IO/AsynchronousReadIndirectBufferFromRemoteFS.h>
#include <Disks/IO/ReadIndirectBufferFromRemoteFS.h>
#include <Disks/IO/WriteIndirectBufferFromRemoteFS.h>
#include <Disks/IO/ThreadPoolRemoteFSReader.h>

#include <aws/s3/model/CopyObjectRequest.h>
#include <aws/s3/model/DeleteObjectsRequest.h>
#include <aws/s3/model/GetObjectRequest.h>
#include <aws/s3/model/ListObjectsV2Request.h>
#include <aws/s3/model/HeadObjectRequest.h>
#include <aws/s3/model/CreateMultipartUploadRequest.h>
#include <aws/s3/model/CompleteMultipartUploadRequest.h>
#include <aws/s3/model/UploadPartCopyRequest.h>
#include <aws/s3/model/AbortMultipartUploadRequest.h>


namespace DB
{

namespace ErrorCodes
{
    extern const int S3_ERROR;
    extern const int FILE_ALREADY_EXISTS;
    extern const int UNKNOWN_FORMAT;
    extern const int BAD_ARGUMENTS;
    extern const int LOGICAL_ERROR;
}

/// Helper class to collect keys into chunks of maximum size (to prepare batch requests to AWS API)
/// see https://docs.aws.amazon.com/AmazonS3/latest/API/API_DeleteObjects.html
class S3PathKeeper : public RemoteFSPathKeeper
{
public:
    using Chunk = Aws::Vector<Aws::S3::Model::ObjectIdentifier>;
    using Chunks = std::list<Chunk>;

    explicit S3PathKeeper(size_t chunk_limit_) : RemoteFSPathKeeper(chunk_limit_) {}

    void addPath(const String & path) override
    {
        if (chunks.empty() || chunks.back().size() >= chunk_limit)
        {
            /// add one more chunk
            chunks.push_back(Chunks::value_type());
            chunks.back().reserve(chunk_limit);
        }
        Aws::S3::Model::ObjectIdentifier obj;
        obj.SetKey(path);
        chunks.back().push_back(obj);
    }

    void removePaths(Fn<void(Chunk &&)> auto && remove_chunk_func)
    {
        for (auto & chunk : chunks)
            remove_chunk_func(std::move(chunk));
    }

    static String getChunkKeys(const Chunk & chunk)
    {
        String res;
        for (const auto & obj : chunk)
        {
            const auto & key = obj.GetKey();
            if (!res.empty())
                res.append(", ");
            res.append(key.c_str(), key.size());
        }
        return res;
    }

private:
    Chunks chunks;
};

String getRandomName()
{
    std::uniform_int_distribution<int> distribution('a', 'z');
    String res(32, ' '); /// The number of bits of entropy should be not less than 128.
    for (auto & c : res)
        c = distribution(thread_local_rng);
    return res;
}

template <typename Result, typename Error>
void throwIfError(Aws::Utils::Outcome<Result, Error> & response)
{
    if (!response.IsSuccess())
    {
        const auto & err = response.GetError();
        throw Exception(std::to_string(static_cast<int>(err.GetErrorType())) + ": " + err.GetMessage(), ErrorCodes::S3_ERROR);
    }
}

template <typename Result, typename Error>
void throwIfError(const Aws::Utils::Outcome<Result, Error> & response)
{
    if (!response.IsSuccess())
    {
        const auto & err = response.GetError();
        throw Exception(err.GetMessage(), static_cast<int>(err.GetErrorType()));
    }
}

<<<<<<< HEAD
template <typename Result, typename Error>
void logIfError(Aws::Utils::Outcome<Result, Error> & response, Fn<String()> auto && msg)
{
    try
    {
        throwIfError(response);
    }
    catch (...)
    {
        tryLogCurrentException(__PRETTY_FUNCTION__, msg());
    }
}

template <typename Result, typename Error>
void logIfError(const Aws::Utils::Outcome<Result, Error> & response, Fn<String()> auto && msg)
{
    try
    {
        throwIfError(response);
    }
    catch (...)
    {
        tryLogCurrentException(__PRETTY_FUNCTION__, msg());
    }
}

/// Reads data from S3 using stored paths in metadata.
class ReadIndirectBufferFromS3 final : public ReadIndirectBufferFromRemoteFS<ReadBufferFromS3>
{
public:
    ReadIndirectBufferFromS3(
        std::shared_ptr<Aws::S3::S3Client> client_ptr_,
        const String & bucket_,
        DiskS3::Metadata metadata_,
        size_t max_single_read_retries_,
        size_t buf_size_)
        : ReadIndirectBufferFromRemoteFS<ReadBufferFromS3>(metadata_)
        , client_ptr(std::move(client_ptr_))
        , bucket(bucket_)
        , max_single_read_retries(max_single_read_retries_)
        , buf_size(buf_size_)
    {
    }

    std::unique_ptr<ReadBufferFromS3> createReadBuffer(const String & path) override
    {
        return std::make_unique<ReadBufferFromS3>(client_ptr, bucket, fs::path(metadata.remote_fs_root_path) / path, max_single_read_retries, buf_size);
    }

private:
    std::shared_ptr<Aws::S3::S3Client> client_ptr;
    const String & bucket;
    UInt64 max_single_read_retries;
    size_t buf_size;
};

=======
>>>>>>> 9d967e98
DiskS3::DiskS3(
    String name_,
    String bucket_,
    String s3_root_path_,
    String metadata_path_,
    ContextPtr context_,
    SettingsPtr settings_,
    GetDiskSettings settings_getter_)
    : IDiskRemote(name_, s3_root_path_, metadata_path_, "DiskS3", settings_->thread_pool_size)
    , bucket(std::move(bucket_))
    , current_settings(std::move(settings_))
    , settings_getter(settings_getter_)
    , context(context_)
{
}

RemoteFSPathKeeperPtr DiskS3::createFSPathKeeper() const
{
    auto settings = current_settings.get();
    return std::make_shared<S3PathKeeper>(settings->objects_chunk_size_to_delete);
}

void DiskS3::removeFromRemoteFS(RemoteFSPathKeeperPtr fs_paths_keeper)
{
    auto settings = current_settings.get();
    auto * s3_paths_keeper = dynamic_cast<S3PathKeeper *>(fs_paths_keeper.get());

    if (s3_paths_keeper)
        s3_paths_keeper->removePaths([&](S3PathKeeper::Chunk && chunk)
        {
            String keys = S3PathKeeper::getChunkKeys(chunk);
            LOG_TRACE(log, "Remove AWS keys {}", keys);
            Aws::S3::Model::Delete delkeys;
            delkeys.SetObjects(chunk);
            Aws::S3::Model::DeleteObjectsRequest request;
            request.SetBucket(bucket);
            request.SetDelete(delkeys);
            auto outcome = settings->client->DeleteObjects(request);
            // Do not throw here, continue deleting other chunks
            logIfError(outcome, [&](){return "Can't remove AWS keys: " + keys;});
        });
}

void DiskS3::moveFile(const String & from_path, const String & to_path)
{
    auto settings = current_settings.get();

    moveFile(from_path, to_path, settings->send_metadata);
}

void DiskS3::moveFile(const String & from_path, const String & to_path, bool send_metadata)
{
    if (exists(to_path))
        throw Exception("File already exists: " + to_path, ErrorCodes::FILE_ALREADY_EXISTS);

    if (send_metadata)
    {
        auto revision = ++revision_counter;
        const ObjectMetadata object_metadata {
            {"from_path", from_path},
            {"to_path", to_path}
        };
        createFileOperationObject("rename", revision, object_metadata);
    }

    fs::rename(fs::path(metadata_path) / from_path, fs::path(metadata_path) / to_path);
}

std::unique_ptr<ReadBufferFromFileBase> DiskS3::readFile(const String & path, const ReadSettings & read_settings, std::optional<size_t>) const
{
    auto settings = current_settings.get();
    auto metadata = readMeta(path);

    LOG_TRACE(log, "Read from file by path: {}. Existing S3 objects: {}",
        backQuote(metadata_path + path), metadata.remote_fs_objects.size());

    bool threadpool_read = read_settings.remote_fs_method == RemoteFSReadMethod::read_threadpool;

    auto s3_impl = std::make_unique<ReadBufferFromS3Gather>(
        path,
        settings->client, bucket, metadata,
        settings->s3_max_single_read_retries, read_settings, threadpool_read);

    if (threadpool_read)
    {
        auto reader = getThreadPoolReader();
        return std::make_unique<AsynchronousReadIndirectBufferFromRemoteFS>(reader, read_settings, std::move(s3_impl));
    }
    else
    {
        auto buf = std::make_unique<ReadIndirectBufferFromRemoteFS>(std::move(s3_impl));
        return std::make_unique<SeekAvoidingReadBuffer>(std::move(buf), settings->min_bytes_for_seek);
    }
}

std::unique_ptr<WriteBufferFromFileBase> DiskS3::writeFile(const String & path, size_t buf_size, WriteMode mode)
{
    auto settings = current_settings.get();
    auto metadata = readOrCreateMetaForWriting(path, mode);

    /// Path to store new S3 object.
    auto s3_path = getRandomName();

    std::optional<ObjectMetadata> object_metadata;
    if (settings->send_metadata)
    {
        auto revision = ++revision_counter;
        object_metadata = {
            {"path", path}
        };
        s3_path = "r" + revisionToString(revision) + "-file-" + s3_path;
    }

    LOG_TRACE(log, "{} to file by path: {}. S3 path: {}",
              mode == WriteMode::Rewrite ? "Write" : "Append", backQuote(metadata_path + path), remote_fs_root_path + s3_path);

    auto s3_buffer = std::make_unique<WriteBufferFromS3>(
        settings->client,
        bucket,
        metadata.remote_fs_root_path + s3_path,
        settings->s3_min_upload_part_size,
        settings->s3_max_single_part_upload_size,
        std::move(object_metadata),
        buf_size);

    return std::make_unique<WriteIndirectBufferFromRemoteFS<WriteBufferFromS3>>(std::move(s3_buffer), std::move(metadata), s3_path);
}

void DiskS3::createHardLink(const String & src_path, const String & dst_path)
{
    auto settings = current_settings.get();
    createHardLink(src_path, dst_path, settings->send_metadata);
}

void DiskS3::createHardLink(const String & src_path, const String & dst_path, bool send_metadata)
{
    /// We don't need to record hardlinks created to shadow folder.
    if (send_metadata && !dst_path.starts_with("shadow/"))
    {
        auto revision = ++revision_counter;
        const ObjectMetadata object_metadata {
            {"src_path", src_path},
            {"dst_path", dst_path}
        };
        createFileOperationObject("hardlink", revision, object_metadata);
    }

    /// Increment number of references.
    auto src = readMeta(src_path);
    ++src.ref_count;
    src.save();

    /// Create FS hardlink to metadata file.
    DB::createHardLink(metadata_path + src_path, metadata_path + dst_path);
}

void DiskS3::shutdown()
{
    auto settings = current_settings.get();
    /// This call stops any next retry attempts for ongoing S3 requests.
    /// If S3 request is failed and the method below is executed S3 client immediately returns the last failed S3 request outcome.
    /// If S3 is healthy nothing wrong will be happened and S3 requests will be processed in a regular way without errors.
    /// This should significantly speed up shutdown process if S3 is unhealthy.
    settings->client->DisableRequestProcessing();
}

void DiskS3::createFileOperationObject(const String & operation_name, UInt64 revision, const DiskS3::ObjectMetadata & metadata)
{
    auto settings = current_settings.get();
    const String key = "operations/r" + revisionToString(revision) + "-" + operation_name;
    WriteBufferFromS3 buffer(
        settings->client,
        bucket,
        remote_fs_root_path + key,
        settings->s3_min_upload_part_size,
        settings->s3_max_single_part_upload_size,
        metadata);

    buffer.write('0');
    buffer.finalize();
}

void DiskS3::startup()
{
    auto settings = current_settings.get();

    /// Need to be enabled if it was disabled during shutdown() call.
    settings->client->EnableRequestProcessing();

    if (!settings->send_metadata)
        return;

    LOG_INFO(log, "Starting up disk {}", name);

    restore();

    if (readSchemaVersion(bucket, remote_fs_root_path) < RESTORABLE_SCHEMA_VERSION)
        migrateToRestorableSchema();

    findLastRevision();

    LOG_INFO(log, "Disk {} started up", name);
}

void DiskS3::findLastRevision()
{
    /// Construct revision number from high to low bits.
    String revision;
    revision.reserve(64);
    for (int bit = 0; bit < 64; bit++)
    {
        auto revision_prefix = revision + "1";

        LOG_TRACE(log, "Check object exists with revision prefix {}", revision_prefix);

        /// Check file or operation with such revision prefix exists.
        if (checkObjectExists(bucket, remote_fs_root_path + "r" + revision_prefix)
            || checkObjectExists(bucket, remote_fs_root_path + "operations/r" + revision_prefix))
            revision += "1";
        else
            revision += "0";
    }
    revision_counter = static_cast<UInt64>(std::bitset<64>(revision).to_ullong());
    LOG_INFO(log, "Found last revision number {} for disk {}", revision_counter, name);
}

int DiskS3::readSchemaVersion(const String & source_bucket, const String & source_path)
{
    int version = 0;
    if (!checkObjectExists(source_bucket, source_path + SCHEMA_VERSION_OBJECT))
        return version;

    auto settings = current_settings.get();
    ReadBufferFromS3 buffer(
        settings->client,
        source_bucket,
        source_path + SCHEMA_VERSION_OBJECT,
        settings->s3_max_single_read_retries,
        context->getReadSettings());

    readIntText(version, buffer);

    return version;
}

void DiskS3::saveSchemaVersion(const int & version)
{
    auto settings = current_settings.get();

    WriteBufferFromS3 buffer(
        settings->client,
        bucket,
        remote_fs_root_path + SCHEMA_VERSION_OBJECT,
        settings->s3_min_upload_part_size,
        settings->s3_max_single_part_upload_size);

    writeIntText(version, buffer);
    buffer.finalize();
}

void DiskS3::updateObjectMetadata(const String & key, const ObjectMetadata & metadata)
{
    copyObjectImpl(bucket, key, bucket, key, std::nullopt, metadata);
}

void DiskS3::migrateFileToRestorableSchema(const String & path)
{
    LOG_TRACE(log, "Migrate file {} to restorable schema", metadata_path + path);

    auto meta = readMeta(path);

    for (const auto & [key, _] : meta.remote_fs_objects)
    {
        ObjectMetadata metadata {
            {"path", path}
        };
        updateObjectMetadata(remote_fs_root_path + key, metadata);
    }
}

void DiskS3::migrateToRestorableSchemaRecursive(const String & path, Futures & results)
{
    checkStackSize(); /// This is needed to prevent stack overflow in case of cyclic symlinks.

    LOG_TRACE(log, "Migrate directory {} to restorable schema", metadata_path + path);

    bool dir_contains_only_files = true;
    for (auto it = iterateDirectory(path); it->isValid(); it->next())
        if (isDirectory(it->path()))
        {
            dir_contains_only_files = false;
            break;
        }

    /// The whole directory can be migrated asynchronously.
    if (dir_contains_only_files)
    {
        auto result = getExecutor().execute([this, path]
             {
                 for (auto it = iterateDirectory(path); it->isValid(); it->next())
                     migrateFileToRestorableSchema(it->path());
             });

        results.push_back(std::move(result));
    }
    else
    {
        for (auto it = iterateDirectory(path); it->isValid(); it->next())
            if (!isDirectory(it->path()))
            {
                auto source_path = it->path();
                auto result = getExecutor().execute([this, source_path]
                    {
                        migrateFileToRestorableSchema(source_path);
                    });

                results.push_back(std::move(result));
            }
            else
                migrateToRestorableSchemaRecursive(it->path(), results);
    }
}

void DiskS3::migrateToRestorableSchema()
{
    try
    {
        LOG_INFO(log, "Start migration to restorable schema for disk {}", name);

        Futures results;

        for (const auto & root : data_roots)
            if (exists(root))
                migrateToRestorableSchemaRecursive(root + '/', results);

        for (auto & result : results)
            result.wait();
        for (auto & result : results)
            result.get();

        saveSchemaVersion(RESTORABLE_SCHEMA_VERSION);
    }
    catch (const Exception &)
    {
        tryLogCurrentException(log, fmt::format("Failed to migrate to restorable schema for disk {}", name));

        throw;
    }
}

bool DiskS3::checkObjectExists(const String & source_bucket, const String & prefix) const
{
    auto settings = current_settings.get();
    Aws::S3::Model::ListObjectsV2Request request;
    request.SetBucket(source_bucket);
    request.SetPrefix(prefix);
    request.SetMaxKeys(1);

    auto outcome = settings->client->ListObjectsV2(request);
    throwIfError(outcome);

    return !outcome.GetResult().GetContents().empty();
}

bool DiskS3::checkUniqueId(const String & id) const
{
    auto settings = current_settings.get();
    /// Check that we have right s3 and have access rights
    /// Actually interprets id as s3 object name and checks if it exists
    Aws::S3::Model::ListObjectsV2Request request;
    request.SetBucket(bucket);
    request.SetPrefix(id);

    auto outcome = settings->client->ListObjectsV2(request);
    throwIfError(outcome);

    Aws::Vector<Aws::S3::Model::Object> object_list = outcome.GetResult().GetContents();

    for (const auto & object : object_list)
        if (object.GetKey() == id)
            return true;
    return false;
}

Aws::S3::Model::HeadObjectResult DiskS3::headObject(const String & source_bucket, const String & key) const
{
    auto settings = current_settings.get();
    Aws::S3::Model::HeadObjectRequest request;
    request.SetBucket(source_bucket);
    request.SetKey(key);

    auto outcome = settings->client->HeadObject(request);
    throwIfError(outcome);

    return outcome.GetResultWithOwnership();
}

void DiskS3::listObjects(const String & source_bucket, const String & source_path, std::function<bool(const Aws::S3::Model::ListObjectsV2Result &)> callback) const
{
    auto settings = current_settings.get();
    Aws::S3::Model::ListObjectsV2Request request;
    request.SetBucket(source_bucket);
    request.SetPrefix(source_path);
    request.SetMaxKeys(settings->list_object_keys_size);

    Aws::S3::Model::ListObjectsV2Outcome outcome;
    do
    {
        outcome = settings->client->ListObjectsV2(request);
        throwIfError(outcome);

        bool should_continue = callback(outcome.GetResult());

        if (!should_continue)
            break;

        request.SetContinuationToken(outcome.GetResult().GetNextContinuationToken());
    } while (outcome.GetResult().GetIsTruncated());
}

void DiskS3::copyObject(const String & src_bucket, const String & src_key, const String & dst_bucket, const String & dst_key,
    std::optional<Aws::S3::Model::HeadObjectResult> head) const
{
    if (head && (head->GetContentLength() >= static_cast<Int64>(5_GiB)))
        copyObjectMultipartImpl(src_bucket, src_key, dst_bucket, dst_key, head);
    else
        copyObjectImpl(src_bucket, src_key, dst_bucket, dst_key);
}

void DiskS3::copyObjectImpl(const String & src_bucket, const String & src_key, const String & dst_bucket, const String & dst_key,
    std::optional<Aws::S3::Model::HeadObjectResult> head,
    std::optional<std::reference_wrapper<const ObjectMetadata>> metadata) const
{
    auto settings = current_settings.get();
    Aws::S3::Model::CopyObjectRequest request;
    request.SetCopySource(src_bucket + "/" + src_key);
    request.SetBucket(dst_bucket);
    request.SetKey(dst_key);
    if (metadata)
    {
        request.SetMetadata(*metadata);
        request.SetMetadataDirective(Aws::S3::Model::MetadataDirective::REPLACE);
    }

    auto outcome = settings->client->CopyObject(request);

    if (!outcome.IsSuccess() && outcome.GetError().GetExceptionName() == "EntityTooLarge")
    { // Can't come here with MinIO, MinIO allows single part upload for large objects.
        copyObjectMultipartImpl(src_bucket, src_key, dst_bucket, dst_key, head, metadata);
        return;
    }

    throwIfError(outcome);
}

void DiskS3::copyObjectMultipartImpl(const String & src_bucket, const String & src_key, const String & dst_bucket, const String & dst_key,
    std::optional<Aws::S3::Model::HeadObjectResult> head,
    std::optional<std::reference_wrapper<const ObjectMetadata>> metadata) const
{
    LOG_TRACE(log, "Multipart copy upload has created. Src Bucket: {}, Src Key: {}, Dst Bucket: {}, Dst Key: {}, Metadata: {}",
        src_bucket, src_key, dst_bucket, dst_key, metadata ? "REPLACE" : "NOT_SET");

    auto settings = current_settings.get();

    if (!head)
        head = headObject(src_bucket, src_key);

    size_t size = head->GetContentLength();

    String multipart_upload_id;

    {
        Aws::S3::Model::CreateMultipartUploadRequest request;
        request.SetBucket(dst_bucket);
        request.SetKey(dst_key);
        if (metadata)
            request.SetMetadata(*metadata);

        auto outcome = settings->client->CreateMultipartUpload(request);

        throwIfError(outcome);

        multipart_upload_id = outcome.GetResult().GetUploadId();
    }

    std::vector<String> part_tags;

    size_t upload_part_size = settings->s3_min_upload_part_size;
    for (size_t position = 0, part_number = 1; position < size; ++part_number, position += upload_part_size)
    {
        Aws::S3::Model::UploadPartCopyRequest part_request;
        part_request.SetCopySource(src_bucket + "/" + src_key);
        part_request.SetBucket(dst_bucket);
        part_request.SetKey(dst_key);
        part_request.SetUploadId(multipart_upload_id);
        part_request.SetPartNumber(part_number);
        part_request.SetCopySourceRange(fmt::format("bytes={}-{}", position, std::min(size, position + upload_part_size) - 1));

        auto outcome = settings->client->UploadPartCopy(part_request);
        if (!outcome.IsSuccess())
        {
            Aws::S3::Model::AbortMultipartUploadRequest abort_request;
            abort_request.SetBucket(dst_bucket);
            abort_request.SetKey(dst_key);
            abort_request.SetUploadId(multipart_upload_id);
            settings->client->AbortMultipartUpload(abort_request);
            // In error case we throw exception later with first error from UploadPartCopy
        }
        throwIfError(outcome);

        auto etag = outcome.GetResult().GetCopyPartResult().GetETag();
        part_tags.push_back(etag);
    }

    {
        Aws::S3::Model::CompleteMultipartUploadRequest req;
        req.SetBucket(dst_bucket);
        req.SetKey(dst_key);
        req.SetUploadId(multipart_upload_id);

        Aws::S3::Model::CompletedMultipartUpload multipart_upload;
        for (size_t i = 0; i < part_tags.size(); ++i)
        {
            Aws::S3::Model::CompletedPart part;
            multipart_upload.AddParts(part.WithETag(part_tags[i]).WithPartNumber(i + 1));
        }

        req.SetMultipartUpload(multipart_upload);

        auto outcome = settings->client->CompleteMultipartUpload(req);

        throwIfError(outcome);

        LOG_TRACE(log, "Multipart copy upload has completed. Src Bucket: {}, Src Key: {}, Dst Bucket: {}, Dst Key: {}, "
            "Upload_id: {}, Parts: {}", src_bucket, src_key, dst_bucket, dst_key, multipart_upload_id, part_tags.size());
    }
}

struct DiskS3::RestoreInformation
{
    UInt64 revision = LATEST_REVISION;
    String source_bucket;
    String source_path;
    bool detached = false;
};

void DiskS3::readRestoreInformation(DiskS3::RestoreInformation & restore_information)
{
    ReadBufferFromFile buffer(metadata_path + RESTORE_FILE_NAME, 512);
    buffer.next();

    try
    {
        std::map<String, String> properties;

        while (buffer.hasPendingData())
        {
            String property;
            readText(property, buffer);
            assertChar('\n', buffer);

            auto pos = property.find('=');
            if (pos == String::npos || pos == 0 || pos == property.length())
                throw Exception(fmt::format("Invalid property {} in restore file", property), ErrorCodes::UNKNOWN_FORMAT);

            auto key = property.substr(0, pos);
            auto value = property.substr(pos + 1);

            auto it = properties.find(key);
            if (it != properties.end())
                throw Exception(fmt::format("Property key duplication {} in restore file", key), ErrorCodes::UNKNOWN_FORMAT);

            properties[key] = value;
        }

        for (const auto & [key, value] : properties)
        {
            ReadBufferFromString value_buffer (value);

            if (key == "revision")
                readIntText(restore_information.revision, value_buffer);
            else if (key == "source_bucket")
                readText(restore_information.source_bucket, value_buffer);
            else if (key == "source_path")
                readText(restore_information.source_path, value_buffer);
            else if (key == "detached")
                readBoolTextWord(restore_information.detached, value_buffer);
            else
                throw Exception(fmt::format("Unknown key {} in restore file", key), ErrorCodes::UNKNOWN_FORMAT);
        }
    }
    catch (const Exception &)
    {
        tryLogCurrentException(log, "Failed to read restore information");
        throw;
    }
}

void DiskS3::restore()
{
    if (!exists(RESTORE_FILE_NAME))
        return;

    try
    {
        RestoreInformation information;
        information.source_bucket = bucket;
        information.source_path = remote_fs_root_path;

        readRestoreInformation(information);
        if (information.revision == 0)
            information.revision = LATEST_REVISION;
        if (!information.source_path.ends_with('/'))
            information.source_path += '/';

        if (information.source_bucket == bucket)
        {
            /// In this case we need to additionally cleanup S3 from objects with later revision.
            /// Will be simply just restore to different path.
            if (information.source_path == remote_fs_root_path && information.revision != LATEST_REVISION)
                throw Exception("Restoring to the same bucket and path is allowed if revision is latest (0)", ErrorCodes::BAD_ARGUMENTS);

            /// This case complicates S3 cleanup in case of unsuccessful restore.
            if (information.source_path != remote_fs_root_path && remote_fs_root_path.starts_with(information.source_path))
                throw Exception("Restoring to the same bucket is allowed only if source path is not a sub-path of configured path in S3 disk", ErrorCodes::BAD_ARGUMENTS);
        }

        LOG_INFO(log, "Starting to restore disk {}. Revision: {}, Source bucket: {}, Source path: {}",
                 name, information.revision, information.source_bucket, information.source_path);

        if (readSchemaVersion(information.source_bucket, information.source_path) < RESTORABLE_SCHEMA_VERSION)
            throw Exception("Source bucket doesn't have restorable schema.", ErrorCodes::BAD_ARGUMENTS);

        LOG_INFO(log, "Removing old metadata...");

        bool cleanup_s3 = information.source_bucket != bucket || information.source_path != remote_fs_root_path;
        for (const auto & root : data_roots)
            if (exists(root))
                removeSharedRecursive(root + '/', !cleanup_s3);

        restoreFiles(information);
        restoreFileOperations(information);

        fs::path restore_file = fs::path(metadata_path) / RESTORE_FILE_NAME;
        fs::remove(restore_file);

        saveSchemaVersion(RESTORABLE_SCHEMA_VERSION);

        LOG_INFO(log, "Restore disk {} finished", name);
    }
    catch (const Exception &)
    {
        tryLogCurrentException(log, fmt::format("Failed to restore disk {}", name));

        throw;
    }
}

void DiskS3::restoreFiles(const RestoreInformation & restore_information)
{
    LOG_INFO(log, "Starting restore files for disk {}", name);

    std::vector<std::future<void>> results;
    auto restore_files = [this, &restore_information, &results](auto list_result)
    {
        std::vector<String> keys;
        for (const auto & row : list_result.GetContents())
        {
            const String & key = row.GetKey();

            /// Skip file operations objects. They will be processed separately.
            if (key.find("/operations/") != String::npos)
                continue;

            const auto [revision, _] = extractRevisionAndOperationFromKey(key);
            /// Filter early if it's possible to get revision from key.
            if (revision > restore_information.revision)
                continue;

            keys.push_back(key);
        }

        if (!keys.empty())
        {
            auto result = getExecutor().execute([this, &restore_information, keys]()
            {
                processRestoreFiles(restore_information.source_bucket, restore_information.source_path, keys);
            });

            results.push_back(std::move(result));
        }

        return true;
    };

    /// Execute.
    listObjects(restore_information.source_bucket, restore_information.source_path, restore_files);

    for (auto & result : results)
        result.wait();
    for (auto & result : results)
        result.get();

    LOG_INFO(log, "Files are restored for disk {}", name);
}

void DiskS3::processRestoreFiles(const String & source_bucket, const String & source_path, Strings keys)
{
    for (const auto & key : keys)
    {
        auto head_result = headObject(source_bucket, key);
        auto object_metadata = head_result.GetMetadata();

        /// Restore file if object has 'path' in metadata.
        auto path_entry = object_metadata.find("path");
        if (path_entry == object_metadata.end())
        {
            /// Such keys can remain after migration, we can skip them.
            LOG_WARNING(log, "Skip key {} because it doesn't have 'path' in metadata", key);
            continue;
        }

        const auto & path = path_entry->second;

        createDirectories(directoryPath(path));
        auto metadata = createMeta(path);
        auto relative_key = shrinkKey(source_path, key);

        /// Copy object if we restore to different bucket / path.
        if (bucket != source_bucket || remote_fs_root_path != source_path)
            copyObject(source_bucket, key, bucket, remote_fs_root_path + relative_key, head_result);

        metadata.addObject(relative_key, head_result.GetContentLength());
        metadata.save();

        LOG_TRACE(log, "Restored file {}", path);
    }
}

void DiskS3::restoreFileOperations(const RestoreInformation & restore_information)
{
    auto settings = current_settings.get();

    LOG_INFO(log, "Starting restore file operations for disk {}", name);

    /// Enable recording file operations if we restore to different bucket / path.
    bool send_metadata = bucket != restore_information.source_bucket || remote_fs_root_path != restore_information.source_path;

    std::set<String> renames;
    auto restore_file_operations = [this, &restore_information, &renames, &send_metadata](auto list_result)
    {
        const String rename = "rename";
        const String hardlink = "hardlink";

        for (const auto & row : list_result.GetContents())
        {
            const String & key = row.GetKey();

            const auto [revision, operation] = extractRevisionAndOperationFromKey(key);
            if (revision == UNKNOWN_REVISION)
            {
                LOG_WARNING(log, "Skip key {} with unknown revision", key);
                continue;
            }

            /// S3 ensures that keys will be listed in ascending UTF-8 bytes order (revision order).
            /// We can stop processing if revision of the object is already more than required.
            if (revision > restore_information.revision)
                return false;

            /// Keep original revision if restore to different bucket / path.
            if (send_metadata)
                revision_counter = revision - 1;

            auto object_metadata = headObject(restore_information.source_bucket, key).GetMetadata();
            if (operation == rename)
            {
                auto from_path = object_metadata["from_path"];
                auto to_path = object_metadata["to_path"];
                if (exists(from_path))
                {
                    moveFile(from_path, to_path, send_metadata);
                    LOG_TRACE(log, "Revision {}. Restored rename {} -> {}", revision, from_path, to_path);

                    if (restore_information.detached && isDirectory(to_path))
                    {
                        /// Sometimes directory paths are passed without trailing '/'. We should keep them in one consistent way.
                        if (!from_path.ends_with('/'))
                            from_path += '/';
                        if (!to_path.ends_with('/'))
                            to_path += '/';

                        /// Always keep latest actual directory path to avoid 'detaching' not existing paths.
                        auto it = renames.find(from_path);
                        if (it != renames.end())
                            renames.erase(it);

                        renames.insert(to_path);
                    }
                }
            }
            else if (operation == hardlink)
            {
                auto src_path = object_metadata["src_path"];
                auto dst_path = object_metadata["dst_path"];
                if (exists(src_path))
                {
                    createDirectories(directoryPath(dst_path));
                    createHardLink(src_path, dst_path, send_metadata);
                    LOG_TRACE(log, "Revision {}. Restored hardlink {} -> {}", revision, src_path, dst_path);
                }
            }
        }

        return true;
    };

    /// Execute.
    listObjects(restore_information.source_bucket, restore_information.source_path + "operations/", restore_file_operations);

    if (restore_information.detached)
    {
        Strings not_finished_prefixes{"tmp_", "delete_tmp_", "attaching_", "deleting_"};

        for (const auto & path : renames)
        {
            /// Skip already detached parts.
            if (path.find("/detached/") != std::string::npos)
                continue;

            /// Skip not finished parts. They shouldn't be in 'detached' directory, because CH wouldn't be able to finish processing them.
            fs::path directory_path(path);
            auto directory_name = directory_path.parent_path().filename().string();

            auto predicate = [&directory_name](String & prefix) { return directory_name.starts_with(prefix); };
            if (std::any_of(not_finished_prefixes.begin(), not_finished_prefixes.end(), predicate))
                continue;

            auto detached_path = pathToDetached(path);

            LOG_TRACE(log, "Move directory to 'detached' {} -> {}", path, detached_path);

            fs::path from_path = fs::path(metadata_path) / path;
            fs::path to_path = fs::path(metadata_path) / detached_path;
            if (path.ends_with('/'))
                to_path /= from_path.parent_path().filename();
            else
                to_path /= from_path.filename();
            fs::create_directories(to_path);
            fs::copy(from_path, to_path, fs::copy_options::recursive | fs::copy_options::overwrite_existing);
            fs::remove_all(from_path);
        }
    }

    LOG_INFO(log, "File operations restored for disk {}", name);
}

std::tuple<UInt64, String> DiskS3::extractRevisionAndOperationFromKey(const String & key)
{
    String revision_str;
    String operation;

    re2::RE2::FullMatch(key, key_regexp, &revision_str, &operation);

    return {(revision_str.empty() ? UNKNOWN_REVISION : static_cast<UInt64>(std::bitset<64>(revision_str).to_ullong())), operation};
}

String DiskS3::shrinkKey(const String & path, const String & key)
{
    if (!key.starts_with(path))
        throw Exception("The key " + key + " prefix mismatch with given " + path, ErrorCodes::LOGICAL_ERROR);

    return key.substr(path.length());
}

String DiskS3::revisionToString(UInt64 revision)
{
    return std::bitset<64>(revision).to_string();
}

String DiskS3::pathToDetached(const String & source_path)
{
    if (source_path.ends_with('/'))
        return fs::path(source_path).parent_path().parent_path() / "detached/";
    return fs::path(source_path).parent_path() / "detached/";
}

void DiskS3::onFreeze(const String & path)
{
    createDirectories(path);
    WriteBufferFromFile revision_file_buf(metadata_path + path + "revision.txt", 32);
    writeIntText(revision_counter.load(), revision_file_buf);
    revision_file_buf.finalize();
}

void DiskS3::applyNewSettings(const Poco::Util::AbstractConfiguration & config, ContextPtr context_, const String &, const DisksMap &)
{
    auto new_settings = settings_getter(config, "storage_configuration.disks." + name, context_);

    current_settings.set(std::move(new_settings));

    if (AsyncExecutor * exec = dynamic_cast<AsyncExecutor*>(&getExecutor()))
        exec->setMaxThreads(current_settings.get()->thread_pool_size);
}

DiskS3Settings::DiskS3Settings(
    const std::shared_ptr<Aws::S3::S3Client> & client_,
    size_t s3_max_single_read_retries_,
    size_t s3_min_upload_part_size_,
    size_t s3_max_single_part_upload_size_,
    size_t min_bytes_for_seek_,
    bool send_metadata_,
    int thread_pool_size_,
    int list_object_keys_size_,
    int objects_chunk_size_to_delete_)
    : client(client_)
    , s3_max_single_read_retries(s3_max_single_read_retries_)
    , s3_min_upload_part_size(s3_min_upload_part_size_)
    , s3_max_single_part_upload_size(s3_max_single_part_upload_size_)
    , min_bytes_for_seek(min_bytes_for_seek_)
    , send_metadata(send_metadata_)
    , thread_pool_size(thread_pool_size_)
    , list_object_keys_size(list_object_keys_size_)
    , objects_chunk_size_to_delete(objects_chunk_size_to_delete_)
{
}

}

#endif<|MERGE_RESOLUTION|>--- conflicted
+++ resolved
@@ -128,8 +128,7 @@
         throw Exception(err.GetMessage(), static_cast<int>(err.GetErrorType()));
     }
 }
-
-<<<<<<< HEAD
+  
 template <typename Result, typename Error>
 void logIfError(Aws::Utils::Outcome<Result, Error> & response, Fn<String()> auto && msg)
 {
@@ -156,38 +155,6 @@
     }
 }
 
-/// Reads data from S3 using stored paths in metadata.
-class ReadIndirectBufferFromS3 final : public ReadIndirectBufferFromRemoteFS<ReadBufferFromS3>
-{
-public:
-    ReadIndirectBufferFromS3(
-        std::shared_ptr<Aws::S3::S3Client> client_ptr_,
-        const String & bucket_,
-        DiskS3::Metadata metadata_,
-        size_t max_single_read_retries_,
-        size_t buf_size_)
-        : ReadIndirectBufferFromRemoteFS<ReadBufferFromS3>(metadata_)
-        , client_ptr(std::move(client_ptr_))
-        , bucket(bucket_)
-        , max_single_read_retries(max_single_read_retries_)
-        , buf_size(buf_size_)
-    {
-    }
-
-    std::unique_ptr<ReadBufferFromS3> createReadBuffer(const String & path) override
-    {
-        return std::make_unique<ReadBufferFromS3>(client_ptr, bucket, fs::path(metadata.remote_fs_root_path) / path, max_single_read_retries, buf_size);
-    }
-
-private:
-    std::shared_ptr<Aws::S3::S3Client> client_ptr;
-    const String & bucket;
-    UInt64 max_single_read_retries;
-    size_t buf_size;
-};
-
-=======
->>>>>>> 9d967e98
 DiskS3::DiskS3(
     String name_,
     String bucket_,
