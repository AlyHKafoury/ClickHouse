--- conflicted
+++ resolved
@@ -99,6 +99,11 @@
     /// Read size of decompressed block from compressed source
     UInt32 readDecompressedBlockSize(const char * source) const;
 
+    virtual void setDimensions(const std::vector<size_t> & /*dimensions*/)
+    {
+        throw Exception(ErrorCodes::BAD_ARGUMENTS, "Can not set dimensions to non-vector codec");
+    }
+
     /// Read method byte from compressed source
     static uint8_t readMethod(const char * source);
 
@@ -130,17 +135,10 @@
     /// If it does nothing.
     virtual bool isNone() const { return false; }
 
-<<<<<<< HEAD
-    virtual void setDimensions(const std::vector<size_t> & /*dimensions*/)
-    {
-        throw Exception(ErrorCodes::BAD_ARGUMENTS, "Can not set dimensions to non-vector codec");
-    }
+    virtual bool isVectorCodec() const { return false; }
 
-    virtual bool isVectorCodec() const { return false; }
-=======
     // Returns a string with a high level codec description.
     virtual std::string getDescription() const = 0;
->>>>>>> aa691e4f
 
 protected:
     /// This is used for fuzz testing
