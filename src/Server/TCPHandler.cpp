--- conflicted
+++ resolved
@@ -1318,14 +1318,6 @@
             writeStringBinary(exception_message, *out);
         }
     }
-<<<<<<< HEAD
-    if (client_tcp_protocol_version >= DBMS_MIN_PROTOCOL_VERSION_WITH_BCRYPT_PASSWORD_TYPE)
-    {
-        UInt64 bcrypt_workfactor = server.context()->getAccessControl().getBcryptWorkfactor();
-        writeVarUInt(bcrypt_workfactor, *out);
-    }
-
-=======
     if (client_tcp_protocol_version >= DBMS_MIN_REVISION_WITH_INTERSERVER_SECRET_V2)
     {
         chassert(!nonce.has_value());
@@ -1333,7 +1325,6 @@
         nonce.emplace(thread_local_rng());
         writeIntBinary(nonce.value(), *out);
     }
->>>>>>> fd3c588c
     out->next();
 }
 
