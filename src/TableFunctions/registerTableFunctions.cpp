--- conflicted
+++ resolved
@@ -27,12 +27,10 @@
     registerTableFunctionS3(factory);
     registerTableFunctionS3Cluster(factory);
     registerTableFunctionCOS(factory);
-<<<<<<< HEAD
     registerTableFunctionHudi(factory);
     registerTableFunctionDelta(factory);
-=======
     registerTableFunctionOSS(factory);
->>>>>>> fd7753c6
+
 #endif
 
 #if USE_HDFS
