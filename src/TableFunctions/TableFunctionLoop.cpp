#include "config.h"
#include <TableFunctions/ITableFunction.h>
#include <TableFunctions/TableFunctionFactory.h>
#include <Interpreters/Context.h>
#include <Interpreters/DatabaseCatalog.h>
#include <Parsers/ASTFunction.h>
#include <Parsers/ASTIdentifier.h>
#include <Common/Exception.h>
#include <Interpreters/evaluateConstantExpression.h>
#include <Storages/checkAndGetLiteralArgument.h>
#include <Storages/StorageLoop.h>
#include "registerTableFunctions.h"

namespace DB
{
    namespace ErrorCodes
    {
        extern const int NUMBER_OF_ARGUMENTS_DOESNT_MATCH;
        extern const int ILLEGAL_TYPE_OF_ARGUMENT;
        extern const int UNKNOWN_TABLE;
    }
    namespace
    {
        class TableFunctionLoop : public ITableFunction
        {
        public:
            static constexpr auto name = "loop";
            std::string getName() const override { return name; }
        private:
            StoragePtr executeImpl(const ASTPtr & ast_function, ContextPtr context, const String & table_name, ColumnsDescription cached_columns, const ASTPtr & insert_query) const override;
            const char * getStorageTypeName() const override { return "Loop"; }
            ColumnsDescription getActualTableStructure(ContextPtr context, bool is_insert_query) const override;
            void parseArguments(const ASTPtr & ast_function, ContextPtr context) override;

            // save the inner table function AST
            ASTPtr inner_table_function_ast;
            // save database and table
            std::string loop_database_name;
            std::string loop_table_name;
        };

    }

    void TableFunctionLoop::parseArguments(const ASTPtr & ast_function, ContextPtr context)
    {
        const auto & args_func = ast_function->as<ASTFunction &>();

        if (!args_func.arguments)
            throw Exception(ErrorCodes::NUMBER_OF_ARGUMENTS_DOESNT_MATCH, "Table function 'loop' must have arguments.");

        auto & args = args_func.arguments->children;
        if (args.empty())
            throw Exception(ErrorCodes::ILLEGAL_TYPE_OF_ARGUMENT, "No arguments provided for table function 'loop'");

        if (args.size() == 1)
        {
            if (const auto * id = args[0]->as<ASTIdentifier>())
            {
                String id_name = id->name();

                size_t dot_pos = id_name.find('.');
                if (id_name.find('.', dot_pos + 1) != String::npos)
                    throw Exception(ErrorCodes::ILLEGAL_TYPE_OF_ARGUMENT, "There are more than one dot");
                if (dot_pos != String::npos)
                {
                    loop_database_name = id_name.substr(0, dot_pos);
                    loop_table_name = id_name.substr(dot_pos + 1);
                }
                else
                {
                    loop_table_name = id_name;
                }
            }
            else if (const auto * /*func*/ _ = args[0]->as<ASTFunction>())
            {
                inner_table_function_ast = args[0];
            }
            else
            {
                throw Exception(ErrorCodes::ILLEGAL_TYPE_OF_ARGUMENT, "Expected identifier or function for argument 1 of function 'loop', got {}", args[0]->getID());
            }
        }
            // loop(database, table)
        else if (args.size() == 2)
        {
            args[0] = evaluateConstantExpressionForDatabaseName(args[0], context);
            args[1] = evaluateConstantExpressionOrIdentifierAsLiteral(args[1], context);

            loop_database_name = checkAndGetLiteralArgument<String>(args[0], "database");
            loop_table_name = checkAndGetLiteralArgument<String>(args[1], "table");
        }
        else
        {
            throw Exception(ErrorCodes::NUMBER_OF_ARGUMENTS_DOESNT_MATCH, "Table function 'loop' must have 1 or 2 arguments.");
        }
    }

    ColumnsDescription TableFunctionLoop::getActualTableStructure(ContextPtr /*context*/, bool /*is_insert_query*/) const
    {
        return ColumnsDescription();
    }

    StoragePtr TableFunctionLoop::executeImpl(
            const ASTPtr & /*ast_function*/,
            ContextPtr context,
            const std::string & table_name,
            ColumnsDescription cached_columns,
            const ASTPtr & insert_query) const
    {
        StoragePtr storage;
        if (!inner_table_function_ast)
        {
            String database_name = loop_database_name;
            if (database_name.empty())
                database_name = context->getCurrentDatabase();

            auto database = DatabaseCatalog::instance().getDatabase(database_name);
            storage = database->tryGetTable(loop_table_name, context);
            if (!storage)
                throw Exception(ErrorCodes::UNKNOWN_TABLE, "Table '{}' not found in database '{}'", loop_table_name, database_name);
        }
        else
        {
            auto inner_table_function = TableFunctionFactory::instance().get(inner_table_function_ast, context);
            storage = inner_table_function->execute(
                    inner_table_function_ast,
                    context,
                    table_name,
                    std::move(cached_columns),
<<<<<<< HEAD
                    false,
                    insert_query);
=======
                    /*use_global_context=*/false,
                    /*is_insert_query=*/is_insert_query);
>>>>>>> 5b2363be
        }
        auto res = std::make_shared<StorageLoop>(
                StorageID(getDatabaseName(), table_name),
                storage
        );
        res->startup();
        return res;
    }

    void registerTableFunctionLoop(TableFunctionFactory & factory)
    {
        factory.registerFunction<TableFunctionLoop>(
                {.documentation
                = {.description=R"(The table function can be used to continuously output query results in an infinite loop.)",
                                .examples{{"loop", "SELECT * FROM loop((numbers(3)) LIMIT 7", "0"
                                                                                              "1"
                                                                                              "2"
                                                                                              "0"
                                                                                              "1"
                                                                                              "2"
                                                                                              "0"}}
                        }});
    }

}<|MERGE_RESOLUTION|>--- conflicted
+++ resolved
@@ -127,13 +127,8 @@
                     context,
                     table_name,
                     std::move(cached_columns),
-<<<<<<< HEAD
-                    false,
+                    /*use_global_context=*/ false,
                     insert_query);
-=======
-                    /*use_global_context=*/false,
-                    /*is_insert_query=*/is_insert_query);
->>>>>>> 5b2363be
         }
         auto res = std::make_shared<StorageLoop>(
                 StorageID(getDatabaseName(), table_name),
