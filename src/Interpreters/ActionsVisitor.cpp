#include <Common/quoteString.h>
#include <Common/typeid_cast.h>
#include <Core/Row.h>

#include <Functions/FunctionFactory.h>
#include <Functions/FunctionsMiscellaneous.h>

#include <AggregateFunctions/AggregateFunctionFactory.h>

#include <DataTypes/DataTypeSet.h>
#include <DataTypes/DataTypeFunction.h>
#include <DataTypes/DataTypeString.h>
#include <DataTypes/DataTypeTuple.h>
#include <DataTypes/DataTypeArray.h>
#include <DataTypes/DataTypeLowCardinality.h>
#include <DataTypes/FieldToDataType.h>

#include <Columns/ColumnSet.h>
#include <Columns/ColumnConst.h>

#include <Storages/StorageSet.h>

#include <Parsers/ASTFunction.h>
#include <Parsers/ASTIdentifier.h>
#include <Parsers/ASTLiteral.h>
#include <Parsers/ASTSelectQuery.h>
#include <Parsers/ASTSubquery.h>
#include <Parsers/ASTTablesInSelectQuery.h>

#include <Interpreters/Context.h>
#include <Interpreters/ExpressionActions.h>
#include <Interpreters/misc.h>
#include <Interpreters/ActionsVisitor.h>
#include <Interpreters/InterpreterSelectWithUnionQuery.h>
#include <Interpreters/Set.h>
#include <Interpreters/evaluateConstantExpression.h>
#include <Interpreters/convertFieldToType.h>
#include <Interpreters/interpretSubquery.h>
#include <Interpreters/DatabaseAndTableWithAlias.h>
#include <Interpreters/IdentifierSemantic.h>

namespace DB
{

namespace ErrorCodes
{
    extern const int ILLEGAL_TYPE_OF_ARGUMENT;
    extern const int UNKNOWN_IDENTIFIER;
    extern const int NOT_AN_AGGREGATE;
    extern const int UNEXPECTED_EXPRESSION;
    extern const int TYPE_MISMATCH;
    extern const int NUMBER_OF_ARGUMENTS_DOESNT_MATCH;
    extern const int INCORRECT_ELEMENT_OF_SET;
    extern const int BAD_ARGUMENTS;
}

static NamesAndTypesList::iterator findColumn(const String & name, NamesAndTypesList & cols)
{
    return std::find_if(cols.begin(), cols.end(),
                        [&](const NamesAndTypesList::value_type & val) { return val.name == name; });
}

/// Recursion is limited in query parser and we did not check for too large depth here.
static size_t getTypeDepth(const DataTypePtr & type)
{
    if (const auto * array_type = typeid_cast<const DataTypeArray *>(type.get()))
        return 1 + getTypeDepth(array_type->getNestedType());
    else if (const auto * tuple_type = typeid_cast<const DataTypeTuple *>(type.get()))
        return 1 + (tuple_type->getElements().empty() ? 0 : getTypeDepth(tuple_type->getElements().at(0)));

    return 0;
}

template<typename Collection>
static Block createBlockFromCollection(const Collection & collection, const DataTypes & types, bool transform_null_in)
{
    size_t columns_num = types.size();
    MutableColumns columns(columns_num);
    for (size_t i = 0; i < columns_num; ++i)
        columns[i] = types[i]->createColumn();

    Row tuple_values;
    for (const auto & value : collection)
    {
        if (columns_num == 1)
        {
            auto field = convertFieldToType(value, *types[0]);
            bool need_insert_null = transform_null_in && types[0]->isNullable();
            if (!field.isNull() || need_insert_null)
                columns[0]->insert(std::move(field));
        }
        else
        {
            if (value.getType() != Field::Types::Tuple)
                throw Exception("Invalid type in set. Expected tuple, got "
                    + String(value.getTypeName()), ErrorCodes::INCORRECT_ELEMENT_OF_SET);

            const auto & tuple = DB::get<const Tuple &>(value);
            size_t tuple_size = tuple.size();

            if (tuple_size != columns_num)
                throw Exception("Incorrect size of tuple in set: " + toString(tuple_size)
                    + " instead of " + toString(columns_num), ErrorCodes::INCORRECT_ELEMENT_OF_SET);

            if (tuple_values.empty())
                tuple_values.resize(tuple_size);

            size_t i = 0;
            for (; i < tuple_size; ++i)
            {
                tuple_values[i] = convertFieldToType(tuple[i], *types[i]);
                bool need_insert_null = transform_null_in && types[i]->isNullable();
                if (tuple_values[i].isNull() && !need_insert_null)
                    break;
            }

            if (i == tuple_size)
                for (i = 0; i < tuple_size; ++i)
                    columns[i]->insert(std::move(tuple_values[i]));
        }
    }

    Block res;
    for (size_t i = 0; i < columns_num; ++i)
        res.insert(ColumnWithTypeAndName{std::move(columns[i]), types[i], "_" + toString(i)});
    return res;
}

static Field extractValueFromNode(const ASTPtr & node, const IDataType & type, const Context & context)
{
    if (const auto * lit = node->as<ASTLiteral>())
    {
        return convertFieldToType(lit->value, type);
    }
    else if (node->as<ASTFunction>())
    {
        std::pair<Field, DataTypePtr> value_raw = evaluateConstantExpression(node, context);
        return convertFieldToType(value_raw.first, type, value_raw.second.get());
    }
    else
        throw Exception("Incorrect element of set. Must be literal or constant expression.", ErrorCodes::INCORRECT_ELEMENT_OF_SET);
}

static Block createBlockFromAST(const ASTPtr & node, const DataTypes & types, const Context & context)
{
    /// Will form a block with values from the set.

    Block header;
    size_t num_columns = types.size();
    for (size_t i = 0; i < num_columns; ++i)
        header.insert(ColumnWithTypeAndName(types[i]->createColumn(), types[i], "_" + toString(i)));

    MutableColumns columns = header.cloneEmptyColumns();

    DataTypePtr tuple_type;
    Row tuple_values;
    const auto & list = node->as<ASTExpressionList &>();
    bool transform_null_in = context.getSettingsRef().transform_null_in;
    for (const auto & elem : list.children)
    {
        if (num_columns == 1)
        {
            /// One column at the left of IN.

            Field value = extractValueFromNode(elem, *types[0], context);
            bool need_insert_null = transform_null_in && types[0]->isNullable();

            if (!value.isNull() || need_insert_null)
                columns[0]->insert(value);
        }
        else if (elem->as<ASTFunction>() || elem->as<ASTLiteral>())
        {
            /// Multiple columns at the left of IN.
            /// The right hand side of in should be a set of tuples.

            Field function_result;
            const Tuple * tuple = nullptr;

            /// Tuple can be represented as a function in AST.
            auto * func = elem->as<ASTFunction>();
            if (func && func->name != "tuple")
            {
                if (!tuple_type)
                    tuple_type = std::make_shared<DataTypeTuple>(types);

                /// If the function is not a tuple, treat it as a constant expression that returns tuple and extract it.
                function_result = extractValueFromNode(elem, *tuple_type, context);
                if (function_result.getType() != Field::Types::Tuple)
                    throw Exception("Invalid type of set. Expected tuple, got " + String(function_result.getTypeName()),
                                    ErrorCodes::INCORRECT_ELEMENT_OF_SET);

                tuple = &function_result.get<Tuple>();
            }

            /// Tuple can be represented as a literal in AST.
            auto * literal = elem->as<ASTLiteral>();
            if (literal)
            {
                /// The literal must be tuple.
                if (literal->value.getType() != Field::Types::Tuple)
                    throw Exception("Invalid type in set. Expected tuple, got "
                        + String(literal->value.getTypeName()), ErrorCodes::INCORRECT_ELEMENT_OF_SET);

                tuple = &literal->value.get<Tuple>();
            }

            size_t tuple_size = tuple ? tuple->size() : func->arguments->children.size();
            if (tuple_size != num_columns)
                throw Exception("Incorrect size of tuple in set: " + toString(tuple_size) + " instead of " + toString(num_columns),
                    ErrorCodes::INCORRECT_ELEMENT_OF_SET);

            if (tuple_values.empty())
                tuple_values.resize(tuple_size);

            /// Fill tuple values by evaluation of constant expressions.
            size_t i = 0;
            for (; i < tuple_size; ++i)
            {
                Field value = tuple ? convertFieldToType((*tuple)[i], *types[i])
                                    : extractValueFromNode(func->arguments->children[i], *types[i], context);

                bool need_insert_null = transform_null_in && types[i]->isNullable();

                /// If at least one of the elements of the tuple has an impossible (outside the range of the type) value,
                ///  then the entire tuple too.
                if (value.isNull() && !need_insert_null)
                    break;

                tuple_values[i] = value;
            }

            if (i == tuple_size)
                for (i = 0; i < tuple_size; ++i)
                    columns[i]->insert(tuple_values[i]);
        }
        else
            throw Exception("Incorrect element of set", ErrorCodes::INCORRECT_ELEMENT_OF_SET);
    }

    return header.cloneWithColumns(std::move(columns));
}

Block createBlockForSet(
    const DataTypePtr & left_arg_type,
    const ASTPtr & right_arg,
    const DataTypes & set_element_types,
    const Context & context)
{
    auto [right_arg_value, right_arg_type] = evaluateConstantExpression(right_arg, context);

    const size_t left_type_depth = getTypeDepth(left_arg_type);
    const size_t right_type_depth = getTypeDepth(right_arg_type);

    auto throw_unsupported_type = [](const auto & type)
    {
        throw Exception("Unsupported value type at the right-side of IN: "
            + type->getName() + ".", ErrorCodes::ILLEGAL_TYPE_OF_ARGUMENT);
    };

    Block block;
    bool tranform_null_in = context.getSettingsRef().transform_null_in;

    /// 1 in 1; (1, 2) in (1, 2); identity(tuple(tuple(tuple(1)))) in tuple(tuple(tuple(1))); etc.
    if (left_type_depth == right_type_depth)
    {
        Array array{right_arg_value};
        block = createBlockFromCollection(array, set_element_types, tranform_null_in);
    }
    /// 1 in (1, 2); (1, 2) in ((1, 2), (3, 4)); etc.
    else if (left_type_depth + 1 == right_type_depth)
    {
        auto type_index = right_arg_type->getTypeId();
        if (type_index == TypeIndex::Tuple)
            block = createBlockFromCollection(DB::get<const Tuple &>(right_arg_value), set_element_types, tranform_null_in);
        else if (type_index == TypeIndex::Array)
            block = createBlockFromCollection(DB::get<const Array &>(right_arg_value), set_element_types, tranform_null_in);
        else
            throw_unsupported_type(right_arg_type);
    }
    else
        throw_unsupported_type(right_arg_type);

    return block;
}

Block createBlockForSet(
    const DataTypePtr & left_arg_type,
    const std::shared_ptr<ASTFunction> & right_arg,
    const DataTypes & set_element_types,
    const Context & context)
{
    auto get_tuple_type_from_ast = [&context](const auto & func) -> DataTypePtr
    {
        if (func && (func->name == "tuple" || func->name == "array") && !func->arguments->children.empty())
        {
            /// Won't parse all values of outer tuple.
            auto element = func->arguments->children.at(0);
            std::pair<Field, DataTypePtr> value_raw = evaluateConstantExpression(element, context);
            return std::make_shared<DataTypeTuple>(DataTypes({value_raw.second}));
        }

        return evaluateConstantExpression(func, context).second;
    };

    const DataTypePtr & right_arg_type = get_tuple_type_from_ast(right_arg);

    size_t left_tuple_depth = getTypeDepth(left_arg_type);
    size_t right_tuple_depth = getTypeDepth(right_arg_type);
    ASTPtr elements_ast;

    /// 1 in 1; (1, 2) in (1, 2); identity(tuple(tuple(tuple(1)))) in tuple(tuple(tuple(1))); etc.
    if (left_tuple_depth == right_tuple_depth)
    {
        ASTPtr exp_list = std::make_shared<ASTExpressionList>();
        exp_list->children.push_back(right_arg);
        elements_ast = exp_list;
    }
    /// 1 in (1, 2); (1, 2) in ((1, 2), (3, 4)); etc.
    else if (left_tuple_depth + 1 == right_tuple_depth)
    {
        const auto * set_func = right_arg->as<ASTFunction>();
        if (!set_func || (set_func->name != "tuple" && set_func->name != "array"))
            throw Exception("Incorrect type of 2nd argument for function 'in'"
                            ". Must be subquery or set of elements with type " + left_arg_type->getName() + ".",
                            ErrorCodes::ILLEGAL_TYPE_OF_ARGUMENT);

        elements_ast = set_func->arguments;
    }
    else
        throw Exception("Invalid types for IN function: "
                        + left_arg_type->getName() + " and " + right_arg_type->getName() + ".",
                        ErrorCodes::ILLEGAL_TYPE_OF_ARGUMENT);

    return createBlockFromAST(elements_ast, set_element_types, context);
}

SetPtr makeExplicitSet(
    const ASTFunction * node, const ActionsDAG & actions, bool create_ordered_set,
    const Context & context, const SizeLimits & size_limits, PreparedSets & prepared_sets)
{
    const IAST & args = *node->arguments;

    if (args.children.size() != 2)
        throw Exception("Wrong number of arguments passed to function in", ErrorCodes::NUMBER_OF_ARGUMENTS_DOESNT_MATCH);

    const ASTPtr & left_arg = args.children.at(0);
    const ASTPtr & right_arg = args.children.at(1);

    const auto & index = actions.getIndex();
    auto it = index.find(left_arg->getColumnName());
    if (it == index.end())
        throw Exception("Unknown identifier: '" + left_arg->getColumnName() + "'", ErrorCodes::UNKNOWN_IDENTIFIER);
    const DataTypePtr & left_arg_type = it->second->result_type;

    DataTypes set_element_types = {left_arg_type};
    const auto * left_tuple_type = typeid_cast<const DataTypeTuple *>(left_arg_type.get());
    if (left_tuple_type && left_tuple_type->getElements().size() != 1)
        set_element_types = left_tuple_type->getElements();

    for (auto & element_type : set_element_types)
        if (const auto * low_cardinality_type = typeid_cast<const DataTypeLowCardinality *>(element_type.get()))
            element_type = low_cardinality_type->getDictionaryType();

    auto set_key = PreparedSetKey::forLiteral(*right_arg, set_element_types);
    if (prepared_sets.count(set_key))
        return prepared_sets.at(set_key); /// Already prepared.

    Block block;
    const auto & right_arg_func = std::dynamic_pointer_cast<ASTFunction>(right_arg);
    if (right_arg_func && (right_arg_func->name == "tuple" || right_arg_func->name == "array"))
        block = createBlockForSet(left_arg_type, right_arg_func, set_element_types, context);
    else
        block = createBlockForSet(left_arg_type, right_arg, set_element_types, context);

    SetPtr set = std::make_shared<Set>(size_limits, create_ordered_set, context.getSettingsRef().transform_null_in);
    set->setHeader(block.cloneEmpty());
    set->insertFromBlock(block);
    set->finishInsert();

    prepared_sets[set_key] = set;
    return set;
}

ActionsMatcher::Data::Data(
    const Context & context_, SizeLimits set_size_limit_, size_t subquery_depth_,
    const NamesAndTypesList & source_columns_, ActionsDAGPtr actions,
    PreparedSets & prepared_sets_, SubqueriesForSets & subqueries_for_sets_,
    bool no_subqueries_, bool no_makeset_, bool only_consts_, bool no_storage_or_local_)
    : context(context_)
    , set_size_limit(set_size_limit_)
    , subquery_depth(subquery_depth_)
    , source_columns(source_columns_)
    , prepared_sets(prepared_sets_)
    , subqueries_for_sets(subqueries_for_sets_)
    , no_subqueries(no_subqueries_)
    , no_makeset(no_makeset_)
    , only_consts(only_consts_)
    , no_storage_or_local(no_storage_or_local_)
    , visit_depth(0)
    , actions_stack(std::move(actions), context)
    , next_unique_suffix(actions_stack.getLastActions().getIndex().size() + 1)
{
}

bool ActionsMatcher::Data::hasColumn(const String & column_name) const
{
    return actions_stack.getLastActions().getIndex().count(column_name) != 0;
}

ScopeStack::ScopeStack(ActionsDAGPtr actions, const Context & context_)
    : context(context_)
{
    auto & level = stack.emplace_back();
    level.actions = std::move(actions);

    for (const auto & [name, node] : level.actions->getIndex())
        if (node->type == ActionsDAG::Type::INPUT)
            level.inputs.emplace(name);
}

void ScopeStack::pushLevel(const NamesAndTypesList & input_columns)
{
    auto & level = stack.emplace_back();
    level.actions = std::make_shared<ActionsDAG>();
    const auto & prev = stack[stack.size() - 2];

    for (const auto & input_column : input_columns)
    {
        level.actions->addInput(input_column.name, input_column.type);
        level.inputs.emplace(input_column.name);
    }

    const auto & index = level.actions->getIndex();

    for (const auto & [name, node] : prev.actions->getIndex())
    {
        if (index.count(name) == 0)
            level.actions->addInput({node->column, node->result_type, node->result_name});
    }
}

size_t ScopeStack::getColumnLevel(const std::string & name)
{
    for (size_t i = stack.size(); i > 0;)
    {
        --i;

        if (stack[i].inputs.count(name))
            return i;

        const auto & index = stack[i].actions->getIndex();
        auto it = index.find(name);

        if (it != index.end() && it->second->type != ActionsDAG::Type::INPUT)
            return i;
    }

    throw Exception("Unknown identifier: " + name, ErrorCodes::UNKNOWN_IDENTIFIER);
}

void ScopeStack::addColumn(ColumnWithTypeAndName column)
{
    const auto & node = stack[0].actions->addColumn(std::move(column));

    for (size_t j = 1; j < stack.size(); ++j)
        stack[j].actions->addInput({node.column, node.result_type, node.result_name});
}

void ScopeStack::addAlias(const std::string & name, std::string alias)
{
    auto level = getColumnLevel(name);
    const auto & node = stack[level].actions->addAlias(name, std::move(alias));

    for (size_t j = level + 1; j < stack.size(); ++j)
        stack[j].actions->addInput({node.column, node.result_type, node.result_name});
}

void ScopeStack::addArrayJoin(const std::string & source_name, std::string result_name, std::string unique_column_name)
{
    getColumnLevel(source_name);

    if (stack.front().actions->getIndex().count(source_name) == 0)
        throw Exception("Expression with arrayJoin cannot depend on lambda argument: " + source_name,
                        ErrorCodes::BAD_ARGUMENTS);

    const auto & node = stack.front().actions->addArrayJoin(source_name, std::move(result_name), std::move(unique_column_name));

    for (size_t j = 1; j < stack.size(); ++j)
        stack[j].actions->addInput({node.column, node.result_type, node.result_name});
}

void ScopeStack::addFunction(
    const FunctionOverloadResolverPtr & function,
    const Names & argument_names,
    std::string result_name,
    bool compile_expressions)
{
    size_t level = 0;
    for (const auto & argument : argument_names)
        level = std::max(level, getColumnLevel(argument));

    const auto & node = stack[level].actions->addFunction(function, argument_names, std::move(result_name), compile_expressions);

    for (size_t j = level + 1; j < stack.size(); ++j)
        stack[j].actions->addInput({node.column, node.result_type, node.result_name});
}

ActionsDAGPtr ScopeStack::popLevel()
{
    auto res = std::move(stack.back());
    stack.pop_back();
    return res.actions;
}

std::string ScopeStack::dumpNames() const
{
    return stack.back().actions->dumpNames();
}

const ActionsDAG & ScopeStack::getLastActions() const
{
    return *stack.back().actions;
}

bool ActionsMatcher::needChildVisit(const ASTPtr & node, const ASTPtr & child)
{
    /// Visit children themself
    if (node->as<ASTIdentifier>() ||
        node->as<ASTFunction>() ||
        node->as<ASTLiteral>() ||
        node->as<ASTExpressionList>())
        return false;

    /// Do not go to FROM, JOIN, UNION.
    if (child->as<ASTTableExpression>() ||
        child->as<ASTSelectQuery>())
        return false;

    return true;
}

void ActionsMatcher::visit(const ASTPtr & ast, Data & data)
{
    if (const auto * identifier = ast->as<ASTIdentifier>())
        visit(*identifier, ast, data);
    else if (const auto * node = ast->as<ASTFunction>())
        visit(*node, ast, data);
    else if (const auto * literal = ast->as<ASTLiteral>())
        visit(*literal, ast, data);
    else if (auto * expression_list = ast->as<ASTExpressionList>())
        visit(*expression_list, ast, data);
    else
    {
        for (auto & child : ast->children)
            if (needChildVisit(ast, child))
                visit(child, data);
    }
}

std::optional<NameAndTypePair> ActionsMatcher::getNameAndTypeFromAST(const ASTPtr & ast, Data & data)
{
    // If the argument is a literal, we generated a unique column name for it.
    // Use it instead of a generic display name.
    auto child_column_name = ast->getColumnName();
    const auto * as_literal = ast->as<ASTLiteral>();
    if (as_literal)
    {
        assert(!as_literal->unique_column_name.empty());
        child_column_name = as_literal->unique_column_name;
    }

    const auto & index = data.actions_stack.getLastActions().getIndex();
    auto it = index.find(child_column_name);
    if (it != index.end())
        return NameAndTypePair(child_column_name, it->second->result_type);

    if (!data.only_consts)
        throw Exception("Unknown identifier: " + child_column_name + " there are columns: " + data.actions_stack.dumpNames(),
                        ErrorCodes::UNKNOWN_IDENTIFIER);

    return {};
}

ASTs ActionsMatcher::doUntuple(const ASTFunction * function, ActionsMatcher::Data & data)
{
    if (function->arguments->children.size() != 1)
        throw Exception(ErrorCodes::NUMBER_OF_ARGUMENTS_DOESNT_MATCH,
                        "Number of arguments for function untuple doesn't match. Passed {}, should be 1",
                        function->arguments->children.size());

    auto & child = function->arguments->children[0];

    /// Calculate nested function.
    visit(child, data);

    /// Get type and name for tuple argument
    auto tuple_name_type = getNameAndTypeFromAST(child, data);
    if (!tuple_name_type)
        return {};

    const auto * tuple_type = typeid_cast<const DataTypeTuple *>(tuple_name_type->type.get());

    if (!tuple_type)
        throw Exception(ErrorCodes::ILLEGAL_TYPE_OF_ARGUMENT,
                        "Function untuple expect tuple argument, got {}",
                        tuple_name_type->type->getName());

    ASTs columns;
    size_t tid = 0;
    for (const auto & name : tuple_type->getElementNames())
    {
        auto tuple_ast = function->arguments->children[0];
        if (tid != 0)
            tuple_ast = tuple_ast->clone();

        auto literal = std::make_shared<ASTLiteral>(UInt64(++tid));
        visit(*literal, literal, data);

        auto func = makeASTFunction("tupleElement", tuple_ast, literal);

        if (tuple_type->haveExplicitNames())
            func->setAlias(name);
        else
            func->setAlias(data.getUniqueName("_ut_" + name));

        auto function_builder = FunctionFactory::instance().get(func->name, data.context);
        data.addFunction(function_builder, {tuple_name_type->name, literal->getColumnName()}, func->getColumnName());

        columns.push_back(std::move(func));
    }

    return columns;
}

void ActionsMatcher::visit(ASTExpressionList & expression_list, const ASTPtr &, Data & data)
{
    size_t num_children = expression_list.children.size();
    for (size_t i = 0; i < num_children; ++i)
    {
        if (const auto * function = expression_list.children[i]->as<ASTFunction>())
        {
            if (function->name == "untuple")
            {
                auto columns = doUntuple(function, data);

                if (columns.empty())
                    continue;

                expression_list.children.erase(expression_list.children.begin() + i);
                expression_list.children.insert(expression_list.children.begin() + i, columns.begin(), columns.end());
                num_children += columns.size() - 1;
                i += columns.size() - 1;
            }
            else
                visit(expression_list.children[i], data);
        }
        else
            visit(expression_list.children[i], data);
    }
}

void ActionsMatcher::visit(const ASTIdentifier & identifier, const ASTPtr & ast, Data & data)
{
    auto column_name = ast->getColumnName();
    if (data.hasColumn(column_name))
        return;

    if (!data.only_consts)
    {
        /// The requested column is not in the block.
        /// If such a column exists in the table, then the user probably forgot to surround it with an aggregate function or add it to GROUP BY.

        for (const auto & column_name_type : data.source_columns)
        {
            if (column_name_type.name == column_name)
            {
                throw Exception("Column " + backQuote(column_name) + " is not under aggregate function and not in GROUP BY",
                ErrorCodes::NOT_AN_AGGREGATE);
            }
        }

        /// Special check for WITH statement alias. Add alias action to be able to use this alias.
        if (identifier.prefer_alias_to_column_name && !identifier.alias.empty())
            data.addAlias(identifier.name(), identifier.alias);
    }
}

void ActionsMatcher::visit(const ASTFunction & node, const ASTPtr & ast, Data & data)
{
    auto column_name = ast->getColumnName();
    if (data.hasColumn(column_name))
        return;

    if (node.name == "lambda")
        throw Exception("Unexpected lambda expression", ErrorCodes::UNEXPECTED_EXPRESSION);

    /// Function arrayJoin.
    if (node.name == "arrayJoin")
    {
        if (node.arguments->children.size() != 1)
            throw Exception("arrayJoin requires exactly 1 argument", ErrorCodes::TYPE_MISMATCH);

        ASTPtr arg = node.arguments->children.at(0);
        visit(arg, data);
        if (!data.only_consts)
            data.addArrayJoin(arg->getColumnName(), column_name);

        return;
    }

    SetPtr prepared_set;
    if (checkFunctionIsInOrGlobalInOperator(node))
    {
        /// Let's find the type of the first argument (then getActionsImpl will be called again and will not affect anything).
        visit(node.arguments->children.at(0), data);

        if (!data.no_makeset && (prepared_set = makeSet(node, data, data.no_subqueries)))
        {
            /// Transform tuple or subquery into a set.
        }
        else
        {
            if (!data.only_consts)
            {
                /// We are in the part of the tree that we are not going to compute. You just need to define types.
                /// Do not subquery and create sets. We replace "in*" function to "in*IgnoreSet".

                auto argument_name = node.arguments->children.at(0)->getColumnName();

                data.addFunction(
                        FunctionFactory::instance().get(node.name + "IgnoreSet", data.context),
                        { argument_name, argument_name },
                        column_name);
            }
            return;
        }
    }

    if (AggregateFunctionFactory::instance().isAggregateFunctionName(node.name))
        return;

    FunctionOverloadResolverPtr function_builder;
    try
    {
        function_builder = FunctionFactory::instance().get(node.name, data.context);
    }
    catch (DB::Exception & e)
    {
        auto hints = AggregateFunctionFactory::instance().getHints(node.name);
        if (!hints.empty())
            e.addMessage("Or unknown aggregate function " + node.name + ". Maybe you meant: " + toString(hints));
        e.rethrow();
    }

    Names argument_names;
    DataTypes argument_types;
    bool arguments_present = true;

    /// If the function has an argument-lambda expression, you need to determine its type before the recursive call.
    bool has_lambda_arguments = false;
    size_t num_arguments = node.arguments->children.size();
    for (size_t arg = 0; arg < num_arguments; ++arg)
    {
        auto & child = node.arguments->children[arg];

<<<<<<< HEAD
        const auto * lambda = child->as<ASTFunction>();
        const auto * identifier = child->as<ASTTableIdentifier>();
        if (lambda && lambda->name == "lambda")
=======
        const auto * function = child->as<ASTFunction>();
        const auto * identifier = child->as<ASTIdentifier>();
        if (function && function->name == "lambda")
>>>>>>> 42836c86
        {
            /// If the argument is a lambda expression, just remember its approximate type.
            if (function->arguments->children.size() != 2)
                throw Exception("lambda requires two arguments", ErrorCodes::NUMBER_OF_ARGUMENTS_DOESNT_MATCH);

            const auto * lambda_args_tuple = function->arguments->children.at(0)->as<ASTFunction>();

            if (!lambda_args_tuple || lambda_args_tuple->name != "tuple")
                throw Exception("First argument of lambda must be a tuple", ErrorCodes::TYPE_MISMATCH);

            has_lambda_arguments = true;
            argument_types.emplace_back(std::make_shared<DataTypeFunction>(DataTypes(lambda_args_tuple->arguments->children.size())));
            /// Select the name in the next cycle.
            argument_names.emplace_back();
        }
        else if (function && function->name == "untuple")
        {
            auto columns = doUntuple(function, data);

            if (columns.empty())
                continue;

            for (const auto & column : columns)
            {
                if (auto name_type = getNameAndTypeFromAST(column, data))
                {
                    argument_types.push_back(name_type->type);
                    argument_names.push_back(name_type->name);
                }
                else
                    arguments_present = false;
            }

            node.arguments->children.erase(node.arguments->children.begin() + arg);
            node.arguments->children.insert(node.arguments->children.begin() + arg, columns.begin(), columns.end());
            num_arguments += columns.size() - 1;
            arg += columns.size() - 1;
        }
        else if (checkFunctionIsInOrGlobalInOperator(node) && arg == 1 && prepared_set)
        {
            ColumnWithTypeAndName column;
            column.type = std::make_shared<DataTypeSet>();

            /// If the argument is a set given by an enumeration of values (so, the set was already built), give it a unique name,
            ///  so that sets with the same literal representation do not fuse together (they can have different types).
            if (!prepared_set->empty())
                column.name = data.getUniqueName("__set");
            else
                column.name = child->getColumnName();

            if (!data.hasColumn(column.name))
            {
                auto column_set = ColumnSet::create(1, prepared_set);
                /// If prepared_set is not empty, we have a set made with literals.
                /// Create a const ColumnSet to make constant folding work
                if (!prepared_set->empty())
                    column.column = ColumnConst::create(std::move(column_set), 1);
                else
                    column.column = std::move(column_set);
                data.addColumn(column);
            }

            argument_types.push_back(column.type);
            argument_names.push_back(column.name);
        }
        else if (identifier && (functionIsJoinGet(node.name) || functionIsDictGet(node.name)) && arg == 0)
        {
            auto table_id = identifier->getTableId();
            table_id = data.context.resolveStorageID(table_id, Context::ResolveOrdinary);
            auto column_string = ColumnString::create();
            column_string->insert(table_id.getDatabaseName() + "." + table_id.getTableName());
            ColumnWithTypeAndName column(
                ColumnConst::create(std::move(column_string), 1),
                std::make_shared<DataTypeString>(),
                data.getUniqueName("__" + node.name));
            data.addColumn(column);
            argument_types.push_back(column.type);
            argument_names.push_back(column.name);
        }
        else
        {
            /// If the argument is not a lambda expression, call it recursively and find out its type.
            visit(child, data);

            if (auto name_type = getNameAndTypeFromAST(child, data))
            {
                argument_types.push_back(name_type->type);
                argument_names.push_back(name_type->name);
            }
            else
                arguments_present = false;
        }
    }

    if (data.only_consts && !arguments_present)
        return;

    if (has_lambda_arguments && !data.only_consts)
    {
        function_builder->getLambdaArgumentTypes(argument_types);

        /// Call recursively for lambda expressions.
        for (size_t i = 0; i < node.arguments->children.size(); ++i)
        {
            ASTPtr child = node.arguments->children[i];

            const auto * lambda = child->as<ASTFunction>();
            if (lambda && lambda->name == "lambda")
            {
                const DataTypeFunction * lambda_type = typeid_cast<const DataTypeFunction *>(argument_types[i].get());
                const auto * lambda_args_tuple = lambda->arguments->children.at(0)->as<ASTFunction>();
                const ASTs & lambda_arg_asts = lambda_args_tuple->arguments->children;
                NamesAndTypesList lambda_arguments;

                for (size_t j = 0; j < lambda_arg_asts.size(); ++j)
                {
                    auto opt_arg_name = tryGetIdentifierName(lambda_arg_asts[j]);
                    if (!opt_arg_name)
                        throw Exception("lambda argument declarations must be identifiers", ErrorCodes::TYPE_MISMATCH);

                    lambda_arguments.emplace_back(*opt_arg_name, lambda_type->getArgumentTypes()[j]);
                }

                data.actions_stack.pushLevel(lambda_arguments);
                visit(lambda->arguments->children.at(1), data);
                auto lambda_dag = data.actions_stack.popLevel();
                auto lambda_actions = lambda_dag->buildExpressions(data.context);

                String result_name = lambda->arguments->children.at(1)->getColumnName();
                lambda_actions->finalize(Names(1, result_name));
                DataTypePtr result_type = lambda_actions->getSampleBlock().getByName(result_name).type;

                Names captured;
                Names required = lambda_actions->getRequiredColumns();
                for (const auto & required_arg : required)
                    if (findColumn(required_arg, lambda_arguments) == lambda_arguments.end())
                        captured.push_back(required_arg);

                /// We can not name `getColumnName()`,
                ///  because it does not uniquely define the expression (the types of arguments can be different).
                String lambda_name = data.getUniqueName("__lambda");

                auto function_capture = std::make_unique<FunctionCaptureOverloadResolver>(
                        lambda_actions, captured, lambda_arguments, result_type, result_name);
                auto function_capture_adapter = std::make_shared<FunctionOverloadResolverAdaptor>(std::move(function_capture));
                data.addFunction(function_capture_adapter, captured, lambda_name);

                argument_types[i] = std::make_shared<DataTypeFunction>(lambda_type->getArgumentTypes(), result_type);
                argument_names[i] = lambda_name;
            }
        }
    }

    if (data.only_consts)
    {
        for (const auto & argument_name : argument_names)
        {
            if (!data.hasColumn(argument_name))
            {
                arguments_present = false;
                break;
            }
        }
    }

    if (arguments_present)
    {
        /// Calculate column name here again, because AST may be changed here (in case of untuple).
        data.addFunction(function_builder, argument_names, ast->getColumnName());
    }
}

void ActionsMatcher::visit(const ASTLiteral & literal, const ASTPtr & /* ast */,
    Data & data)
{
    DataTypePtr type = applyVisitor(FieldToDataType(), literal.value);
    const auto value = convertFieldToType(literal.value, *type);

    // FIXME why do we have a second pass with a clean sample block over the same
    // AST here? Anyway, do not modify the column name if it is set already.
    if (literal.unique_column_name.empty())
    {
        const auto default_name = literal.getColumnName();
        const auto & index = data.actions_stack.getLastActions().getIndex();
        const ActionsDAG::Node * existing_column = nullptr;

        auto it = index.find(default_name);
        if (it != index.end())
            existing_column = it->second;

        /*
         * To approximate CSE, bind all identical literals to a single temporary
         * columns. We try to find the column by its default name, but after that
         * we have to check that it contains the correct data. This might not be
         * the case if it is a user-supplied column, or it is from under a join,
         * etc.
         * Overall, this is a hack around a generally poor name-based notion of
         * column identity we currently use.
         */
        if (existing_column
            && existing_column->column
            && isColumnConst(*existing_column->column)
            && existing_column->column->size() == 1
            && existing_column->column->operator[](0) == value)
        {
            const_cast<ASTLiteral &>(literal).unique_column_name = default_name;
        }
        else
        {
            const_cast<ASTLiteral &>(literal).unique_column_name
                = data.getUniqueName(default_name);
        }
    }

    if (data.hasColumn(literal.unique_column_name))
    {
        return;
    }

    ColumnWithTypeAndName column;
    column.name = literal.unique_column_name;
    column.column = type->createColumnConst(1, value);
    column.type = type;

    data.addColumn(std::move(column));
}

SetPtr ActionsMatcher::makeSet(const ASTFunction & node, Data & data, bool no_subqueries)
{
    /** You need to convert the right argument to a set.
      * This can be a table name, a value, a value enumeration, or a subquery.
      * The enumeration of values is parsed as a function `tuple`.
      */
    const IAST & args = *node.arguments;
    const ASTPtr & left_in_operand = args.children.at(0);
    const ASTPtr & right_in_operand = args.children.at(1);

    /// If the subquery or table name for SELECT.
    const auto * identifier = right_in_operand->as<ASTIdentifier>();
    if (right_in_operand->as<ASTSubquery>() || identifier)
    {
        if (no_subqueries)
            return {};
        auto set_key = PreparedSetKey::forSubquery(*right_in_operand);
        if (data.prepared_sets.count(set_key))
            return data.prepared_sets.at(set_key);

        /// A special case is if the name of the table is specified on the right side of the IN statement,
        ///  and the table has the type Set (a previously prepared set).
        if (identifier)
        {
            auto table_id = data.context.resolveStorageID(right_in_operand);
            StoragePtr table = DatabaseCatalog::instance().tryGetTable(table_id, data.context);

            if (table)
            {
                StorageSet * storage_set = dynamic_cast<StorageSet *>(table.get());
                if (storage_set)
                {
                    data.prepared_sets[set_key] = storage_set->getSet();
                    return storage_set->getSet();
                }
            }
        }

        /// We get the stream of blocks for the subquery. Create Set and put it in place of the subquery.
        String set_id = right_in_operand->getColumnName();

        SubqueryForSet & subquery_for_set = data.subqueries_for_sets[set_id];

        /// If you already created a Set with the same subquery / table.
        if (subquery_for_set.set)
        {
            data.prepared_sets[set_key] = subquery_for_set.set;
            return subquery_for_set.set;
        }

        SetPtr set = std::make_shared<Set>(data.set_size_limit, false, data.context.getSettingsRef().transform_null_in);

        /** The following happens for GLOBAL INs:
          * - in the addExternalStorage function, the IN (SELECT ...) subquery is replaced with IN _data1,
          *   in the subquery_for_set object, this subquery is set as source and the temporary table _data1 as the table.
          * - this function shows the expression IN_data1.
          */
        if (!subquery_for_set.source && data.no_storage_or_local)
        {
            auto interpreter = interpretSubquery(right_in_operand, data.context, data.subquery_depth, {});
            subquery_for_set.source = std::make_unique<QueryPlan>();
            interpreter->buildQueryPlan(*subquery_for_set.source);
        }

        subquery_for_set.set = set;
        data.prepared_sets[set_key] = set;
        return set;
    }
    else
    {
        const auto & last_actions = data.actions_stack.getLastActions();
        const auto & index = last_actions.getIndex();
        if (index.count(left_in_operand->getColumnName()) != 0)
            /// An explicit enumeration of values in parentheses.
            return makeExplicitSet(&node, last_actions, false, data.context, data.set_size_limit, data.prepared_sets);
        else
            return {};
    }
}

}<|MERGE_RESOLUTION|>--- conflicted
+++ resolved
@@ -763,15 +763,9 @@
     {
         auto & child = node.arguments->children[arg];
 
-<<<<<<< HEAD
-        const auto * lambda = child->as<ASTFunction>();
+        const auto * function = child->as<ASTFunction>();
         const auto * identifier = child->as<ASTTableIdentifier>();
-        if (lambda && lambda->name == "lambda")
-=======
-        const auto * function = child->as<ASTFunction>();
-        const auto * identifier = child->as<ASTIdentifier>();
         if (function && function->name == "lambda")
->>>>>>> 42836c86
         {
             /// If the argument is a lambda expression, just remember its approximate type.
             if (function->arguments->children.size() != 2)
