--- conflicted
+++ resolved
@@ -851,10 +851,6 @@
             existing_changelogs.erase(last_log_read_result->log_start_index);
             std::erase_if(logs, [last_log_read_result](const auto & item) { return item.first >= last_log_read_result->log_start_index; });
         }
-<<<<<<< HEAD
-        /// don't mix compressed and uncompressed writes
-        else if (compress_logs == last_log_read_result->compressed_log)
-=======
         else if (last_log_read_result->error)
         {
             LOG_INFO(log, "Chagelog {} read finished with error but some logs were read from it, file will not be removed", description->path);
@@ -862,8 +858,8 @@
             std::erase_if(logs, [last_log_read_result](const auto & item) { return item.first > last_log_read_result->last_read_index; });
             move_from_latest_logs_disks(existing_changelogs.at(last_log_read_result->log_start_index));
         }
-        else
->>>>>>> 5849e065
+        /// don't mix compressed and uncompressed writes
+        else if (compress_logs == last_log_read_result->compressed_log)
         {
             initWriter(description);
         }
