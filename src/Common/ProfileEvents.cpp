--- conflicted
+++ resolved
@@ -1050,16 +1050,13 @@
     M(IndexBinarySearchAlgorithm, "Number of times the binary search algorithm is used over the index marks", ValueType::Number) \
     M(IndexGenericExclusionSearchAlgorithm, "Number of times the generic exclusion search algorithm is used over the index marks", ValueType::Number) \
     M(ParallelReplicasQueryCount, "Number of (sub)queries executed using parallel replicas during a query execution", ValueType::Number) \
-<<<<<<< HEAD
+    M(DistributedConnectionReconnectCount, "Number of reconnects to other servers done during distributed query execution. It can happen when a stale connection has been acquired from connection pool", ValueType::Number) \
     \
     M(RefreshableViewRefreshSuccess, "How many times refreshable materialized views refreshed", ValueType::Number) \
     M(RefreshableViewRefreshFailed, "How many times refreshable materialized views failed to refresh", ValueType::Number) \
     M(RefreshableViewSyncReplicaSuccess, "How many times a SELECT from refreshable materialized view did an implicit SYNC REPLICA", ValueType::Number) \
     M(RefreshableViewSyncReplicaRetry, "How many times a SELECT from refreshable materialized view failed and retried an implicit SYNC REPLICA", ValueType::Number) \
     M(RefreshableViewLockTableRetry, "How many times a SELECT from refreshable materialized view had to switch to a new table because the old table was dropped", ValueType::Number) \
-=======
-    M(DistributedConnectionReconnectCount, "Number of reconnects to other servers done during distributed query execution. It can happen when a stale connection has been acquired from connection pool", ValueType::Number) \
->>>>>>> 3f9ed5e3
 
 
 #ifdef APPLY_FOR_EXTERNAL_EVENTS
