#include <Common/Jemalloc.h>
#include <Common/MemoryTracker.h>

#include <IO/WriteHelpers.h>
#include <Common/Exception.h>
#include <Common/HashTable/Hash.h>
#include <Common/CurrentMetrics.h>
#include <Common/LockMemoryExceptionInThread.h>
#include <Common/MemoryTrackerBlockerInThread.h>
#include <Common/MemoryTrackerDebugBlockerInThread.h>
#include <Common/OvercommitTracker.h>
#include <Common/PageCache.h>
#include <Common/ProfileEvents.h>
#include <Common/Stopwatch.h>
#include <Common/ThreadStatus.h>
#include <Common/TraceSender.h>
#include <Common/VariableContext.h>
#include <Common/formatReadable.h>
#include <Common/logger_useful.h>
#include <Common/thread_local_rng.h>
#include <base/defines.h>

#include "config.h"

#if USE_JEMALLOC
#    include <jemalloc/jemalloc.h>

#endif

#include <atomic>
#include <random>
#include <cstdlib>
#include <string>


namespace
{

/// MemoryTracker cannot throw MEMORY_LIMIT_EXCEEDED (either configured memory
/// limit reached or fault injected), in the following cases:
///
/// - when it is explicitly blocked with LockExceptionInThread
///
/// - when there are uncaught exceptions objects in the current thread
///   (to avoid std::terminate())
///
///   NOTE: that since C++11 destructor marked with noexcept by default, and
///   this means that any throw from destructor (that is not marked with
///   noexcept(false)) will cause std::terminate()
bool inline memoryTrackerCanThrow(VariableContext level, bool fault_injection)
{
    return !LockMemoryExceptionInThread::isBlocked(level, fault_injection) && !std::uncaught_exceptions();
}

}

namespace CurrentMetrics
{
    extern const Metric MemoryTrackingUncorrected;
}

namespace DB
{
    namespace ErrorCodes
    {
        extern const int MEMORY_LIMIT_EXCEEDED;
        extern const int LOGICAL_ERROR;
    }
}

namespace
{

inline std::string_view toDescription(OvercommitResult result)
{
    switch (result)
    {
    case OvercommitResult::NONE:
        return "";
    case OvercommitResult::DISABLED:
        return "Memory overcommit isn't used. Waiting time or overcommit denominator are set to zero";
    case OvercommitResult::MEMORY_FREED:
        throw DB::Exception(DB::ErrorCodes::LOGICAL_ERROR, "OvercommitResult::MEMORY_FREED shouldn't be asked for description");
    case OvercommitResult::SELECTED:
        return "Query was selected to stop by OvercommitTracker";
    case OvercommitResult::TIMEOUTED:
        return "Waiting timeout for memory to be freed is reached";
    case OvercommitResult::NOT_ENOUGH_FREED:
        return "Memory overcommit has not freed enough memory";
    }
}

bool shouldTrackAllocation(Float64 probability, void * ptr)
{
#pragma clang diagnostic push
#pragma clang diagnostic ignored "-Wimplicit-const-int-float-conversion"
    return intHash64(uintptr_t(ptr)) < std::numeric_limits<uint64_t>::max() * probability;
#pragma clang diagnostic pop
}

}

void AllocationTrace::onAllocImpl(void * ptr, size_t size) const
{
    if (sample_probability < 1 && !shouldTrackAllocation(sample_probability, ptr))
        return;

    MemoryTrackerBlockerInThread untrack_lock(VariableContext::Global);
    DB::TraceSender::send(DB::TraceType::MemorySample, StackTrace(), {.size = Int64(size), .ptr = ptr});
}

void AllocationTrace::onFreeImpl(void * ptr, size_t size) const
{
    if (sample_probability < 1 && !shouldTrackAllocation(sample_probability, ptr))
        return;

    MemoryTrackerBlockerInThread untrack_lock(VariableContext::Global);
    DB::TraceSender::send(DB::TraceType::MemorySample, StackTrace(), {.size = -Int64(size), .ptr = ptr});
}

namespace ProfileEvents
{
    extern const Event QueryMemoryLimitExceeded;
    extern const Event PageCacheOvercommitResize;
}

using namespace std::chrono_literals;

static constexpr size_t log_peak_memory_usage_every = 1ULL << 30;

MemoryTracker total_memory_tracker(nullptr, VariableContext::Global);
MemoryTracker background_memory_tracker(&total_memory_tracker, VariableContext::User, false);

MemoryTracker::MemoryTracker(VariableContext level_) : parent(&total_memory_tracker), level(level_) {}
MemoryTracker::MemoryTracker(MemoryTracker * parent_, VariableContext level_) : parent(parent_), level(level_) {}

MemoryTracker::MemoryTracker(MemoryTracker * parent_, VariableContext level_, bool log_peak_memory_usage_in_destructor_)
    : parent(parent_), log_peak_memory_usage_in_destructor(log_peak_memory_usage_in_destructor_), level(level_)
{
}

MemoryTracker::~MemoryTracker()
{
    /// We need to explicitly reset MainThreadStatus earlier, to avoid using total_memory_tracker after it has been destroyd
    if (this == &total_memory_tracker)
        DB::MainThreadStatus::reset();

    if ((level == VariableContext::Process || level == VariableContext::User) && peak && log_peak_memory_usage_in_destructor)
    {
        try
        {
            logPeakMemoryUsage();
        }
        catch (...) // NOLINT(bugprone-empty-catch)
        {
            /// Exception in Logger, intentionally swallow.
        }
    }
}

void MemoryTracker::logPeakMemoryUsage()
{
    log_peak_memory_usage_in_destructor = false;
    const auto * description = description_ptr.load(std::memory_order_relaxed);
    auto peak_bytes = peak.load(std::memory_order::relaxed);
    if (peak_bytes < 128 * 1024)
        return;
    LOG_DEBUG(
        getLogger("MemoryTracker"),
        "{}{} memory usage: {}.",
        description ? std::string(description) : "",
        description ? " peak" : "Peak",
        ReadableSize(peak_bytes));
}

void MemoryTracker::logMemoryUsage(Int64 current) const
{
    const auto * description = description_ptr.load(std::memory_order_relaxed);
    LOG_DEBUG(
        getLogger("MemoryTracker"),
        "{}{} memory usage: {}.",
        description ? std::string(description) : "",
        description ? " current" : "Current",
        ReadableSize(current));
}

void MemoryTracker::injectFault() const
{
    if (!memoryTrackerCanThrow(level, true))
    {
        LOG_WARNING(getLogger("MemoryTracker"),
                    "Cannot inject fault at specific point. Uncaught exceptions: {}, stack trace:\n{}",
                    std::uncaught_exceptions(), StackTrace().toString());
        return;
    }

    /// Prevent recursion. Exception::ctor -> std::string -> new[] -> MemoryTracker::alloc
    MemoryTrackerBlockerInThread untrack_lock(VariableContext::Global);

    ProfileEvents::increment(ProfileEvents::QueryMemoryLimitExceeded);
    const auto * description = description_ptr.load(std::memory_order_relaxed);
    throw DB::Exception(
        DB::ErrorCodes::MEMORY_LIMIT_EXCEEDED,
        "{}{}: fault injected (at specific point)",
        description ? description : "",
        description ? " memory tracker" : "Memory tracker");
}

/// Big allocations through allocNoThrow (without checking memory limits) may easily lead to OOM (and it's hard to debug).
/// Let's find them.
void MemoryTracker::debugLogBigAllocationWithoutCheck(Int64 size [[maybe_unused]])
{
    if constexpr (MemoryTrackerDebugBlockerInThread::isEnabled())
    {
        if (size < 0)
            return;

        /// The choice is arbitrary (maybe we should decrease it)
        constexpr Int64 threshold = 16 * 1024 * 1024;
        if (size < threshold)
            return;

        if (MemoryTrackerDebugBlockerInThread::isBlocked())
            return;

        MemoryTrackerBlockerInThread tracker_blocker(VariableContext::Global);
        /// Forbid recursive calls, since the first time debugLogBigAllocationWithoutCheck() can be called from logging,
        /// and then it may be called again for the line below
        [[maybe_unused]] MemoryTrackerDebugBlockerInThread debug_blocker;
        LOG_TEST(
            getLogger("MemoryTracker"),
            "Too big allocation ({} bytes) without checking memory limits, "
            "it may lead to OOM. Stack trace: {}",
            size,
            StackTrace().toString());
    }
}

AllocationTrace MemoryTracker::allocImpl(Int64 size, bool throw_if_memory_exceeded, MemoryTracker * query_tracker, double _sample_probability)
{
    if (size < 0)
        throw DB::Exception(DB::ErrorCodes::LOGICAL_ERROR, "Negative size ({}) is passed to MemoryTracker. It is a bug.", size);

    if (_sample_probability < 0)
        _sample_probability = sample_probability;

    if (!isSizeOkForSampling(size))
        _sample_probability = 0;

    if (MemoryTrackerBlockerInThread::isBlocked(level))
    {
        if (level == VariableContext::Global)
        {
            /// For global memory tracker always update memory usage.
            amount.fetch_add(size, std::memory_order_relaxed);
            rss.fetch_add(size, std::memory_order_relaxed);

            auto metric_loaded = metric.load(std::memory_order_relaxed);
            if (metric_loaded != CurrentMetrics::end())
                CurrentMetrics::add(metric_loaded, size);
        }

        /// Since the MemoryTrackerBlockerInThread should respect the level, we should go to the next parent.
        if (auto * loaded_next = parent.load(std::memory_order_relaxed))
        {
            MemoryTracker * tracker = level == VariableContext::Process ? this : query_tracker;
            return loaded_next->allocImpl(size, throw_if_memory_exceeded, tracker, _sample_probability);
        }

        return AllocationTrace(_sample_probability);
    }

    /** Using memory_order_relaxed means that if allocations are done simultaneously,
      *  we allow exception about memory limit exceeded to be thrown only on next allocation.
      * So, we allow over-allocations.
      */
    Int64 will_be = size ? size + amount.fetch_add(size, std::memory_order_relaxed) : amount.load(std::memory_order_relaxed);
    Int64 will_be_rss = 0;
    if (level == VariableContext::Global)
        will_be_rss = size ? size + rss.fetch_add(size, std::memory_order_relaxed) : rss.load(std::memory_order_relaxed);

    Int64 current_hard_limit = hard_limit.load(std::memory_order_relaxed);
    Int64 current_profiler_limit = profiler_limit.load(std::memory_order_relaxed);

    bool memory_limit_exceeded_ignored = false;

    bool allocation_traced = false;
    if (unlikely(current_profiler_limit && will_be > current_profiler_limit))
    {
        MemoryTrackerBlockerInThread untrack_lock(VariableContext::Global);
        DB::TraceSender::send(DB::TraceType::Memory, StackTrace(), {.size = size});
        setOrRaiseProfilerLimit((will_be + profiler_step - 1) / profiler_step * profiler_step);
        allocation_traced = true;
    }

    std::bernoulli_distribution fault(fault_probability);
    if (unlikely(fault_probability > 0.0 && fault(thread_local_rng)))
    {
        if (memoryTrackerCanThrow(level, true) && throw_if_memory_exceeded)
        {
            /// Revert
            amount.fetch_sub(size, std::memory_order_relaxed);
            rss.fetch_sub(size, std::memory_order_relaxed);

            /// Prevent recursion. Exception::ctor -> std::string -> new[] -> MemoryTracker::alloc
            MemoryTrackerBlockerInThread untrack_lock(VariableContext::Global);

            ProfileEvents::increment(ProfileEvents::QueryMemoryLimitExceeded);
            const auto * description = description_ptr.load(std::memory_order_relaxed);
            throw DB::Exception(
                DB::ErrorCodes::MEMORY_LIMIT_EXCEEDED,
                "{}{}: fault injected. Would use {} (attempt to allocate chunk of {}), maximum: {}",
                description ? description : "",
                description ? " memory tracker" : "Memory tracker",
                formatReadableSizeWithBinarySuffix(will_be),
                formatReadableSizeWithBinarySuffix(size),
                formatReadableSizeWithBinarySuffix(current_hard_limit));
        }

        memory_limit_exceeded_ignored = true;
        debugLogBigAllocationWithoutCheck(size);
    }

    if (unlikely(
            current_hard_limit && (will_be > current_hard_limit || (level == VariableContext::Global && will_be_rss > current_hard_limit))))
    {
#if USE_JEMALLOC
        if (level == VariableContext::Global && jemalloc_flush_profile_on_memory_exceeded)
        {
            MemoryTrackerBlockerInThread untrack_lock(VariableContext::Global);
            if (DB::Jemalloc::getValue<bool>("prof.active"))
            {
                static std::atomic<uint64_t> flush_count = 0;
                auto * flush_prefix = DB::Jemalloc::getValue<char *>("opt.prof_prefix");
                if (!flush_prefix)
                {
                    if (throw_if_memory_exceeded)
                        LOG_WARNING(getLogger("MemoryTracker"), "Cannot flush memory profile, empty prefix");
                }
                else if (flush_count.fetch_add(1, std::memory_order_relaxed) < 100) // so we don't flush too many profiles
<<<<<<< HEAD
                {
                    DB::Jemalloc::flushProfile(flush_prefix);
                    LOG_INFO(
                        getLogger("MemoryTracker"),
                        "Flushed memory profile to {} after total memory exceeded",
                        DB::Jemalloc::getLastFlushProfileForThread());
                }
=======
                    DB::flushJemallocProfile(flush_prefix, /*log=*/ throw_if_memory_exceeded);
>>>>>>> 0e65634d
            }
        }
#endif

        /// Try to evict from userspace page cache or kill a lower-priority query to free up memory.
        /// These operations are relatively slow, so we do them only if memoryTrackerCanThrow;
        /// otherwise all allocations may get slow when above memory limit.
        if (memoryTrackerCanThrow(level, false) && throw_if_memory_exceeded)
        {
            OvercommitResult overcommit_result = OvercommitResult::NONE;

            /// Try to shrink the userspace page cache.
            DB::PageCache * page_cache_ptr = nullptr;
            if (level == VariableContext::Global && (page_cache_ptr = page_cache.load(std::memory_order_relaxed)))
            {
                ProfileEvents::increment(ProfileEvents::PageCacheOvercommitResize);
                page_cache_ptr->autoResize(std::max(will_be, will_be_rss), current_hard_limit);
                will_be = amount.load(std::memory_order_relaxed);
                will_be_rss = rss.load(std::memory_order_relaxed);
                if (will_be <= current_hard_limit && will_be_rss <= current_hard_limit)
                    overcommit_result = OvercommitResult::MEMORY_FREED;
            }

            /// If that wasn't enough, try to stop some query.
            OvercommitTracker * overcommit_tracker_ptr;
            if (overcommit_result == OvercommitResult::NONE && ((overcommit_tracker_ptr = overcommit_tracker.load(std::memory_order_relaxed))) && query_tracker != nullptr)
                overcommit_result = overcommit_tracker_ptr->needToStopQuery(query_tracker, size);

            if (overcommit_result != OvercommitResult::MEMORY_FREED)
            {
                bool overcommit_result_ignore
                    = overcommit_result == OvercommitResult::NONE || overcommit_result == OvercommitResult::DISABLED;
                /// Revert
                amount.fetch_sub(size, std::memory_order_relaxed);
                rss.fetch_sub(size, std::memory_order_relaxed);

                /// Prevent recursion. Exception::ctor -> std::string -> new[] -> MemoryTracker::alloc
                MemoryTrackerBlockerInThread untrack_lock(VariableContext::Global);
                ProfileEvents::increment(ProfileEvents::QueryMemoryLimitExceeded);
                const auto * description = description_ptr.load(std::memory_order_relaxed);
                throw DB::Exception(
                    DB::ErrorCodes::MEMORY_LIMIT_EXCEEDED,
                    "{}{} exceeded: "
                    "would use {} (attempt to allocate chunk of {} bytes){}{}, maximum: {}."
                    "{}{}",
                    description ? description : "",
                    description ? " memory limit" : "Memory limit",
                    formatReadableSizeWithBinarySuffix(will_be),
                    formatReadableSizeWithBinarySuffix(size),
                    (level == VariableContext::Global) ? fmt::format(", current RSS: {}", formatReadableSizeWithBinarySuffix(rss.load(std::memory_order_relaxed))) : "",
                    (level == VariableContext::Global && page_cache_ptr) ? ", userspace page cache " + formatReadableSizeWithBinarySuffix(page_cache_ptr->sizeInBytes()) : "",
                    formatReadableSizeWithBinarySuffix(current_hard_limit),
                    overcommit_result_ignore ? "" : " OvercommitTracker decision: ",
                    overcommit_result_ignore ? "" : toDescription(overcommit_result));
            }

            // If OvercommitTracker::needToStopQuery returned false, it guarantees that enough memory is freed.
            // This memory is already counted in variable `amount` in the moment of `will_be` initialization.
            // Now we just need to update value stored in `will_be`, because it should have changed.
            will_be = amount.load(std::memory_order_relaxed);
        }
        else
        {
            memory_limit_exceeded_ignored = true;
            debugLogBigAllocationWithoutCheck(size);
        }
    }

    bool peak_updated = false;
    /// In case of MEMORY_LIMIT_EXCEEDED was ignored, will_be may include
    /// memory of other allocations, that may fail but not reverted yet, and so
    /// updating peak will be inaccurate.
    if (!memory_limit_exceeded_ignored)
    {
        if (throw_if_memory_exceeded)
        {
            /// Prevent recursion. Exception::ctor -> std::string -> new[] -> MemoryTracker::alloc
            MemoryTrackerBlockerInThread untrack_lock(VariableContext::Global);
            bool log_memory_usage = true;
            peak_updated = updatePeak(will_be, log_memory_usage);
        }
        else
        {
            bool log_memory_usage = false;
            peak_updated = updatePeak(will_be, log_memory_usage);
            debugLogBigAllocationWithoutCheck(size);
        }
    }

    auto metric_loaded = metric.load(std::memory_order_relaxed);
    if (metric_loaded != CurrentMetrics::end() && size)
        CurrentMetrics::add(metric_loaded, size);

    if (peak_updated && allocation_traced)
    {
        MemoryTrackerBlockerInThread untrack_lock(VariableContext::Global);
        DB::TraceSender::send(DB::TraceType::MemoryPeak, StackTrace(), {.size = will_be});
    }

    if (auto * loaded_next = parent.load(std::memory_order_relaxed))
    {
        MemoryTracker * tracker = level == VariableContext::Process ? this : query_tracker;
        return loaded_next->allocImpl(size, throw_if_memory_exceeded, tracker, _sample_probability);
    }

    return AllocationTrace(_sample_probability);
}

void MemoryTracker::adjustWithUntrackedMemory(Int64 untracked_memory)
{
    if (untracked_memory > 0)
        std::ignore = allocImpl(untracked_memory, /*throw_if_memory_exceeded*/ false);
    else
        std::ignore = free(-untracked_memory);
}

void MemoryTracker::adjustOnBackgroundTaskEnd(const MemoryTracker * child)
{
    auto background_memory_consumption = child->amount.load(std::memory_order_relaxed);
    amount.fetch_sub(background_memory_consumption, std::memory_order_relaxed);

    // Also fix CurrentMetrics::MergesMutationsMemoryTracking
    auto metric_loaded = metric.load(std::memory_order_relaxed);
    if (metric_loaded != CurrentMetrics::end())
        CurrentMetrics::sub(metric_loaded, background_memory_consumption);
}


bool MemoryTracker::updatePeak(Int64 will_be, bool log_memory_usage)
{
    auto peak_old = peak.load(std::memory_order_relaxed);
    if (will_be > peak_old)        /// Races doesn't matter. Could rewrite with CAS, but not worth.
    {
        peak.store(will_be, std::memory_order_relaxed);

        if (log_memory_usage && (level == VariableContext::Process || level == VariableContext::Global)
            && will_be / log_peak_memory_usage_every > peak_old / log_peak_memory_usage_every)
            logMemoryUsage(will_be);

#if USE_JEMALLOC
        if (level == VariableContext::Global && jemalloc_flush_profile_interval_bytes)
        {
            MemoryTrackerBlockerInThread untrack_lock(VariableContext::Global);
            if (DB::Jemalloc::getValue<bool>("prof.active"))
            {
                static std::atomic<uint64_t> previous_flushed_peak = 0;
                auto * flush_prefix = DB::Jemalloc::getValue<char *>("opt.prof_prefix");
                if (!flush_prefix)
                {
                    if (log_memory_usage)
                        LOG_WARNING(getLogger("MemoryTracker"), "Cannot flush memory profile, empty prefix");
                }
                else
                {
                    auto previous_peak = previous_flushed_peak.load(std::memory_order_relaxed);
                    if (static_cast<uint64_t>(will_be) > (previous_peak + jemalloc_flush_profile_interval_bytes)
                        && previous_flushed_peak.compare_exchange_strong(previous_peak, will_be, std::memory_order_relaxed))
                    {
<<<<<<< HEAD
                        previous_flushed_peak.store(will_be, std::memory_order_relaxed);
                        DB::Jemalloc::flushProfile(flush_prefix);
                        LOG_INFO(
                            getLogger("MemoryTracker"),
                            "Flushed memory profile to {} after updating peak to {}",
                            DB::Jemalloc::getLastFlushProfileForThread(),
                            formatReadableSizeWithBinarySuffix(will_be));
=======
                        if (log_memory_usage)
                            LOG_INFO(
                                getLogger("MemoryTracker"),
                                "Flushing memory after updating peak to {}",
                                formatReadableSizeWithBinarySuffix(will_be));
                        previous_flushed_peak.store(will_be, std::memory_order_relaxed);
                        DB::flushJemallocProfile(flush_prefix, /*log=*/ log_memory_usage);
>>>>>>> 0e65634d
                    }
                }
            }
        }
#endif

        return true;
    }
    return false;
}

AllocationTrace MemoryTracker::free(Int64 size, double _sample_probability)
{
    if (_sample_probability < 0)
        _sample_probability = sample_probability;

    if (!isSizeOkForSampling(size))
        _sample_probability = 0;

    if (MemoryTrackerBlockerInThread::isBlocked(level))
    {
        if (level == VariableContext::Global)
        {
            /// For global memory tracker always update memory usage.
            amount.fetch_sub(size, std::memory_order_relaxed);
            rss.fetch_sub(size, std::memory_order_relaxed);
            auto metric_loaded = metric.load(std::memory_order_relaxed);
            if (metric_loaded != CurrentMetrics::end())
                CurrentMetrics::sub(metric_loaded, size);
        }

        /// Since the MemoryTrackerBlockerInThread should respect the level, we should go to the next parent.
        if (auto * loaded_next = parent.load(std::memory_order_relaxed))
            return loaded_next->free(size, _sample_probability);

        return AllocationTrace(_sample_probability);
    }

    Int64 accounted_size = size;
    if (level == VariableContext::Global)
    {
        amount.fetch_sub(accounted_size, std::memory_order_relaxed);
        rss.fetch_sub(accounted_size, std::memory_order_relaxed);
    }
    else if (level == VariableContext::Thread)
    {
        /// Could become negative if memory allocated in this thread is freed in another one
        amount.fetch_sub(accounted_size, std::memory_order_relaxed);
    }
    else
    {
        Int64 new_amount = amount.fetch_sub(accounted_size, std::memory_order_relaxed) - accounted_size;

        /** Sometimes, query could free some data, that was allocated outside of query context.
          * Example: cache eviction.
          * To avoid negative memory usage, we "saturate" amount.
          * Memory usage will be calculated with some error.
          * NOTE: The code is not atomic. Not worth to fix.
          */
        if (unlikely(new_amount < 0))
        {
            amount.fetch_sub(new_amount);
            accounted_size += new_amount;
        }
    }
    if (auto * overcommit_tracker_ptr = overcommit_tracker.load(std::memory_order_relaxed))
        overcommit_tracker_ptr->tryContinueQueryExecutionAfterFree(accounted_size);

    /// free should never throw, we can update metric early.
    auto metric_loaded = metric.load(std::memory_order_relaxed);
    if (metric_loaded != CurrentMetrics::end())
        CurrentMetrics::sub(metric_loaded, accounted_size);

    if (auto * loaded_next = parent.load(std::memory_order_relaxed))
        return loaded_next->free(size, _sample_probability);

    return AllocationTrace(_sample_probability);
}


OvercommitRatio MemoryTracker::getOvercommitRatio()
{
    return { amount.load(std::memory_order_relaxed), soft_limit.load(std::memory_order_relaxed) };
}


OvercommitRatio MemoryTracker::getOvercommitRatio(Int64 limit)
{
    return { amount.load(std::memory_order_relaxed), limit };
}


void MemoryTracker::setOvercommitWaitingTime(UInt64 wait_time)
{
    max_wait_time.store(wait_time * 1us, std::memory_order_relaxed);
}


void MemoryTracker::resetCounters()
{
    amount.store(0, std::memory_order_relaxed);
    peak.store(0, std::memory_order_relaxed);
    soft_limit.store(0, std::memory_order_relaxed);
    hard_limit.store(0, std::memory_order_relaxed);
    profiler_limit.store(0, std::memory_order_relaxed);
}


void MemoryTracker::reset()
{
    auto metric_loaded = metric.load(std::memory_order_relaxed);
    if (metric_loaded != CurrentMetrics::end())
        CurrentMetrics::sub(metric_loaded, amount.load(std::memory_order_relaxed));

    resetCounters();
}


void MemoryTracker::updateRSS(Int64 rss_)
{
    total_memory_tracker.rss.store(rss_, std::memory_order_relaxed);
}

void MemoryTracker::updateAllocated(Int64 allocated_, bool log_change)
{
    Int64 new_amount = allocated_;
    if (log_change)
        LOG_INFO(
            getLogger("MemoryTracker"),
            "Correcting the value of global memory tracker from {} to {}",
            ReadableSize(total_memory_tracker.amount.load(std::memory_order_relaxed)),
            ReadableSize(allocated_));

    auto current_amount = total_memory_tracker.amount.exchange(new_amount, std::memory_order_relaxed);
    total_memory_tracker.uncorrected_amount += (current_amount - total_memory_tracker.last_corrected_amount);
    total_memory_tracker.last_corrected_amount = new_amount;
    CurrentMetrics::set(CurrentMetrics::MemoryTrackingUncorrected, total_memory_tracker.uncorrected_amount);

    auto metric_loaded = total_memory_tracker.metric.load(std::memory_order_relaxed);
    if (metric_loaded != CurrentMetrics::end())
        CurrentMetrics::set(metric_loaded, new_amount);

    bool log_memory_usage = true;
    total_memory_tracker.updatePeak(new_amount, log_memory_usage);
}

void MemoryTracker::setSoftLimit(Int64 value)
{
    soft_limit.store(value, std::memory_order_relaxed);
}


void MemoryTracker::setHardLimit(Int64 value)
{
    hard_limit.store(value, std::memory_order_relaxed);
}


void MemoryTracker::setOrRaiseHardLimit(Int64 value)
{
    /// This is just atomic set to maximum.
    Int64 old_value = hard_limit.load(std::memory_order_relaxed);
    while ((value == 0 || old_value < value) && !hard_limit.compare_exchange_weak(old_value, value))
        ;
}


void MemoryTracker::setOrRaiseProfilerLimit(Int64 value)
{
    Int64 old_value = profiler_limit.load(std::memory_order_relaxed);
    while ((value == 0 || old_value < value) && !profiler_limit.compare_exchange_weak(old_value, value))
        ;
}

double MemoryTracker::getSampleProbability(UInt64 size)
{
    if (sample_probability >= 0)
    {
        if (!isSizeOkForSampling(size))
            return 0;
        return sample_probability;
    }

    if (auto * loaded_next = parent.load(std::memory_order_relaxed))
        return loaded_next->getSampleProbability(size);

    return 0;
}

bool MemoryTracker::isSizeOkForSampling(UInt64 size) const
{
    /// We can avoid comparison min_allocation_size_bytes with zero, because we cannot have 0 bytes allocation/deallocation
    return ((max_allocation_size_bytes == 0 || size <= max_allocation_size_bytes) && size >= min_allocation_size_bytes);
}

void MemoryTracker::setParent(MemoryTracker * elem)
{
    /// Untracked memory shouldn't be accounted to a query or a user if it was allocated before the thread was attached
    /// to a query thread group or a user group, because this memory will be (🤞) freed outside of these scopes.
    if (level == VariableContext::Thread && DB::current_thread)
        DB::current_thread->flushUntrackedMemory();

    parent.store(elem, std::memory_order_relaxed);

#ifdef DEBUG_OR_SANITIZER_BUILD
    bool found_total_memory_tracker = false;
    const auto * next = this;
    do
    {
        if (found_total_memory_tracker)
            throw DB::Exception(DB::ErrorCodes::LOGICAL_ERROR, "Double total in the MemoryTracker chains. It is a bug.");
        if (next == &total_memory_tracker)
            found_total_memory_tracker = true;
    } while ((next = next->parent.load(std::memory_order_relaxed)));
    if (!found_total_memory_tracker)
        throw DB::Exception(DB::ErrorCodes::LOGICAL_ERROR, "Cannot found total MemoryTracker. Bug in nesting.");
#endif
}

bool canEnqueueBackgroundTask()
{
    auto limit = background_memory_tracker.getSoftLimit();
    auto amount = background_memory_tracker.get();
    return limit == 0 || amount < limit;
}<|MERGE_RESOLUTION|>--- conflicted
+++ resolved
@@ -338,17 +338,11 @@
                         LOG_WARNING(getLogger("MemoryTracker"), "Cannot flush memory profile, empty prefix");
                 }
                 else if (flush_count.fetch_add(1, std::memory_order_relaxed) < 100) // so we don't flush too many profiles
-<<<<<<< HEAD
                 {
-                    DB::Jemalloc::flushProfile(flush_prefix);
-                    LOG_INFO(
-                        getLogger("MemoryTracker"),
-                        "Flushed memory profile to {} after total memory exceeded",
-                        DB::Jemalloc::getLastFlushProfileForThread());
+                    auto flushed_profile = DB::Jemalloc::flushProfile(flush_prefix);
+                    if (throw_if_memory_exceeded)
+                        LOG_INFO(getLogger("MemoryTracker"), "Flushed memory profile to {} after total memory exceeded", flushed_profile);
                 }
-=======
-                    DB::flushJemallocProfile(flush_prefix, /*log=*/ throw_if_memory_exceeded);
->>>>>>> 0e65634d
             }
         }
 #endif
@@ -507,23 +501,16 @@
                     if (static_cast<uint64_t>(will_be) > (previous_peak + jemalloc_flush_profile_interval_bytes)
                         && previous_flushed_peak.compare_exchange_strong(previous_peak, will_be, std::memory_order_relaxed))
                     {
-<<<<<<< HEAD
                         previous_flushed_peak.store(will_be, std::memory_order_relaxed);
-                        DB::Jemalloc::flushProfile(flush_prefix);
-                        LOG_INFO(
-                            getLogger("MemoryTracker"),
-                            "Flushed memory profile to {} after updating peak to {}",
-                            DB::Jemalloc::getLastFlushProfileForThread(),
-                            formatReadableSizeWithBinarySuffix(will_be));
-=======
+                        auto flushed_profile = DB::Jemalloc::flushProfile(flush_prefix);
                         if (log_memory_usage)
+                        {
                             LOG_INFO(
                                 getLogger("MemoryTracker"),
-                                "Flushing memory after updating peak to {}",
+                                "Flushed memory profile to {} after updating peak to {}",
+                                flushed_profile,
                                 formatReadableSizeWithBinarySuffix(will_be));
-                        previous_flushed_peak.store(will_be, std::memory_order_relaxed);
-                        DB::flushJemallocProfile(flush_prefix, /*log=*/ log_memory_usage);
->>>>>>> 0e65634d
+                        }
                     }
                 }
             }
