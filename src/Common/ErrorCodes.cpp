#include <Common/ErrorCodes.h>
#include <chrono>

/** Previously, these constants were located in one enum.
  * But in this case there is a problem: when you add a new constant, you need to recompile
  * all translation units that use at least one constant (almost the whole project).
  * Therefore it is made so that definitions of constants are located here, in one file,
  * and their declaration are in different files, at the place of use.
  *
  * Later it was converted to the lookup table, to provide:
  * - errorCodeToName()
  * - system.errors table
  */

#define APPLY_FOR_ERROR_CODES(M) \
    M(0, OK) \
    M(1, UNSUPPORTED_METHOD) \
    M(2, UNSUPPORTED_PARAMETER) \
    M(3, UNEXPECTED_END_OF_FILE) \
    M(4, EXPECTED_END_OF_FILE) \
    M(6, CANNOT_PARSE_TEXT) \
    M(7, INCORRECT_NUMBER_OF_COLUMNS) \
    M(8, THERE_IS_NO_COLUMN) \
    M(9, SIZES_OF_COLUMNS_DOESNT_MATCH) \
    M(10, NOT_FOUND_COLUMN_IN_BLOCK) \
    M(11, POSITION_OUT_OF_BOUND) \
    M(12, PARAMETER_OUT_OF_BOUND) \
    M(13, SIZES_OF_COLUMNS_IN_TUPLE_DOESNT_MATCH) \
    M(15, DUPLICATE_COLUMN) \
    M(16, NO_SUCH_COLUMN_IN_TABLE) \
    M(17, DELIMITER_IN_STRING_LITERAL_DOESNT_MATCH) \
    M(18, CANNOT_INSERT_ELEMENT_INTO_CONSTANT_COLUMN) \
    M(19, SIZE_OF_FIXED_STRING_DOESNT_MATCH) \
    M(20, NUMBER_OF_COLUMNS_DOESNT_MATCH) \
    M(21, CANNOT_READ_ALL_DATA_FROM_TAB_SEPARATED_INPUT) \
    M(22, CANNOT_PARSE_ALL_VALUE_FROM_TAB_SEPARATED_INPUT) \
    M(23, CANNOT_READ_FROM_ISTREAM) \
    M(24, CANNOT_WRITE_TO_OSTREAM) \
    M(25, CANNOT_PARSE_ESCAPE_SEQUENCE) \
    M(26, CANNOT_PARSE_QUOTED_STRING) \
    M(27, CANNOT_PARSE_INPUT_ASSERTION_FAILED) \
    M(28, CANNOT_PRINT_FLOAT_OR_DOUBLE_NUMBER) \
    M(29, CANNOT_PRINT_INTEGER) \
    M(30, CANNOT_READ_SIZE_OF_COMPRESSED_CHUNK) \
    M(31, CANNOT_READ_COMPRESSED_CHUNK) \
    M(32, ATTEMPT_TO_READ_AFTER_EOF) \
    M(33, CANNOT_READ_ALL_DATA) \
    M(34, TOO_MANY_ARGUMENTS_FOR_FUNCTION) \
    M(35, TOO_FEW_ARGUMENTS_FOR_FUNCTION) \
    M(36, BAD_ARGUMENTS) \
    M(37, UNKNOWN_ELEMENT_IN_AST) \
    M(38, CANNOT_PARSE_DATE) \
    M(39, TOO_LARGE_SIZE_COMPRESSED) \
    M(40, CHECKSUM_DOESNT_MATCH) \
    M(41, CANNOT_PARSE_DATETIME) \
    M(42, NUMBER_OF_ARGUMENTS_DOESNT_MATCH) \
    M(43, ILLEGAL_TYPE_OF_ARGUMENT) \
    M(44, ILLEGAL_COLUMN) \
    M(45, ILLEGAL_NUMBER_OF_RESULT_COLUMNS) \
    M(46, UNKNOWN_FUNCTION) \
    M(47, UNKNOWN_IDENTIFIER) \
    M(48, NOT_IMPLEMENTED) \
    M(49, LOGICAL_ERROR) \
    M(50, UNKNOWN_TYPE) \
    M(51, EMPTY_LIST_OF_COLUMNS_QUERIED) \
    M(52, COLUMN_QUERIED_MORE_THAN_ONCE) \
    M(53, TYPE_MISMATCH) \
    M(54, STORAGE_DOESNT_ALLOW_PARAMETERS) \
    M(55, STORAGE_REQUIRES_PARAMETER) \
    M(56, UNKNOWN_STORAGE) \
    M(57, TABLE_ALREADY_EXISTS) \
    M(58, TABLE_METADATA_ALREADY_EXISTS) \
    M(59, ILLEGAL_TYPE_OF_COLUMN_FOR_FILTER) \
    M(60, UNKNOWN_TABLE) \
    M(61, ONLY_FILTER_COLUMN_IN_BLOCK) \
    M(62, SYNTAX_ERROR) \
    M(63, UNKNOWN_AGGREGATE_FUNCTION) \
    M(64, CANNOT_READ_AGGREGATE_FUNCTION_FROM_TEXT) \
    M(65, CANNOT_WRITE_AGGREGATE_FUNCTION_AS_TEXT) \
    M(66, NOT_A_COLUMN) \
    M(67, ILLEGAL_KEY_OF_AGGREGATION) \
    M(68, CANNOT_GET_SIZE_OF_FIELD) \
    M(69, ARGUMENT_OUT_OF_BOUND) \
    M(70, CANNOT_CONVERT_TYPE) \
    M(71, CANNOT_WRITE_AFTER_END_OF_BUFFER) \
    M(72, CANNOT_PARSE_NUMBER) \
    M(73, UNKNOWN_FORMAT) \
    M(74, CANNOT_READ_FROM_FILE_DESCRIPTOR) \
    M(75, CANNOT_WRITE_TO_FILE_DESCRIPTOR) \
    M(76, CANNOT_OPEN_FILE) \
    M(77, CANNOT_CLOSE_FILE) \
    M(78, UNKNOWN_TYPE_OF_QUERY) \
    M(79, INCORRECT_FILE_NAME) \
    M(80, INCORRECT_QUERY) \
    M(81, UNKNOWN_DATABASE) \
    M(82, DATABASE_ALREADY_EXISTS) \
    M(83, DIRECTORY_DOESNT_EXIST) \
    M(84, DIRECTORY_ALREADY_EXISTS) \
    M(85, FORMAT_IS_NOT_SUITABLE_FOR_INPUT) \
    M(86, RECEIVED_ERROR_FROM_REMOTE_IO_SERVER) \
    M(87, CANNOT_SEEK_THROUGH_FILE) \
    M(88, CANNOT_TRUNCATE_FILE) \
    M(89, UNKNOWN_COMPRESSION_METHOD) \
    M(90, EMPTY_LIST_OF_COLUMNS_PASSED) \
    M(91, SIZES_OF_MARKS_FILES_ARE_INCONSISTENT) \
    M(92, EMPTY_DATA_PASSED) \
    M(93, UNKNOWN_AGGREGATED_DATA_VARIANT) \
    M(94, CANNOT_MERGE_DIFFERENT_AGGREGATED_DATA_VARIANTS) \
    M(95, CANNOT_READ_FROM_SOCKET) \
    M(96, CANNOT_WRITE_TO_SOCKET) \
    M(97, CANNOT_READ_ALL_DATA_FROM_CHUNKED_INPUT) \
    M(98, CANNOT_WRITE_TO_EMPTY_BLOCK_OUTPUT_STREAM) \
    M(99, UNKNOWN_PACKET_FROM_CLIENT) \
    M(100, UNKNOWN_PACKET_FROM_SERVER) \
    M(101, UNEXPECTED_PACKET_FROM_CLIENT) \
    M(102, UNEXPECTED_PACKET_FROM_SERVER) \
    M(103, RECEIVED_DATA_FOR_WRONG_QUERY_ID) \
    M(104, TOO_SMALL_BUFFER_SIZE) \
    M(105, CANNOT_READ_HISTORY) \
    M(106, CANNOT_APPEND_HISTORY) \
    M(107, FILE_DOESNT_EXIST) \
    M(108, NO_DATA_TO_INSERT) \
    M(109, CANNOT_BLOCK_SIGNAL) \
    M(110, CANNOT_UNBLOCK_SIGNAL) \
    M(111, CANNOT_MANIPULATE_SIGSET) \
    M(112, CANNOT_WAIT_FOR_SIGNAL) \
    M(113, THERE_IS_NO_SESSION) \
    M(114, CANNOT_CLOCK_GETTIME) \
    M(115, UNKNOWN_SETTING) \
    M(116, THERE_IS_NO_DEFAULT_VALUE) \
    M(117, INCORRECT_DATA) \
    M(119, ENGINE_REQUIRED) \
    M(120, CANNOT_INSERT_VALUE_OF_DIFFERENT_SIZE_INTO_TUPLE) \
    M(121, UNSUPPORTED_JOIN_KEYS) \
    M(122, INCOMPATIBLE_COLUMNS) \
    M(123, UNKNOWN_TYPE_OF_AST_NODE) \
    M(124, INCORRECT_ELEMENT_OF_SET) \
    M(125, INCORRECT_RESULT_OF_SCALAR_SUBQUERY) \
    M(126, CANNOT_GET_RETURN_TYPE) \
    M(127, ILLEGAL_INDEX) \
    M(128, TOO_LARGE_ARRAY_SIZE) \
    M(129, FUNCTION_IS_SPECIAL) \
    M(130, CANNOT_READ_ARRAY_FROM_TEXT) \
    M(131, TOO_LARGE_STRING_SIZE) \
    M(133, AGGREGATE_FUNCTION_DOESNT_ALLOW_PARAMETERS) \
    M(134, PARAMETERS_TO_AGGREGATE_FUNCTIONS_MUST_BE_LITERALS) \
    M(135, ZERO_ARRAY_OR_TUPLE_INDEX) \
    M(137, UNKNOWN_ELEMENT_IN_CONFIG) \
    M(138, EXCESSIVE_ELEMENT_IN_CONFIG) \
    M(139, NO_ELEMENTS_IN_CONFIG) \
    M(140, ALL_REQUESTED_COLUMNS_ARE_MISSING) \
    M(141, SAMPLING_NOT_SUPPORTED) \
    M(142, NOT_FOUND_NODE) \
    M(143, FOUND_MORE_THAN_ONE_NODE) \
    M(144, FIRST_DATE_IS_BIGGER_THAN_LAST_DATE) \
    M(145, UNKNOWN_OVERFLOW_MODE) \
    M(146, QUERY_SECTION_DOESNT_MAKE_SENSE) \
    M(147, NOT_FOUND_FUNCTION_ELEMENT_FOR_AGGREGATE) \
    M(148, NOT_FOUND_RELATION_ELEMENT_FOR_CONDITION) \
    M(149, NOT_FOUND_RHS_ELEMENT_FOR_CONDITION) \
    M(150, EMPTY_LIST_OF_ATTRIBUTES_PASSED) \
    M(151, INDEX_OF_COLUMN_IN_SORT_CLAUSE_IS_OUT_OF_RANGE) \
    M(152, UNKNOWN_DIRECTION_OF_SORTING) \
    M(153, ILLEGAL_DIVISION) \
    M(154, AGGREGATE_FUNCTION_NOT_APPLICABLE) \
    M(155, UNKNOWN_RELATION) \
    M(156, DICTIONARIES_WAS_NOT_LOADED) \
    M(157, ILLEGAL_OVERFLOW_MODE) \
    M(158, TOO_MANY_ROWS) \
    M(159, TIMEOUT_EXCEEDED) \
    M(160, TOO_SLOW) \
    M(161, TOO_MANY_COLUMNS) \
    M(162, TOO_DEEP_SUBQUERIES) \
    M(163, TOO_DEEP_PIPELINE) \
    M(164, READONLY) \
    M(165, TOO_MANY_TEMPORARY_COLUMNS) \
    M(166, TOO_MANY_TEMPORARY_NON_CONST_COLUMNS) \
    M(167, TOO_DEEP_AST) \
    M(168, TOO_BIG_AST) \
    M(169, BAD_TYPE_OF_FIELD) \
    M(170, BAD_GET) \
    M(172, CANNOT_CREATE_DIRECTORY) \
    M(173, CANNOT_ALLOCATE_MEMORY) \
    M(174, CYCLIC_ALIASES) \
    M(176, CHUNK_NOT_FOUND) \
    M(177, DUPLICATE_CHUNK_NAME) \
    M(178, MULTIPLE_ALIASES_FOR_EXPRESSION) \
    M(179, MULTIPLE_EXPRESSIONS_FOR_ALIAS) \
    M(180, THERE_IS_NO_PROFILE) \
    M(181, ILLEGAL_FINAL) \
    M(182, ILLEGAL_PREWHERE) \
    M(183, UNEXPECTED_EXPRESSION) \
    M(184, ILLEGAL_AGGREGATION) \
    M(185, UNSUPPORTED_MYISAM_BLOCK_TYPE) \
    M(186, UNSUPPORTED_COLLATION_LOCALE) \
    M(187, COLLATION_COMPARISON_FAILED) \
    M(188, UNKNOWN_ACTION) \
    M(189, TABLE_MUST_NOT_BE_CREATED_MANUALLY) \
    M(190, SIZES_OF_ARRAYS_DOESNT_MATCH) \
    M(191, SET_SIZE_LIMIT_EXCEEDED) \
    M(192, UNKNOWN_USER) \
    M(193, WRONG_PASSWORD) \
    M(194, REQUIRED_PASSWORD) \
    M(195, IP_ADDRESS_NOT_ALLOWED) \
    M(196, UNKNOWN_ADDRESS_PATTERN_TYPE) \
    M(197, SERVER_REVISION_IS_TOO_OLD) \
    M(198, DNS_ERROR) \
    M(199, UNKNOWN_QUOTA) \
    M(200, QUOTA_DOESNT_ALLOW_KEYS) \
    M(201, QUOTA_EXPIRED) \
    M(202, TOO_MANY_SIMULTANEOUS_QUERIES) \
    M(203, NO_FREE_CONNECTION) \
    M(204, CANNOT_FSYNC) \
    M(205, NESTED_TYPE_TOO_DEEP) \
    M(206, ALIAS_REQUIRED) \
    M(207, AMBIGUOUS_IDENTIFIER) \
    M(208, EMPTY_NESTED_TABLE) \
    M(209, SOCKET_TIMEOUT) \
    M(210, NETWORK_ERROR) \
    M(211, EMPTY_QUERY) \
    M(212, UNKNOWN_LOAD_BALANCING) \
    M(213, UNKNOWN_TOTALS_MODE) \
    M(214, CANNOT_STATVFS) \
    M(215, NOT_AN_AGGREGATE) \
    M(216, QUERY_WITH_SAME_ID_IS_ALREADY_RUNNING) \
    M(217, CLIENT_HAS_CONNECTED_TO_WRONG_PORT) \
    M(218, TABLE_IS_DROPPED) \
    M(219, DATABASE_NOT_EMPTY) \
    M(220, DUPLICATE_INTERSERVER_IO_ENDPOINT) \
    M(221, NO_SUCH_INTERSERVER_IO_ENDPOINT) \
    M(222, ADDING_REPLICA_TO_NON_EMPTY_TABLE) \
    M(223, UNEXPECTED_AST_STRUCTURE) \
    M(224, REPLICA_IS_ALREADY_ACTIVE) \
    M(225, NO_ZOOKEEPER) \
    M(226, NO_FILE_IN_DATA_PART) \
    M(227, UNEXPECTED_FILE_IN_DATA_PART) \
    M(228, BAD_SIZE_OF_FILE_IN_DATA_PART) \
    M(229, QUERY_IS_TOO_LARGE) \
    M(230, NOT_FOUND_EXPECTED_DATA_PART) \
    M(231, TOO_MANY_UNEXPECTED_DATA_PARTS) \
    M(232, NO_SUCH_DATA_PART) \
    M(233, BAD_DATA_PART_NAME) \
    M(234, NO_REPLICA_HAS_PART) \
    M(235, DUPLICATE_DATA_PART) \
    M(236, ABORTED) \
    M(237, NO_REPLICA_NAME_GIVEN) \
    M(238, FORMAT_VERSION_TOO_OLD) \
    M(239, CANNOT_MUNMAP) \
    M(240, CANNOT_MREMAP) \
    M(241, MEMORY_LIMIT_EXCEEDED) \
    M(242, TABLE_IS_READ_ONLY) \
    M(243, NOT_ENOUGH_SPACE) \
    M(244, UNEXPECTED_ZOOKEEPER_ERROR) \
    M(246, CORRUPTED_DATA) \
    M(247, INCORRECT_MARK) \
    M(248, INVALID_PARTITION_VALUE) \
    M(250, NOT_ENOUGH_BLOCK_NUMBERS) \
    M(251, NO_SUCH_REPLICA) \
    M(252, TOO_MANY_PARTS) \
    M(253, REPLICA_IS_ALREADY_EXIST) \
    M(254, NO_ACTIVE_REPLICAS) \
    M(255, TOO_MANY_RETRIES_TO_FETCH_PARTS) \
    M(256, PARTITION_ALREADY_EXISTS) \
    M(257, PARTITION_DOESNT_EXIST) \
    M(258, UNION_ALL_RESULT_STRUCTURES_MISMATCH) \
    M(260, CLIENT_OUTPUT_FORMAT_SPECIFIED) \
    M(261, UNKNOWN_BLOCK_INFO_FIELD) \
    M(262, BAD_COLLATION) \
    M(263, CANNOT_COMPILE_CODE) \
    M(264, INCOMPATIBLE_TYPE_OF_JOIN) \
    M(265, NO_AVAILABLE_REPLICA) \
    M(266, MISMATCH_REPLICAS_DATA_SOURCES) \
    M(267, STORAGE_DOESNT_SUPPORT_PARALLEL_REPLICAS) \
    M(268, CPUID_ERROR) \
    M(269, INFINITE_LOOP) \
    M(270, CANNOT_COMPRESS) \
    M(271, CANNOT_DECOMPRESS) \
    M(272, CANNOT_IO_SUBMIT) \
    M(273, CANNOT_IO_GETEVENTS) \
    M(274, AIO_READ_ERROR) \
    M(275, AIO_WRITE_ERROR) \
    M(277, INDEX_NOT_USED) \
    M(279, ALL_CONNECTION_TRIES_FAILED) \
    M(280, NO_AVAILABLE_DATA) \
    M(281, DICTIONARY_IS_EMPTY) \
    M(282, INCORRECT_INDEX) \
    M(283, UNKNOWN_DISTRIBUTED_PRODUCT_MODE) \
    M(284, WRONG_GLOBAL_SUBQUERY) \
    M(285, TOO_FEW_LIVE_REPLICAS) \
    M(286, UNSATISFIED_QUORUM_FOR_PREVIOUS_WRITE) \
    M(287, UNKNOWN_FORMAT_VERSION) \
    M(288, DISTRIBUTED_IN_JOIN_SUBQUERY_DENIED) \
    M(289, REPLICA_IS_NOT_IN_QUORUM) \
    M(290, LIMIT_EXCEEDED) \
    M(291, DATABASE_ACCESS_DENIED) \
    M(293, MONGODB_CANNOT_AUTHENTICATE) \
    M(294, INVALID_BLOCK_EXTRA_INFO) \
    M(295, RECEIVED_EMPTY_DATA) \
    M(296, NO_REMOTE_SHARD_FOUND) \
    M(297, SHARD_HAS_NO_CONNECTIONS) \
    M(298, CANNOT_PIPE) \
    M(299, CANNOT_FORK) \
    M(300, CANNOT_DLSYM) \
    M(301, CANNOT_CREATE_CHILD_PROCESS) \
    M(302, CHILD_WAS_NOT_EXITED_NORMALLY) \
    M(303, CANNOT_SELECT) \
    M(304, CANNOT_WAITPID) \
    M(305, TABLE_WAS_NOT_DROPPED) \
    M(306, TOO_DEEP_RECURSION) \
    M(307, TOO_MANY_BYTES) \
    M(308, UNEXPECTED_NODE_IN_ZOOKEEPER) \
    M(309, FUNCTION_CANNOT_HAVE_PARAMETERS) \
    M(317, INVALID_SHARD_WEIGHT) \
    M(318, INVALID_CONFIG_PARAMETER) \
    M(319, UNKNOWN_STATUS_OF_INSERT) \
    M(321, VALUE_IS_OUT_OF_RANGE_OF_DATA_TYPE) \
    M(335, BARRIER_TIMEOUT) \
    M(336, UNKNOWN_DATABASE_ENGINE) \
    M(337, DDL_GUARD_IS_ACTIVE) \
    M(341, UNFINISHED) \
    M(342, METADATA_MISMATCH) \
    M(344, SUPPORT_IS_DISABLED) \
    M(345, TABLE_DIFFERS_TOO_MUCH) \
    M(346, CANNOT_CONVERT_CHARSET) \
    M(347, CANNOT_LOAD_CONFIG) \
    M(349, CANNOT_INSERT_NULL_IN_ORDINARY_COLUMN) \
    M(350, INCOMPATIBLE_SOURCE_TABLES) \
    M(351, AMBIGUOUS_TABLE_NAME) \
    M(352, AMBIGUOUS_COLUMN_NAME) \
    M(353, INDEX_OF_POSITIONAL_ARGUMENT_IS_OUT_OF_RANGE) \
    M(354, ZLIB_INFLATE_FAILED) \
    M(355, ZLIB_DEFLATE_FAILED) \
    M(356, BAD_LAMBDA) \
    M(357, RESERVED_IDENTIFIER_NAME) \
    M(358, INTO_OUTFILE_NOT_ALLOWED) \
    M(359, TABLE_SIZE_EXCEEDS_MAX_DROP_SIZE_LIMIT) \
    M(360, CANNOT_CREATE_CHARSET_CONVERTER) \
    M(361, SEEK_POSITION_OUT_OF_BOUND) \
    M(362, CURRENT_WRITE_BUFFER_IS_EXHAUSTED) \
    M(363, CANNOT_CREATE_IO_BUFFER) \
    M(364, RECEIVED_ERROR_TOO_MANY_REQUESTS) \
    M(366, SIZES_OF_NESTED_COLUMNS_ARE_INCONSISTENT) \
    M(367, TOO_MANY_FETCHES) \
    M(369, ALL_REPLICAS_ARE_STALE) \
    M(370, DATA_TYPE_CANNOT_BE_USED_IN_TABLES) \
    M(371, INCONSISTENT_CLUSTER_DEFINITION) \
    M(372, SESSION_NOT_FOUND) \
    M(373, SESSION_IS_LOCKED) \
    M(374, INVALID_SESSION_TIMEOUT) \
    M(375, CANNOT_DLOPEN) \
    M(376, CANNOT_PARSE_UUID) \
    M(377, ILLEGAL_SYNTAX_FOR_DATA_TYPE) \
    M(378, DATA_TYPE_CANNOT_HAVE_ARGUMENTS) \
    M(379, UNKNOWN_STATUS_OF_DISTRIBUTED_DDL_TASK) \
    M(380, CANNOT_KILL) \
    M(381, HTTP_LENGTH_REQUIRED) \
    M(382, CANNOT_LOAD_CATBOOST_MODEL) \
    M(383, CANNOT_APPLY_CATBOOST_MODEL) \
    M(384, PART_IS_TEMPORARILY_LOCKED) \
    M(385, MULTIPLE_STREAMS_REQUIRED) \
    M(386, NO_COMMON_TYPE) \
    M(387, DICTIONARY_ALREADY_EXISTS) \
    M(388, CANNOT_ASSIGN_OPTIMIZE) \
    M(389, INSERT_WAS_DEDUPLICATED) \
    M(390, CANNOT_GET_CREATE_TABLE_QUERY) \
    M(391, EXTERNAL_LIBRARY_ERROR) \
    M(392, QUERY_IS_PROHIBITED) \
    M(393, THERE_IS_NO_QUERY) \
    M(394, QUERY_WAS_CANCELLED) \
    M(395, FUNCTION_THROW_IF_VALUE_IS_NON_ZERO) \
    M(396, TOO_MANY_ROWS_OR_BYTES) \
    M(397, QUERY_IS_NOT_SUPPORTED_IN_MATERIALIZED_VIEW) \
    M(398, UNKNOWN_MUTATION_COMMAND) \
    M(399, FORMAT_IS_NOT_SUITABLE_FOR_OUTPUT) \
    M(400, CANNOT_STAT) \
    M(401, FEATURE_IS_NOT_ENABLED_AT_BUILD_TIME) \
    M(402, CANNOT_IOSETUP) \
    M(403, INVALID_JOIN_ON_EXPRESSION) \
    M(404, BAD_ODBC_CONNECTION_STRING) \
    M(405, PARTITION_SIZE_EXCEEDS_MAX_DROP_SIZE_LIMIT) \
    M(406, TOP_AND_LIMIT_TOGETHER) \
    M(407, DECIMAL_OVERFLOW) \
    M(408, BAD_REQUEST_PARAMETER) \
    M(409, EXTERNAL_EXECUTABLE_NOT_FOUND) \
    M(410, EXTERNAL_SERVER_IS_NOT_RESPONDING) \
    M(411, PTHREAD_ERROR) \
    M(412, NETLINK_ERROR) \
    M(413, CANNOT_SET_SIGNAL_HANDLER) \
    M(415, ALL_REPLICAS_LOST) \
    M(416, REPLICA_STATUS_CHANGED) \
    M(417, EXPECTED_ALL_OR_ANY) \
    M(418, UNKNOWN_JOIN) \
    M(419, MULTIPLE_ASSIGNMENTS_TO_COLUMN) \
    M(420, CANNOT_UPDATE_COLUMN) \
    M(421, CANNOT_ADD_DIFFERENT_AGGREGATE_STATES) \
    M(422, UNSUPPORTED_URI_SCHEME) \
    M(423, CANNOT_GETTIMEOFDAY) \
    M(424, CANNOT_LINK) \
    M(425, SYSTEM_ERROR) \
    M(427, CANNOT_COMPILE_REGEXP) \
    M(428, UNKNOWN_LOG_LEVEL) \
    M(429, FAILED_TO_GETPWUID) \
    M(430, MISMATCHING_USERS_FOR_PROCESS_AND_DATA) \
    M(431, ILLEGAL_SYNTAX_FOR_CODEC_TYPE) \
    M(432, UNKNOWN_CODEC) \
    M(433, ILLEGAL_CODEC_PARAMETER) \
    M(434, CANNOT_PARSE_PROTOBUF_SCHEMA) \
    M(435, NO_COLUMN_SERIALIZED_TO_REQUIRED_PROTOBUF_FIELD) \
    M(436, PROTOBUF_BAD_CAST) \
    M(437, PROTOBUF_FIELD_NOT_REPEATED) \
    M(438, DATA_TYPE_CANNOT_BE_PROMOTED) \
    M(439, CANNOT_SCHEDULE_TASK) \
    M(440, INVALID_LIMIT_EXPRESSION) \
    M(441, CANNOT_PARSE_DOMAIN_VALUE_FROM_STRING) \
    M(442, BAD_DATABASE_FOR_TEMPORARY_TABLE) \
    M(443, NO_COLUMNS_SERIALIZED_TO_PROTOBUF_FIELDS) \
    M(444, UNKNOWN_PROTOBUF_FORMAT) \
    M(445, CANNOT_MPROTECT) \
    M(446, FUNCTION_NOT_ALLOWED) \
    M(447, HYPERSCAN_CANNOT_SCAN_TEXT) \
    M(448, BROTLI_READ_FAILED) \
    M(449, BROTLI_WRITE_FAILED) \
    M(450, BAD_TTL_EXPRESSION) \
    M(451, BAD_TTL_FILE) \
    M(452, SETTING_CONSTRAINT_VIOLATION) \
    M(453, MYSQL_CLIENT_INSUFFICIENT_CAPABILITIES) \
    M(454, OPENSSL_ERROR) \
    M(455, SUSPICIOUS_TYPE_FOR_LOW_CARDINALITY) \
    M(456, UNKNOWN_QUERY_PARAMETER) \
    M(457, BAD_QUERY_PARAMETER) \
    M(458, CANNOT_UNLINK) \
    M(459, CANNOT_SET_THREAD_PRIORITY) \
    M(460, CANNOT_CREATE_TIMER) \
    M(461, CANNOT_SET_TIMER_PERIOD) \
    M(462, CANNOT_DELETE_TIMER) \
    M(463, CANNOT_FCNTL) \
    M(464, CANNOT_PARSE_ELF) \
    M(465, CANNOT_PARSE_DWARF) \
    M(466, INSECURE_PATH) \
    M(467, CANNOT_PARSE_BOOL) \
    M(468, CANNOT_PTHREAD_ATTR) \
    M(469, VIOLATED_CONSTRAINT) \
    M(470, QUERY_IS_NOT_SUPPORTED_IN_LIVE_VIEW) \
    M(471, INVALID_SETTING_VALUE) \
    M(472, READONLY_SETTING) \
    M(473, DEADLOCK_AVOIDED) \
    M(474, INVALID_TEMPLATE_FORMAT) \
    M(475, INVALID_WITH_FILL_EXPRESSION) \
    M(476, WITH_TIES_WITHOUT_ORDER_BY) \
    M(477, INVALID_USAGE_OF_INPUT) \
    M(478, UNKNOWN_POLICY) \
    M(479, UNKNOWN_DISK) \
    M(480, UNKNOWN_PROTOCOL) \
    M(481, PATH_ACCESS_DENIED) \
    M(482, DICTIONARY_ACCESS_DENIED) \
    M(483, TOO_MANY_REDIRECTS) \
    M(484, INTERNAL_REDIS_ERROR) \
    M(485, SCALAR_ALREADY_EXISTS) \
    M(487, CANNOT_GET_CREATE_DICTIONARY_QUERY) \
    M(488, UNKNOWN_DICTIONARY) \
    M(489, INCORRECT_DICTIONARY_DEFINITION) \
    M(490, CANNOT_FORMAT_DATETIME) \
    M(491, UNACCEPTABLE_URL) \
    M(492, ACCESS_ENTITY_NOT_FOUND) \
    M(493, ACCESS_ENTITY_ALREADY_EXISTS) \
    M(494, ACCESS_ENTITY_FOUND_DUPLICATES) \
    M(495, ACCESS_STORAGE_READONLY) \
    M(496, QUOTA_REQUIRES_CLIENT_KEY) \
    M(497, ACCESS_DENIED) \
    M(498, LIMIT_BY_WITH_TIES_IS_NOT_SUPPORTED) \
    M(499, S3_ERROR) \
    M(501, CANNOT_CREATE_DATABASE) \
    M(502, CANNOT_SIGQUEUE) \
    M(503, AGGREGATE_FUNCTION_THROW) \
    M(504, FILE_ALREADY_EXISTS) \
    M(505, CANNOT_DELETE_DIRECTORY) \
    M(506, UNEXPECTED_ERROR_CODE) \
    M(507, UNABLE_TO_SKIP_UNUSED_SHARDS) \
    M(508, UNKNOWN_ACCESS_TYPE) \
    M(509, INVALID_GRANT) \
    M(510, CACHE_DICTIONARY_UPDATE_FAIL) \
    M(511, UNKNOWN_ROLE) \
    M(512, SET_NON_GRANTED_ROLE) \
    M(513, UNKNOWN_PART_TYPE) \
    M(514, ACCESS_STORAGE_FOR_INSERTION_NOT_FOUND) \
    M(515, INCORRECT_ACCESS_ENTITY_DEFINITION) \
    M(516, AUTHENTICATION_FAILED) \
    M(517, CANNOT_ASSIGN_ALTER) \
    M(518, CANNOT_COMMIT_OFFSET) \
    M(519, NO_REMOTE_SHARD_AVAILABLE) \
    M(520, CANNOT_DETACH_DICTIONARY_AS_TABLE) \
    M(521, ATOMIC_RENAME_FAIL) \
    M(523, UNKNOWN_ROW_POLICY) \
    M(524, ALTER_OF_COLUMN_IS_FORBIDDEN) \
    M(525, INCORRECT_DISK_INDEX) \
    M(526, UNKNOWN_VOLUME_TYPE) \
    M(527, NO_SUITABLE_FUNCTION_IMPLEMENTATION) \
    M(528, CASSANDRA_INTERNAL_ERROR) \
    M(529, NOT_A_LEADER) \
    M(530, CANNOT_CONNECT_RABBITMQ) \
    M(531, CANNOT_FSTAT) \
    M(532, LDAP_ERROR) \
    M(533, INCONSISTENT_RESERVATIONS) \
    M(534, NO_RESERVATIONS_PROVIDED) \
    M(535, UNKNOWN_RAID_TYPE) \
    M(536, CANNOT_RESTORE_FROM_FIELD_DUMP) \
    M(537, ILLEGAL_MYSQL_VARIABLE) \
    M(538, MYSQL_SYNTAX_ERROR) \
    M(539, CANNOT_BIND_RABBITMQ_EXCHANGE) \
    M(540, CANNOT_DECLARE_RABBITMQ_EXCHANGE) \
    M(541, CANNOT_CREATE_RABBITMQ_QUEUE_BINDING) \
    M(542, CANNOT_REMOVE_RABBITMQ_EXCHANGE) \
    M(543, UNKNOWN_MYSQL_DATATYPES_SUPPORT_LEVEL) \
    M(544, ROW_AND_ROWS_TOGETHER) \
    M(545, FIRST_AND_NEXT_TOGETHER) \
    M(546, NO_ROW_DELIMITER) \
    M(547, INVALID_RAID_TYPE) \
    M(548, UNKNOWN_VOLUME) \
    M(549, DATA_TYPE_CANNOT_BE_USED_IN_KEY) \
    M(550, CONDITIONAL_TREE_PARENT_NOT_FOUND) \
    M(551, ILLEGAL_PROJECTION_MANIPULATOR) \
    M(552, UNRECOGNIZED_ARGUMENTS) \
    M(553, LZMA_STREAM_ENCODER_FAILED) \
    M(554, LZMA_STREAM_DECODER_FAILED) \
    M(555, ROCKSDB_ERROR) \
    M(556, SYNC_MYSQL_USER_ACCESS_ERROR)\
    M(557, UNKNOWN_UNION) \
    M(558, EXPECTED_ALL_OR_DISTINCT) \
    M(559, INVALID_GRPC_QUERY_INFO) \
    M(560, ZSTD_ENCODER_FAILED) \
    M(561, ZSTD_DECODER_FAILED) \
    M(562, TLD_LIST_NOT_FOUND) \
    M(563, CANNOT_READ_MAP_FROM_TEXT) \
    M(564, INTERSERVER_SCHEME_DOESNT_MATCH) \
    M(565, TOO_MANY_PARTITIONS) \
    M(566, CANNOT_RMDIR) \
    M(567, DUPLICATED_PART_UUIDS) \
    M(568, RAFT_ERROR) \
    M(569, MULTIPLE_COLUMNS_SERIALIZED_TO_SAME_PROTOBUF_FIELD) \
    M(570, DATA_TYPE_INCOMPATIBLE_WITH_PROTOBUF_FIELD) \
    M(571, DATABASE_REPLICATION_FAILED) \
    M(572, TOO_MANY_QUERY_PLAN_OPTIMIZATIONS) \
    M(573, EPOLL_ERROR) \
    M(574, DISTRIBUTED_TOO_MANY_PENDING_BYTES) \
    M(575, UNKNOWN_SNAPSHOT) \
    M(576, KERBEROS_ERROR) \
    M(577, INVALID_SHARD_ID) \
    M(578, INVALID_FORMAT_INSERT_QUERY_WITH_DATA) \
    M(579, INCORRECT_PART_TYPE) \
    M(580, CANNOT_SET_ROUNDING_MODE) \
    M(581, TOO_LARGE_DISTRIBUTED_DEPTH) \
    M(582, NO_SUCH_PROJECTION_IN_TABLE) \
    M(583, ILLEGAL_PROJECTION) \
    M(584, PROJECTION_NOT_USED) \
<<<<<<< HEAD
    M(585, DATA_ENCRYPTION_ERROR) \
=======
    M(585, CANNOT_PARSE_YAML) \
    M(586, CANNOT_CREATE_FILE) \
>>>>>>> 0e9ce8c2
    \
    M(998, POSTGRESQL_CONNECTION_FAILURE) \
    M(999, KEEPER_EXCEPTION) \
    M(1000, POCO_EXCEPTION) \
    M(1001, STD_EXCEPTION) \
    M(1002, UNKNOWN_EXCEPTION) \

/* See END */

namespace DB
{
namespace ErrorCodes
{
#define M(VALUE, NAME) extern const ErrorCode NAME = VALUE;
    APPLY_FOR_ERROR_CODES(M)
#undef M

    constexpr ErrorCode END = 3000;
    ErrorPairHolder values[END + 1]{};

    struct ErrorCodesNames
    {
        std::string_view names[END + 1];
        ErrorCodesNames()
        {
#define M(VALUE, NAME) names[VALUE] = std::string_view(#NAME);
            APPLY_FOR_ERROR_CODES(M)
#undef M
        }
    } error_codes_names;

    std::string_view getName(ErrorCode error_code)
    {
        if (error_code < 0 || error_code >= END)
            return std::string_view();
        return error_codes_names.names[error_code];
    }

    ErrorCode end() { return END + 1; }

    void increment(ErrorCode error_code, bool remote, const std::string & message, const FramePointers & trace)
    {
        if (error_code < 0 || error_code >= end())
        {
            /// For everything outside the range, use END.
            /// (end() is the pointer pass the end, while END is the last value that has an element in values array).
            error_code = end() - 1;
        }

        values[error_code].increment(remote, message, trace);
    }

    void ErrorPairHolder::increment(bool remote, const std::string & message, const FramePointers & trace)
    {
        const auto now = std::chrono::system_clock::now();

        std::lock_guard lock(mutex);

        auto & error = remote ? value.remote : value.local;

        ++error.count;
        error.message = message;
        error.trace = trace;
        error.error_time_ms = std::chrono::duration_cast<std::chrono::milliseconds>(now.time_since_epoch()).count();
    }
    ErrorPair ErrorPairHolder::get()
    {
        std::lock_guard lock(mutex);
        return value;
    }
}

}<|MERGE_RESOLUTION|>--- conflicted
+++ resolved
@@ -552,12 +552,9 @@
     M(582, NO_SUCH_PROJECTION_IN_TABLE) \
     M(583, ILLEGAL_PROJECTION) \
     M(584, PROJECTION_NOT_USED) \
-<<<<<<< HEAD
-    M(585, DATA_ENCRYPTION_ERROR) \
-=======
     M(585, CANNOT_PARSE_YAML) \
     M(586, CANNOT_CREATE_FILE) \
->>>>>>> 0e9ce8c2
+    M(587, DATA_ENCRYPTION_ERROR) \
     \
     M(998, POSTGRESQL_CONNECTION_FAILURE) \
     M(999, KEEPER_EXCEPTION) \
