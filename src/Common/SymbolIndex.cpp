--- conflicted
+++ resolved
@@ -218,17 +218,10 @@
                         continue;
 
                     SymbolIndex::Symbol symbol;
-<<<<<<< HEAD
-                    symbol.offset_begin = reinterpret_cast<const void *>(
-                        elf_sym[sym_index].st_value);
-                    symbol.offset_end = reinterpret_cast<const void *>(
-                        elf_sym[sym_index].st_value + elf_sym[sym_index].st_size);
-=======
                     symbol.address_begin = reinterpret_cast<const void *>(
-                        info->addr + elf_sym[sym_index].value);
+                        elf_sym[sym_index].value);
                     symbol.address_end = reinterpret_cast<const void *>(
-                        info->addr + elf_sym[sym_index].value + elf_sym[sym_index].size);
->>>>>>> 5bc8d7c6
+                        elf_sym[sym_index].value + elf_sym[sym_index].size);
                     symbol.name = sym_name;
 
                     /// We are not interested in empty symbols.
@@ -267,10 +260,6 @@
 
 
 void collectSymbolsFromELFSymbolTable(
-<<<<<<< HEAD
-=======
-    DynamicLinkingProgramHeaderInfo * info,
->>>>>>> 5bc8d7c6
     const Elf & elf,
     const Elf::Section & symbol_table,
     const Elf::Section & string_table,
@@ -296,17 +285,10 @@
             continue;
 
         SymbolIndex::Symbol symbol;
-<<<<<<< HEAD
-        symbol.offset_begin = reinterpret_cast<const void *>(
-            symbol_table_entry->st_value);
-        symbol.offset_end = reinterpret_cast<const void *>(
-            symbol_table_entry->st_value + symbol_table_entry->st_size);
-=======
         symbol.address_begin = reinterpret_cast<const void *>(
-            info->addr + symbol_table_entry->value);
+            symbol_table_entry->value);
         symbol.address_end = reinterpret_cast<const void *>(
-            info->addr + symbol_table_entry->value + symbol_table_entry->size);
->>>>>>> 5bc8d7c6
+            symbol_table_entry->value + symbol_table_entry->size);
         symbol.name = symbol_name;
 
         if (symbol_table_entry->size)
@@ -316,10 +298,6 @@
 
 
 bool searchAndCollectSymbolsFromELFSymbolTable(
-<<<<<<< HEAD
-=======
-    DynamicLinkingProgramHeaderInfo * info,
->>>>>>> 5bc8d7c6
     const Elf & elf,
     SectionHeaderType section_header_type,
     const char * string_table_name,
@@ -463,19 +441,11 @@
     object.name = object_name;
     objects.push_back(std::move(object));
 
-<<<<<<< HEAD
-    searchAndCollectSymbolsFromELFSymbolTable(*objects.back().elf, SHT_SYMTAB, ".strtab", symbols);
+    searchAndCollectSymbolsFromELFSymbolTable(*objects.back().elf, SectionHeaderType::SYMTAB, ".strtab", symbols);
 
     /// Unneeded if they were parsed from "program headers" of loaded objects.
 #if defined USE_MUSL
-    searchAndCollectSymbolsFromELFSymbolTable(*objects.back().elf, SHT_DYNSYM, ".dynstr", symbols);
-=======
-    searchAndCollectSymbolsFromELFSymbolTable(info, *objects.back().elf, SectionHeaderType::SYMTAB, ".strtab", symbols);
-
-    /// Unneeded if they were parsed from "program headers" of loaded objects.
-#if defined USE_MUSL
-    searchAndCollectSymbolsFromELFSymbolTable(info, *objects.back().elf, SectionHeaderType::DYNSYM, ".dynstr", symbols);
->>>>>>> 5bc8d7c6
+    searchAndCollectSymbolsFromELFSymbolTable(*objects.back().elf, SectionHeaderType::DYNSYM, ".dynstr", symbols);
 #endif
 }
 
