#pragma once

#include <variant>
#include <vector>

#include <IO/ReadBuffer.h>
#include <Functions/geometryConverters.h>
#include <Columns/IColumn.h>
#include <Core/Field.h>
<<<<<<< HEAD
=======
#include "IO/WriteBuffer.h"
>>>>>>> b9853009

namespace DB
{

enum class WKBGeometry : UInt32
{
    Point = 1,
    LineString = 2,
    Polygon = 3,
    MultiLineString = 5,
    MultiPolygon = 6
};

using GeometricObject = std::variant<
    CartesianPoint,
    LineString<CartesianPoint>,
    MultiLineString<CartesianPoint>,
    Polygon<CartesianPoint>,
    MultiPolygon<CartesianPoint>>;

/// Documentation about WKB format: https://libgeos.org/specifications/wkb/
GeometricObject parseWKBFormat(ReadBuffer & in_buffer);

struct IWKBTransform
{
    virtual String dumpObject(const Field & geo_object) = 0;

    virtual ~IWKBTransform() = default;
};

struct WKBPointTransform : public IWKBTransform
{
    static constexpr const char * name = "Point";
<<<<<<< HEAD

    String dumpObject(const Field & geo_object) override;
=======
    static constexpr WKBGeometry geometry_type = WKBGeometry::Point;

    String dumpObject(const Field & geo_object) override;
    static void dumpPointImpl(const Field & geo_object, WriteBuffer & buf);
>>>>>>> b9853009
};

struct WKBLineStringTransform : public IWKBTransform
{
    static constexpr const char * name = "LineString";
<<<<<<< HEAD
=======
    static constexpr WKBGeometry geometry_type = WKBGeometry::LineString;
>>>>>>> b9853009

    String dumpObject(const Field & geo_object) override;
};

struct WKBPolygonTransform : public IWKBTransform
{
    static constexpr const char * name = "Polygon";
<<<<<<< HEAD
=======
    static constexpr WKBGeometry geometry_type = WKBGeometry::Polygon;
>>>>>>> b9853009

    String dumpObject(const Field & geo_object) override;
};

struct WKBMultiLineStringTransform : public IWKBTransform
{
    static constexpr const char * name = "MultiLineString";
<<<<<<< HEAD
=======
    static constexpr WKBGeometry geometry_type = WKBGeometry::MultiLineString;
>>>>>>> b9853009

    String dumpObject(const Field & geo_object) override;
};

struct WKBMultiPolygonTransform : public IWKBTransform
{
    static constexpr const char * name = "MultiPolygon";
<<<<<<< HEAD
=======
    static constexpr WKBGeometry geometry_type = WKBGeometry::MultiPolygon;
>>>>>>> b9853009

    String dumpObject(const Field & geo_object) override;
};


}<|MERGE_RESOLUTION|>--- conflicted
+++ resolved
@@ -7,10 +7,7 @@
 #include <Functions/geometryConverters.h>
 #include <Columns/IColumn.h>
 #include <Core/Field.h>
-<<<<<<< HEAD
-=======
 #include "IO/WriteBuffer.h"
->>>>>>> b9853009
 
 namespace DB
 {
@@ -44,24 +41,16 @@
 struct WKBPointTransform : public IWKBTransform
 {
     static constexpr const char * name = "Point";
-<<<<<<< HEAD
-
-    String dumpObject(const Field & geo_object) override;
-=======
     static constexpr WKBGeometry geometry_type = WKBGeometry::Point;
 
     String dumpObject(const Field & geo_object) override;
     static void dumpPointImpl(const Field & geo_object, WriteBuffer & buf);
->>>>>>> b9853009
 };
 
 struct WKBLineStringTransform : public IWKBTransform
 {
     static constexpr const char * name = "LineString";
-<<<<<<< HEAD
-=======
     static constexpr WKBGeometry geometry_type = WKBGeometry::LineString;
->>>>>>> b9853009
 
     String dumpObject(const Field & geo_object) override;
 };
@@ -69,10 +58,7 @@
 struct WKBPolygonTransform : public IWKBTransform
 {
     static constexpr const char * name = "Polygon";
-<<<<<<< HEAD
-=======
     static constexpr WKBGeometry geometry_type = WKBGeometry::Polygon;
->>>>>>> b9853009
 
     String dumpObject(const Field & geo_object) override;
 };
@@ -80,10 +66,7 @@
 struct WKBMultiLineStringTransform : public IWKBTransform
 {
     static constexpr const char * name = "MultiLineString";
-<<<<<<< HEAD
-=======
     static constexpr WKBGeometry geometry_type = WKBGeometry::MultiLineString;
->>>>>>> b9853009
 
     String dumpObject(const Field & geo_object) override;
 };
@@ -91,10 +74,7 @@
 struct WKBMultiPolygonTransform : public IWKBTransform
 {
     static constexpr const char * name = "MultiPolygon";
-<<<<<<< HEAD
-=======
     static constexpr WKBGeometry geometry_type = WKBGeometry::MultiPolygon;
->>>>>>> b9853009
 
     String dumpObject(const Field & geo_object) override;
 };
