--- conflicted
+++ resolved
@@ -155,45 +155,26 @@
 {
     const auto & date_lut = getInstance();
 
-<<<<<<< HEAD
-    std::string timezone_from_context;
-=======
     std::optional<std::string> timezone_from_context;
->>>>>>> 2040e3f2
     if (DB::CurrentThread::isInitialized())
     {
         const DB::ContextPtr query_context = DB::CurrentThread::get().getQueryContext();
         if (query_context)
-<<<<<<< HEAD
-            timezone_from_context = query_context->getSettingsRef()[DB::Setting::session_timezone];
-    }
-
-    if (timezone_from_context.empty())
-=======
             timezone_from_context.emplace(query_context->getSettingsRef()[DB::Setting::session_timezone]);
     }
 
     if (!timezone_from_context.has_value())
->>>>>>> 2040e3f2
     {
         /// On the server side, timezone is passed in query_context,
         /// but on CH-client side we have no query context,
         /// and each time we modify client's global context
         const DB::ContextPtr global_context = DB::Context::getGlobalContextInstance();
         if (global_context)
-<<<<<<< HEAD
-            timezone_from_context = global_context->getSettingsRef()[DB::Setting::session_timezone];
-    }
-
-    if (!timezone_from_context.empty())
-        return date_lut.getImplementation(timezone_from_context);
-=======
             timezone_from_context.emplace(global_context->getSettingsRef()[DB::Setting::session_timezone]);
     }
 
     if (timezone_from_context.has_value() && !timezone_from_context->empty())
         return date_lut.getImplementation(*timezone_from_context);
->>>>>>> 2040e3f2
 
     return serverTimezoneInstance();
 }
