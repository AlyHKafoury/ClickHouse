--- conflicted
+++ resolved
@@ -1109,53 +1109,43 @@
 
         get(path, std::move(callback), {});
         if (future.wait_for(std::chrono::milliseconds(args.operation_timeout_ms)) != std::future_status::ready)
-        {
-            LOG_TRACE(log, "Failed to get {}: timeout", description);
-            return std::nullopt;
-        }
+            throw Exception(Error::ZOPERATIONTIMEOUT, "Failed to get {}: timeout", description);
 
         auto response = future.get();
 
-        if (response.error != Coordination::Error::ZOK)
+        if (response.error == Coordination::Error::ZNONODE)
         {
             LOG_TRACE(log, "Failed to get {}", description);
             return std::nullopt;
         }
+        else if (response.error != Coordination::Error::ZOK)
+        {
+            throw Exception(response.error, "Failed to get {}", description);
+        }
 
         return std::move(response.data);
     };
 
     if (auto feature_flags = try_get(keeper_api_feature_flags_path, "feature flags"); feature_flags.has_value())
     {
-<<<<<<< HEAD
         keeper_feature_flags.setFeatureFlags(std::move(*feature_flags));
         return;
-=======
-        throw Exception(Error::ZOPERATIONTIMEOUT, "Failed to get API version: timeout");
->>>>>>> dcf581a9
     }
 
     auto keeper_api_version_string = try_get(keeper_api_version_path, "API version");
 
-<<<<<<< HEAD
+    DB::KeeperApiVersion keeper_api_version{DB::KeeperApiVersion::ZOOKEEPER_COMPATIBLE};
+
     if (!keeper_api_version_string.has_value())
-        return;
-=======
-    if (response.error == Coordination::Error::ZNONODE)
     {
         LOG_TRACE(log, "API version not found, assuming {}", keeper_api_version);
         return;
     }
-    else if (response.error != Coordination::Error::ZOK)
-    {
-        throw Exception(response.error, "Failed to get API version");
-    }
->>>>>>> dcf581a9
 
     DB::ReadBufferFromOwnString buf(*keeper_api_version_string);
     uint8_t keeper_version{0};
     DB::readIntText(keeper_version, buf);
-    auto keeper_api_version = static_cast<DB::KeeperApiVersion>(keeper_version);
+    keeper_api_version = static_cast<DB::KeeperApiVersion>(keeper_version);
     LOG_TRACE(log, "Detected server's API version: {}", keeper_api_version);
     keeper_feature_flags.fromApiVersion(keeper_api_version);
 }
