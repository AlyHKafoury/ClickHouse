--- conflicted
+++ resolved
@@ -31,18 +31,14 @@
     M(AsynchronousInsertLogElement) \
     M(BackupLogElement) \
     M(BlobStorageLogElement) \
-<<<<<<< HEAD
-    M(QueryMetricLogElement)\
+    M(QueryMetricLogElement) \
+    M(DeadLetterQueueElement) \
     M(ZooKeeperConnectionLogElement)
-=======
-    M(QueryMetricLogElement) \
-    M(DeadLetterQueueElement)
 
 #define SYSTEM_LOG_ELEMENTS_CLOUD(M) \
     M(DistributedCacheLogElement) \
     M(DistributedCacheServerLogElement) \
 
->>>>>>> 2fc6e38d
 
 namespace Poco
 {
