--- conflicted
+++ resolved
@@ -1,15 +1,9 @@
 #include <bit>
-<<<<<<< HEAD
-#include <variant>
-#include <Common/Exception.h>
-#include <Common/WKB.h>
-=======
 #include <memory>
 #include <variant>
 #include <Common/Exception.h>
 #include <Common/WKB.h>
 #include "IO/WriteBuffer.h"
->>>>>>> b9853009
 #include <IO/WriteBufferFromString.h>
 #include <IO/WriteHelpers.h>
 #include <Core/Field.h>
@@ -169,26 +163,6 @@
     throw Exception(ErrorCodes::BAD_ARGUMENTS, "Incorrect geometry type {}", geom_type);
 }
 
-<<<<<<< HEAD
-String WKBPointTransform::dumpObject(const Field & geo_object)
-{
-    constexpr std::endian endian = std::endian::little;
-
-    const auto & point = geo_object.safeGet<Tuple>();
-    const auto & x = point[0].safeGet<Float64>();
-    const auto & y = point[1].safeGet<Float64>();
-
-    String result;
-    WriteBufferFromString out_buffer(result);
-
-    out_buffer.write(static_cast<UInt8>(endian == std::endian::little));
-    UInt32 geom_type = static_cast<UInt32>(WKBGeometry::Point);
-    writeBinaryEndian<endian>(geom_type, out_buffer);
-
-    writeBinaryEndian<endian>(x, out_buffer);
-    writeBinaryEndian<endian>(y, out_buffer);
-
-=======
 static constexpr std::endian endian_for_dumping = std::endian::little;
 
 void WKBPointTransform::dumpPointImpl(const Field & geo_object, WriteBuffer & buf)
@@ -211,39 +185,16 @@
     writeBinaryEndian<endian_for_dumping>(geom_type, out_buffer);
 
     dumpPointImpl(geo_object, out_buffer);
->>>>>>> b9853009
     return result;
 }
 
 String WKBLineStringTransform::dumpObject(const Field & geo_object)
 {
-<<<<<<< HEAD
-    constexpr std::endian endian = std::endian::little;
-
-=======
->>>>>>> b9853009
     const auto & linestring = geo_object.safeGet<Array>();
 
     String result;
     WriteBufferFromString out_buffer(result);
 
-<<<<<<< HEAD
-    out_buffer.write(static_cast<UInt8>(endian == std::endian::little));
-    UInt32 geom_type = static_cast<UInt32>(WKBGeometry::LineString);
-    writeBinaryEndian<endian>(geom_type, out_buffer);
-
-    UInt32 num_points = static_cast<UInt32>(linestring.size());
-    writeBinaryEndian<endian>(num_points, out_buffer);
-
-    for (const auto & field_point : linestring)
-    {
-        const auto & point = field_point.safeGet<Tuple>();
-        const auto & x = point[0].safeGet<Float64>();
-        const auto & y = point[1].safeGet<Float64>();
-
-        writeBinaryEndian<endian>(x, out_buffer);
-        writeBinaryEndian<endian>(y, out_buffer);
-=======
     out_buffer.write(static_cast<UInt8>(endian_for_dumping == std::endian::little));
     UInt32 geom_type = static_cast<UInt32>(geometry_type);
     writeBinaryEndian<endian_for_dumping>(geom_type, out_buffer);
@@ -254,7 +205,6 @@
     for (const auto & field_point : linestring)
     {
         WKBPointTransform::dumpPointImpl(field_point, out_buffer);
->>>>>>> b9853009
     }
 
     return result;
@@ -262,87 +212,34 @@
 
 String WKBPolygonTransform::dumpObject(const Field & geo_object)
 {
-<<<<<<< HEAD
-    constexpr std::endian endian = std::endian::little;
-
-=======
->>>>>>> b9853009
     const auto & polygon = geo_object.safeGet<Array>();
 
     String result;
     WriteBufferFromString out_buffer(result);
 
-<<<<<<< HEAD
-    out_buffer.write(static_cast<UInt8>(endian == std::endian::little));
-    UInt32 geom_type = static_cast<UInt32>(WKBGeometry::Polygon);
-    writeBinaryEndian<endian>(geom_type, out_buffer);
-
-    UInt32 num_rings = static_cast<UInt32>(polygon.size());
-    writeBinaryEndian<endian>(num_rings, out_buffer);
-=======
     out_buffer.write(static_cast<UInt8>(endian_for_dumping == std::endian::little));
     UInt32 geom_type = static_cast<UInt32>(geometry_type);
     writeBinaryEndian<endian_for_dumping>(geom_type, out_buffer);
 
     UInt32 num_rings = static_cast<UInt32>(polygon.size());
     writeBinaryEndian<endian_for_dumping>(num_rings, out_buffer);
->>>>>>> b9853009
 
     for (const auto & field_ring : polygon)
     {
         const auto & ring = field_ring.safeGet<Array>();
 
         UInt32 num_points = static_cast<UInt32>(ring.size());
-<<<<<<< HEAD
-        writeBinaryEndian<endian>(num_points, out_buffer);
-
-        for (const auto & field_point : ring)
-        {
-            const auto & point = field_point.safeGet<Tuple>();
-            const auto & x = point[0].safeGet<Float64>();
-            const auto & y = point[1].safeGet<Float64>();
-
-            writeBinaryEndian<endian>(x, out_buffer);
-            writeBinaryEndian<endian>(y, out_buffer);
-=======
         writeBinaryEndian<endian_for_dumping>(num_points, out_buffer);
 
         for (const auto & field_point : ring)
         {
             WKBPointTransform::dumpPointImpl(field_point, out_buffer);
->>>>>>> b9853009
         }
     }
 
     return result;
 }
 
-<<<<<<< HEAD
-String WKBMultiLineStringTransform::dumpObject(const Field & geo_object)
-{
-    constexpr std::endian endian = std::endian::little;
-
-    const auto & multilinestring = geo_object.safeGet<Array>();
-
-    String result;
-    WriteBufferFromString out_buffer(result);
-
-    out_buffer.write(static_cast<UInt8>(endian == std::endian::little));
-    UInt32 geom_type = static_cast<UInt32>(WKBGeometry::MultiLineString);
-    writeBinaryEndian<endian>(geom_type, out_buffer);
-
-    UInt32 num_linestrings = static_cast<UInt32>(multilinestring.size());
-    writeBinaryEndian<endian>(num_linestrings, out_buffer);
-
-    auto transform = WKBLineStringTransform();
-    for (const auto & linestring : multilinestring)
-    {
-        auto transformed_linestring = transform.dumpObject(linestring);
-        for (auto byte : transformed_linestring)
-            out_buffer.write(byte);
-    }
-
-=======
 static void dumpMultipleObjectImpl(
     const Field & geo_object,
     WKBGeometry geometry_type,
@@ -373,42 +270,16 @@
     auto transform = std::make_shared<WKBLineStringTransform>();
 
     dumpMultipleObjectImpl(geo_object, geometry_type, out_buffer, transform);
->>>>>>> b9853009
     return result;
 }
 
 String WKBMultiPolygonTransform::dumpObject(const Field & geo_object)
 {
-<<<<<<< HEAD
-    constexpr std::endian endian = std::endian::little;
-
-    const auto & multipolygon = geo_object.safeGet<Array>();
-
-    String result;
-    WriteBufferFromString out_buffer(result);
-
-    out_buffer.write(static_cast<UInt8>(endian == std::endian::little));
-    UInt32 geom_type = static_cast<UInt32>(WKBGeometry::MultiPolygon);
-    writeBinaryEndian<endian>(geom_type, out_buffer);
-
-    UInt32 num_polygons = static_cast<UInt32>(multipolygon.size());
-    writeBinaryEndian<endian>(num_polygons, out_buffer);
-
-    auto transform = WKBPolygonTransform();
-    for (const auto & polygon : multipolygon)
-    {
-        auto transformed_linestring = transform.dumpObject(polygon);
-        for (auto byte : transformed_linestring)
-            out_buffer.write(byte);
-    }
-
-=======
     String result;
     WriteBufferFromString out_buffer(result);
     auto transform = std::make_shared<WKBPolygonTransform>();
 
     dumpMultipleObjectImpl(geo_object, geometry_type, out_buffer, transform);
->>>>>>> b9853009
     return result;
 }
 
