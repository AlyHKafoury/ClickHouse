--- conflicted
+++ resolved
@@ -686,7 +686,6 @@
                 ErrorCodes::UNKNOWN_DATABASE_ENGINE,
                 "Ordinary database engine is deprecated (see also allow_deprecated_database_ordinary setting)");
 
-<<<<<<< HEAD
         // Do not warn about ordinary databases that is most likely created by recovering replicas
         if (!args.database_name.ends_with(DatabaseReplicated::BROKEN_TABLES_SUFFIX))
             args.context->addWarningMessageAboutDatabaseOrdinary(args.database_name);
@@ -698,17 +697,12 @@
                     "has tables, it worth to check why they were considered broken.",
                     backQuoteIfNeed(args.database_name)));
 
-        return make_shared<DatabaseOrdinary>(args.database_name, args.metadata_path, args.context);
-=======
-        args.context->addWarningMessageAboutDatabaseOrdinary(args.database_name);
-
         DatabaseMetadataDiskSettings database_metadata_disk_settings;
         auto * engine_define = args.create_query.storage;
         chassert(engine_define);
         database_metadata_disk_settings.loadFromQuery(*engine_define, args.context, args.create_query.attach);
 
         return make_shared<DatabaseOrdinary>(args.database_name, args.metadata_path, args.context, database_metadata_disk_settings);
->>>>>>> 737e59c5
     };
     factory.registerDatabase("Ordinary", create_fn, /*features=*/{.supports_settings = true});
 }
