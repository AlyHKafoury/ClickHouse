--- conflicted
+++ resolved
@@ -211,11 +211,8 @@
     struct
     {
         bool import_nested = false;
-<<<<<<< HEAD
         bool allow_missing_columns = false;
-=======
         int64_t row_batch_size = 100'000;
->>>>>>> 04fb8aea
     } orc;
 
     /// For capnProto format we should determine how to
