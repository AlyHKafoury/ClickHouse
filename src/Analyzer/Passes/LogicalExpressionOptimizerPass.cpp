#include <Analyzer/Passes/LogicalExpressionOptimizerPass.h>

#include <Analyzer/ConstantNode.h>
#include <Analyzer/FunctionNode.h>
#include <Analyzer/HashUtils.h>
#include <Analyzer/InDepthQueryTreeVisitor.h>
#include <Analyzer/JoinNode.h>
#include <Analyzer/Utils.h>
#include <Core/Settings.h>
#include <DataTypes/DataTypeLowCardinality.h>
#include <DataTypes/DataTypeTuple.h>
#include <DataTypes/DataTypesNumber.h>
#include <Functions/FunctionFactory.h>

namespace DB
{
namespace Setting
{
    extern const SettingsUInt64 optimize_min_equality_disjunction_chain_length;
    extern const SettingsUInt64 optimize_min_inequality_conjunction_chain_length;
    extern const SettingsBool optimize_extract_common_expressions;
}

namespace ErrorCodes
{
    extern const int LOGICAL_ERROR;
}

using namespace std::literals;
static constexpr std::array boolean_functions{
    "equals"sv,   "notEquals"sv,   "less"sv,   "greaterOrEquals"sv, "greater"sv,      "lessOrEquals"sv,    "in"sv,     "notIn"sv,
    "globalIn"sv, "globalNotIn"sv, "nullIn"sv, "notNullIn"sv,       "globalNullIn"sv, "globalNullNotIn"sv, "isNull"sv, "isNotNull"sv,
    "like"sv,     "notLike"sv,     "ilike"sv,  "notILike"sv,        "empty"sv,        "notEmpty"sv,        "not"sv,    "and"sv,
    "or"sv};


bool isBooleanFunction(const String & func_name)
{
    return std::any_of(
        boolean_functions.begin(), boolean_functions.end(), [&](const auto boolean_func) { return func_name == boolean_func; });
}

bool isNodeFunction(const QueryTreeNodePtr & node, const String & func_name)
{
    if (const auto * function_node = node->as<FunctionNode>())
        return function_node->getFunctionName() == func_name;
    return false;
}

QueryTreeNodePtr getFunctionArgument(const QueryTreeNodePtr & node, size_t idx)
{
    if (const auto * function_node = node->as<FunctionNode>())
    {
        const auto & args = function_node->getArguments().getNodes();
        if (idx < args.size())
            return args[idx];
    }
    throw Exception(ErrorCodes::LOGICAL_ERROR, "Expected '{}' to be a function with at least {} arguments", node->formatASTForErrorMessage(), idx + 1);
}

QueryTreeNodePtr findEqualsFunction(const QueryTreeNodes & nodes)
{
    for (const auto & node : nodes)
    {
        const auto * function_node = node->as<FunctionNode>();
        if (function_node && function_node->getFunctionName() == "equals" &&
            function_node->getArguments().getNodes().size() == 2)
        {
            return node;
        }
    }
    return nullptr;
}

/// Checks if the node is combination of isNull and notEquals functions of two the same arguments:
/// [ (a <> b AND) ] (a IS NULL) AND (b IS NULL)
bool matchIsNullOfTwoArgs(const QueryTreeNodes & nodes, QueryTreeNodePtr & lhs, QueryTreeNodePtr & rhs)
{
    QueryTreeNodePtrWithHashSet all_arguments;
    QueryTreeNodePtrWithHashSet is_null_arguments;

    for (const auto & node : nodes)
    {
        const auto * func_node = node->as<FunctionNode>();
        if (!func_node)
            return false;

        const auto & arguments = func_node->getArguments().getNodes();
        if (func_node->getFunctionName() == "isNull" && arguments.size() == 1)
        {
            all_arguments.insert(QueryTreeNodePtrWithHash(arguments[0]));
            is_null_arguments.insert(QueryTreeNodePtrWithHash(arguments[0]));
        }

        else if (func_node->getFunctionName() == "notEquals" && arguments.size() == 2)
        {
            if (arguments[0]->isEqual(*arguments[1]))
                return false;
            all_arguments.insert(QueryTreeNodePtrWithHash(arguments[0]));
            all_arguments.insert(QueryTreeNodePtrWithHash(arguments[1]));
        }
        else
            return false;

        if (all_arguments.size() > 2)
            return false;
    }

    if (all_arguments.size() != 2 || is_null_arguments.size() != 2)
        return false;

    lhs = all_arguments.begin()->node;
    rhs = std::next(all_arguments.begin())->node;
    return true;
}

bool isBooleanConstant(const QueryTreeNodePtr & node, bool expected_value)
{
    const auto * constant_node = node->as<ConstantNode>();
    if (!constant_node || !constant_node->getResultType()->equals(DataTypeUInt8()))
        return false;

    UInt64 constant_value;
    return (constant_node->getValue().tryGet<UInt64>(constant_value) && constant_value == expected_value);
}

/// Returns true if expression consists of only conjunctions of functions with the specified name or true constants
bool isOnlyConjunctionOfFunctions(
    const QueryTreeNodePtr & node,
    const String & func_name,
    const QueryTreeNodePtrWithHashSet & allowed_arguments)
{
    if (isBooleanConstant(node, true))
        return true;

    const auto * node_function = node->as<FunctionNode>();
    if (!node_function)
        return false;

    if (node_function->getFunctionName() == func_name
        && allowed_arguments.contains(node_function->getArgumentsNode()))
        return true;

    if (node_function->getFunctionName() == "and")
    {
        for (const auto & and_argument : node_function->getArguments().getNodes())
        {
            if (!isOnlyConjunctionOfFunctions(and_argument, func_name, allowed_arguments))
                return false;
        }
        return true;
    }
    return false;
}

/// We can rewrite to a <=> b only if we are joining on a and b,
/// because the function is not yet implemented for other cases.
bool isTwoArgumentsFromDifferentSides(const FunctionNode & node_function, const JoinNode & join_node)
{
    const auto & argument_nodes = node_function.getArguments().getNodes();
    if (argument_nodes.size() != 2)
        return false;

    auto first_src = getExpressionSource(argument_nodes[0]);
    auto second_src = getExpressionSource(argument_nodes[1]);
    if (!first_src || !second_src)
        return false;

    const auto & lhs_join = *join_node.getLeftTableExpression();
    const auto & rhs_join = *join_node.getRightTableExpression();
    return (first_src->isEqual(lhs_join) && second_src->isEqual(rhs_join)) ||
           (first_src->isEqual(rhs_join) && second_src->isEqual(lhs_join));
}

void insertIfNotPresentInSet(QueryTreeNodePtrWithHashSet& set, QueryTreeNodes &nodes, QueryTreeNodePtr node)
{
    const auto [_, inserted] = set.emplace(node);
    if (inserted)
        nodes.push_back(std::move(node));
}

// Returns the flattened AND/OR node if the passed-in node can be flattened. Doesn't modify the passed-in node.
std::shared_ptr<FunctionNode> getFlattenedLogicalExpression(const FunctionNode & node, const ContextPtr & context)
{
    const auto & function_name = node.getFunctionName();
    if (function_name != "or" && function_name != "and")
        return nullptr;

    const auto & arguments = node.getArguments().getNodes();
    QueryTreeNodes new_arguments;

    bool flattened_anything = false;

    for (const auto & argument : arguments)
    {
        auto * maybe_function = argument->as<FunctionNode>();
        // If the nested function is not the same, just use it as is
        if (!maybe_function || maybe_function->getFunctionName() != function_name)
        {
            new_arguments.push_back(argument);
            continue;
        }

        flattened_anything = true;

        // If the nested function is the same, just lift the its or its flattened form's arguments
        auto maybe_flattened = getFlattenedLogicalExpression(*maybe_function, context);
        if (maybe_flattened)
        {
            auto & flattened_arguments = maybe_flattened->getArguments().getNodes();
            std::move(flattened_arguments.begin(), flattened_arguments.end(), std::back_inserter(new_arguments));
        }
        else
        {
            const auto & nested_arguments = maybe_function->getArguments().getNodes();
            std::copy(nested_arguments.begin(), nested_arguments.end(), std::back_inserter(new_arguments));
        }
    }

    // Nothing has changed, let's no create a flattened node
    if (!flattened_anything && new_arguments.size() == arguments.size())
        return {};

    auto flattened = std::make_shared<FunctionNode>(function_name);

    flattened->getArguments().getNodes() = std::move(new_arguments);

    resolveOrdinaryFunctionNodeByName(*flattened, function_name, context);

    return flattened;
}

struct CommonExpressionExtractionResult
{
    // new_node: if the new node is not empty, then it contains the new node, otherwise nullptr
    // common_expressions: the extracted common expressions. The new expressions can be created
    // as the conjunction of new_node and the nodes in common_expressions. It is guaranteed that
    // the common expressions are deduplicated.
    // Examples:
    //   Input: (A & B & C) | (A & D & E)
    //   Result: new_node = (B & C) | (D & E), common_expressions = {A}
    //
    //   Input: (A & B) | (A & B)
    //   Result: new_node = nullptr, common_expressions = {A, B}
    //
    //   This is a special case: A & B & C is a subset of A & B, thus the conjunction of extracted
    //   expressions is equivalent with the passed-in expression, we have to discard C. With C the
    //   new expression would be more restrictive.
    //   Input: (A & B) | (A & B & C)
    //   Result: new_node = nullptr, common_expressions = {A, B}
    QueryTreeNodePtr new_node;
    QueryTreeNodes common_expressions;
};

// Optimize disjuctions by extracting common expressions in disjuncts.
// Example: A or B or (B and C)
// Result: A or B
std::optional<CommonExpressionExtractionResult> tryExtractCommonExpressionsInDisjunction(const QueryTreeNodes & disjuncts, const ContextPtr & context)
{
    std::vector<QueryTreeNodePtrWithHashSet> disjunct_sets;
    disjunct_sets.reserve(disjuncts.size());
    for (const auto & disjunct : disjuncts)
    {
        QueryTreeNodePtrWithHashSet disjunct_set;

        auto * disjunct_function = disjunct->as<FunctionNode>();
        if (disjunct_function != nullptr && disjunct_function->getFunctionName() == "and")
        {
            auto & arguments = disjunct_function->getArguments();
            std::copy(arguments.begin(), arguments.end(), std::inserter(disjunct_set, disjunct_set.end()));
        }
        else
        {
            disjunct_set.insert(disjunct);
        }
        disjunct_sets.emplace_back(std::move(disjunct_set));
    }

    std::vector<bool> should_keep(disjuncts.size(), true);
    size_t removed = 0;

    for (size_t i = 0; i < disjuncts.size(); ++i)
    {
        if (!should_keep[i])
            continue;

        const auto & current_set = disjunct_sets[i];
        for (size_t j = 0; j < disjuncts.size(); ++j)
        {
            if (i == j || !should_keep[j])
                continue;

            bool is_subset = true;
            for (auto const & elem : current_set)
            {
                if (!disjunct_sets[j].contains(elem))
                {
                    is_subset = false;
                    break;
                }
            }

            if (is_subset)
            {
                should_keep[j] = false;
                ++removed;
            }
        }
    }

    if (removed == 0)
        return {};

    if (removed == disjuncts.size() - 1)
    {
        for (size_t i = 0; i < disjuncts.size(); ++i)
        {
            if (should_keep[i])
                return CommonExpressionExtractionResult{ .new_node = nullptr, .common_expressions = { disjuncts[i] } };
        }
    }

    QueryTreeNodes new_disjuncts;
    new_disjuncts.reserve(disjuncts.size() - removed);
    for (size_t i = 0; i < disjuncts.size(); ++i)
    {
        if (should_keep[i])
            new_disjuncts.emplace_back(disjuncts[i]);
    }

    auto new_or_node = std::make_shared<FunctionNode>("or");
    new_or_node->getArguments().getNodes() = std::move(new_disjuncts);

    resolveOrdinaryFunctionNodeByName(*new_or_node, "or", context);
    return CommonExpressionExtractionResult{ .new_node = new_or_node, .common_expressions = {} };
}

std::optional<CommonExpressionExtractionResult> tryExtractCommonExpressions(const QueryTreeNodePtr & node, const ContextPtr & context)
{
    auto * or_node = node->as<FunctionNode>();
    if (!or_node || or_node->getFunctionName() != "or")
        return {}; // the optimization can only be done on or nodes

    auto flattened_or_node = getFlattenedLogicalExpression(*or_node, context);
    if (flattened_or_node)
        or_node = flattened_or_node.get();

    auto & or_argument_nodes = or_node->getArguments().getNodes();

    chassert(or_argument_nodes.size() > 1);

    bool first_argument = true;
    QueryTreeNodePtrWithHashSet common_exprs_set;
    QueryTreeNodes common_exprs;
    QueryTreeNodePtrWithHashMap<QueryTreeNodePtr> flattened_ands;

    for (auto & maybe_and_node : or_argument_nodes)
    {
        auto * and_node = maybe_and_node->as<FunctionNode>();
        if (!and_node || and_node->getFunctionName() != "and")
        {
            // There are no common expressions, but we can try to optimize disjuncts
            return tryExtractCommonExpressionsInDisjunction(or_argument_nodes, context);
        }

        auto flattened_and_node = getFlattenedLogicalExpression(*and_node, context);
        if (flattened_and_node)
        {
            flattened_ands.emplace(maybe_and_node, flattened_and_node);
            and_node = flattened_and_node.get();
        }

        if (first_argument)
        {
            auto & current_arguments = and_node->getArguments().getNodes();
            common_exprs.reserve(current_arguments.size());

            for (auto & and_argument : current_arguments)
                insertIfNotPresentInSet(common_exprs_set, common_exprs, and_argument);

            first_argument = false;
        }
        else
        {
            QueryTreeNodePtrWithHashSet new_common_exprs_set;
            QueryTreeNodes new_common_exprs;

            for (auto & and_argument : and_node->getArguments())
            {
                if (common_exprs_set.contains(and_argument))
                    insertIfNotPresentInSet(new_common_exprs_set, new_common_exprs, and_argument);
            }

            common_exprs_set = std::move(new_common_exprs_set);
            common_exprs = std::move(new_common_exprs);

            if (common_exprs.empty())
            {
                // There are no common expressions, but we can try to optimize disjuncts
                return tryExtractCommonExpressionsInDisjunction(or_argument_nodes, context);
            }
        }
    }

    chassert(!common_exprs.empty());

    QueryTreeNodePtrWithHashSet new_or_arguments_set;
    QueryTreeNodes new_or_arguments;
    bool has_completely_extracted_and_expression = false;

    for (auto & or_argument : or_argument_nodes)
    {
        if (auto it = flattened_ands.find(or_argument); it != flattened_ands.end())
            or_argument = it->second;

        // Avoid changing the original tree, it might be used later
        const auto & and_node = or_argument->as<FunctionNode &>();
        const auto & and_arguments = and_node.getArguments().getNodes();

        QueryTreeNodes filtered_and_arguments;
        filtered_and_arguments.reserve(and_arguments.size());
        std::copy_if(
            and_arguments.begin(),
            and_arguments.end(),
            std::back_inserter(filtered_and_arguments),
            [&common_exprs_set](const QueryTreeNodePtr & ptr) { return !common_exprs_set.contains(ptr); });

        if (filtered_and_arguments.empty())
        {
            has_completely_extracted_and_expression = true;
            // As we will discard new_or_arguments, no need for further processing
            break;
        }
        else if (filtered_and_arguments.size() == 1)
        {
            insertIfNotPresentInSet(new_or_arguments_set, new_or_arguments, std::move(filtered_and_arguments.front()));
        }
        else
        {
            auto new_and_node = std::make_shared<FunctionNode>("and");
            new_and_node->getArguments().getNodes() = std::move(filtered_and_arguments);
            resolveOrdinaryFunctionNodeByName(*new_and_node, "and", context);

            insertIfNotPresentInSet(new_or_arguments_set, new_or_arguments, std::move(new_and_node));
        }
    }

    // If all the arguments of the OR expression is eliminated or one argument is completely eliminated, there is no need for new node.
    if (new_or_arguments.empty() || has_completely_extracted_and_expression)
        return CommonExpressionExtractionResult{nullptr, std::move(common_exprs)};

    // There are at least two arguments in the passed-in OR expression, thus we either completely eliminated at least one arguments, or there should be at least 2 remaining arguments.
    // The complete elimination is handled above, so at this point we can be sure there are at least 2 arguments.
    chassert(new_or_arguments.size() >= 2);

    if (auto optimized_disjunction =  tryExtractCommonExpressionsInDisjunction(new_or_arguments, context))
    {
        auto new_disjunction_node = optimized_disjunction->new_node ? optimized_disjunction->new_node : optimized_disjunction->common_expressions[0];
        return CommonExpressionExtractionResult{ .new_node = std::move(new_disjunction_node), .common_expressions = std::move(common_exprs) };
    }

    auto new_or_node = std::make_shared<FunctionNode>("or");
    new_or_node->getArguments().getNodes() = std::move(new_or_arguments);

    resolveOrdinaryFunctionNodeByName(*new_or_node, "or", context);

    return CommonExpressionExtractionResult{new_or_node, common_exprs};
}

void tryOptimizeCommonExpressionsInOr(QueryTreeNodePtr & node, const ContextPtr & context)
{
    auto * root_node = node->as<FunctionNode>();
    chassert(root_node && root_node->getFunctionName() == "or");

    QueryTreeNodePtr new_root_node{};

    if (auto maybe_result = tryExtractCommonExpressions(node, context); maybe_result.has_value())
    {
        auto & result = *maybe_result;
        QueryTreeNodes new_root_arguments = std::move(result.common_expressions);
        if (result.new_node != nullptr)
            new_root_arguments.push_back(std::move(result.new_node));

        if (new_root_arguments.size() == 1)
        {
            new_root_node = std::move(new_root_arguments.front());
        }
        else
        {
            // The OR expression must be replaced by and AND expression that will contain the common expressions
            // and the new_node, if it is not nullptr.
            auto new_function_node = std::make_shared<FunctionNode>("and");
            new_function_node->getArguments().getNodes() = std::move(new_root_arguments);
            auto and_function_resolver = FunctionFactory::instance().get("and", context);
            new_function_node->resolveAsFunction(and_function_resolver);
            new_root_node = std::move(new_function_node);
        }

        if (!new_root_node->getResultType()->equals(*node->getResultType()))
            new_root_node = buildCastFunction(new_root_node, node->getResultType(), context);
        node = std::move(new_root_node);
    }
}

void tryOptimizeCommonExpressionsInAnd(QueryTreeNodePtr & node, const ContextPtr & context)
{
    auto * root_node = node->as<FunctionNode>();
    chassert(root_node && root_node->getFunctionName() == "and");

    QueryTreeNodePtrWithHashSet new_top_level_arguments_set;
    QueryTreeNodes new_top_level_arguments;

    auto insert_possible_new_top_level_arg = [&new_top_level_arguments_set, &new_top_level_arguments](QueryTreeNodePtr node_to_insert)
    {
        insertIfNotPresentInSet(new_top_level_arguments_set, new_top_level_arguments, std::move(node_to_insert));
    };
    auto extracted_something = false;

    for (const auto & argument : root_node->getArguments())
    {
        if (auto maybe_result = tryExtractCommonExpressions(argument, context))
        {
            extracted_something = true;
            auto & result = *maybe_result;
            if (result.new_node != nullptr)
                insert_possible_new_top_level_arg(std::move(result.new_node));
            for (auto& common_expr: result.common_expressions)
                insert_possible_new_top_level_arg(std::move(common_expr));
        }
        else
        {
            insert_possible_new_top_level_arg(argument);
        }
    }

    if (!extracted_something)
        return;

    auto and_function_node = std::make_shared<FunctionNode>("and");
    and_function_node->getArguments().getNodes() = std::move(new_top_level_arguments);
    auto and_function_resolver = FunctionFactory::instance().get("and", context);
    and_function_node->resolveAsFunction(and_function_resolver);
    QueryTreeNodePtr new_root_node = and_function_node;

    if (!new_root_node->getResultType()->equals(*node->getResultType()))
        new_root_node = buildCastFunction(new_root_node, node->getResultType(), context);
    node = std::move(new_root_node);
}

void tryOptimizeCommonExpressions(QueryTreeNodePtr & node, FunctionNode& function_node, const ContextPtr & context)
{
    chassert(node.get() == &function_node);
    if (function_node.getFunctionName() == "or")
        tryOptimizeCommonExpressionsInOr(node, context);
    else if (function_node.getFunctionName() == "and")
        tryOptimizeCommonExpressionsInAnd(node, context);
}


/// Visitor that optimizes logical expressions _only_ in JOIN ON section
class JoinOnLogicalExpressionOptimizerVisitor : public InDepthQueryTreeVisitorWithContext<JoinOnLogicalExpressionOptimizerVisitor>
{
public:
    using Base = InDepthQueryTreeVisitorWithContext<JoinOnLogicalExpressionOptimizerVisitor>;

    explicit JoinOnLogicalExpressionOptimizerVisitor(const JoinNode & join_node_, ContextPtr context)
        : Base(std::move(context))
        , join_node(join_node_)
    {}

    bool needChildVisit(const QueryTreeNodePtr & parent, const QueryTreeNodePtr &)
    {
        /** Optimization can change the value of some expression from NULL to FALSE.
          * For example:
          * when `a` is `NULL`, the expression `a = b AND a IS NOT NULL` returns `NULL`
          * and it will be optimized to `a = b`, which returns `FALSE`.
          * This is valid for JOIN ON condition and for the functions `AND`/`OR` inside it.
          * (When we replace `AND`/`OR` operands from `NULL` to `FALSE`, the result value can also change only from `NULL` to `FALSE`)
          * However, in the general case, the result can be wrong.
          * For example, for NOT: `NOT NULL` is `NULL`, but `NOT FALSE` is `TRUE`.
          * Therefore, optimize only top-level expression or expressions inside `AND`/`OR`.
          */
        if (const auto * function_node = parent->as<FunctionNode>())
        {
            const auto & func_name = function_node->getFunctionName();
            return func_name == "or" || func_name == "and";
        }
        return parent->getNodeType() == QueryTreeNodeType::LIST;
    }

    void enterImpl(QueryTreeNodePtr & node)
    {
<<<<<<< HEAD
=======
        /** Alias to expression in JOIN ON section may be used in SELECT.
          * Optimization that is safe for JOIN ON may not be safe for SELECT, for example:
          * Values `NULL` and `false` are not equivalent in SELECT, so we cannot change type from Nullable(UInt8) to UInt8 there, while it's valid for `JOIN ON`.
          * Also, operator <=> can be used in JOIN ON, but not in SELECT, so we need to keep original expression `a = b OR isNull(a) AND isNull(b) there.
          */
>>>>>>> 2510b9a4
        if (node.use_count() > 1)
            node = node->clone();

        auto * function_node = node->as<FunctionNode>();

        QueryTreeNodePtr new_node = nullptr;
        if (function_node && function_node->getFunctionName() == "or")
            new_node = tryOptimizeJoinOnNulls(function_node->getArguments().getNodes(), getContext());
        else
            new_node = tryOptimizeJoinOnNulls({node}, getContext());

        if (new_node)
        {
            need_rerun_resolve |= !new_node->getResultType()->equals(*node->getResultType());
            node = new_node;
        }
    }

    void leaveImpl(QueryTreeNodePtr & node)
    {
        auto * function_node = node->as<FunctionNode>();

        if (!function_node)
            return;

        if (need_rerun_resolve)
            rerunFunctionResolve(function_node, getContext());

        // The optimization only makes sense on the top level
        if (node != join_node.getJoinExpression() || !getSettings()[Setting::optimize_extract_common_expressions])
            return;

        tryOptimizeCommonExpressions(node, *function_node, getContext());
    }

private:
    const JoinNode & join_node;
    bool need_rerun_resolve = false;

    /// Returns optimized node or nullptr if nothing have been changed
    QueryTreeNodePtr tryOptimizeJoinOnNulls(const QueryTreeNodes & nodes, const ContextPtr & context)
    {
        QueryTreeNodes or_operands;
        or_operands.reserve(nodes.size());

        /// Indices of `equals` or `isNotDistinctFrom` functions in the vector above
        std::vector<size_t> equals_functions_indices;

        /** Map from `isNull` argument to indices of operands that contains that `isNull` functions
          * `a = b OR (a IS NULL AND b IS NULL) OR (a IS NULL AND c IS NULL)`
          * will be mapped to
          * {
          *     a => [(a IS NULL AND b IS NULL), (a IS NULL AND c IS NULL)]
          *     b => [(a IS NULL AND b IS NULL)]
          *     c => [(a IS NULL AND c IS NULL)]
          * }
          * Then for each equality a = b we can check if we have operand (a IS NULL AND b IS NULL)
          */
        QueryTreeNodePtrWithHashMap<std::vector<size_t>> is_null_argument_to_indices;

        bool is_anything_changed = false;

        for (const auto & node : nodes)
        {
            if (isBooleanConstant(node, false))
            {
                /// Remove false constants from OR
                is_anything_changed = true;
                continue;
            }

            or_operands.push_back(node);
            auto * argument_function = node->as<FunctionNode>();
            if (!argument_function)
                continue;

            const auto & func_name = argument_function->getFunctionName();
            if (func_name == "equals" || func_name == "isNotDistinctFrom")
            {
                if (isTwoArgumentsFromDifferentSides(*argument_function, join_node))
                    equals_functions_indices.push_back(or_operands.size() - 1);
            }
            else if (func_name == "and")
            {
                const auto & and_arguments = argument_function->getArguments().getNodes();

                QueryTreeNodePtr is_null_lhs_arg;
                QueryTreeNodePtr is_null_rhs_arg;
                if (matchIsNullOfTwoArgs(and_arguments, is_null_lhs_arg, is_null_rhs_arg))
                {
                    is_null_argument_to_indices[is_null_lhs_arg].push_back(or_operands.size() - 1);
                    is_null_argument_to_indices[is_null_rhs_arg].push_back(or_operands.size() - 1);
                    continue;
                }

                /// Expression `a = b AND (a IS NOT NULL) AND true AND (b IS NOT NULL)` we can be replaced with `a = b`
                /// Even though this expression are not equivalent (first is NULL on NULLs, while second is FALSE),
                /// it is still correct since for JOIN ON condition NULL is treated as FALSE
                if (const auto & equals_function = findEqualsFunction(and_arguments))
                {
                    const auto & equals_arguments = equals_function->as<FunctionNode>()->getArguments().getNodes();
                    /// Expected isNotNull arguments
                    QueryTreeNodePtrWithHashSet allowed_arguments;
                    allowed_arguments.insert(QueryTreeNodePtrWithHash(std::make_shared<ListNode>(QueryTreeNodes{equals_arguments[0]})));
                    allowed_arguments.insert(QueryTreeNodePtrWithHash(std::make_shared<ListNode>(QueryTreeNodes{equals_arguments[1]})));

                    bool can_be_optimized = true;
                    for (const auto & and_argument : and_arguments)
                    {
                        if (and_argument.get() == equals_function.get())
                            continue;

                        if (isOnlyConjunctionOfFunctions(and_argument, "isNotNull", allowed_arguments))
                            continue;

                        can_be_optimized = false;
                        break;
                    }

                    if (can_be_optimized)
                    {
                        is_anything_changed = true;
                        or_operands.pop_back();
                        or_operands.push_back(equals_function);
                        if (isTwoArgumentsFromDifferentSides(equals_function->as<FunctionNode &>(), join_node))
                            equals_functions_indices.push_back(or_operands.size() - 1);
                    }
                }
            }
        }

        /// OR operands that are changed to and needs to be re-resolved
        std::unordered_set<size_t> arguments_to_reresolve;

        for (size_t equals_function_idx : equals_functions_indices)
        {
            const auto * equals_function = or_operands[equals_function_idx]->as<FunctionNode>();

            /// For a = b we are looking for all expressions `a IS NULL AND b IS NULL`
            const auto & argument_nodes = equals_function->getArguments().getNodes();
            const auto & lhs_is_null_parents = is_null_argument_to_indices[argument_nodes[0]];
            const auto & rhs_is_null_parents = is_null_argument_to_indices[argument_nodes[1]];
            std::unordered_set<size_t> operands_to_optimize;
            std::set_intersection(lhs_is_null_parents.begin(), lhs_is_null_parents.end(),
                                  rhs_is_null_parents.begin(), rhs_is_null_parents.end(),
                                  std::inserter(operands_to_optimize, operands_to_optimize.begin()));

            /// If we have `a = b OR (a IS NULL AND b IS NULL)` we can optimize it to `a <=> b`
            if (!operands_to_optimize.empty() && equals_function->getFunctionName() == "equals")
                arguments_to_reresolve.insert(equals_function_idx);

            for (size_t to_optimize_idx : operands_to_optimize)
            {
                /// Remove `a IS NULL AND b IS NULL`
                or_operands[to_optimize_idx] = nullptr;
                is_anything_changed = true;
            }
        }

        if (arguments_to_reresolve.empty() && !is_anything_changed)
            /// Nothing have been changed
            return nullptr;

        auto and_function_resolver = FunctionFactory::instance().get("and", context);
        auto strict_equals_function_resolver = FunctionFactory::instance().get("isNotDistinctFrom", context);

        QueryTreeNodes new_or_operands;
        for (size_t i = 0; i < or_operands.size(); ++i)
        {
            if (arguments_to_reresolve.contains(i))
            {
                const auto * function = or_operands[i]->as<FunctionNode>();
                if (function->getFunctionName() == "equals")
                {
                    /// We should replace `a = b` with `a <=> b` because we removed checks for IS NULL
                    auto new_function = or_operands[i]->clone();
                    new_function->as<FunctionNode>()->resolveAsFunction(strict_equals_function_resolver);
                    new_or_operands.emplace_back(std::move(new_function));
                }
                else if (function->getFunctionName() == "and")
                {
                    const auto & and_arguments = function->getArguments().getNodes();
                    if (and_arguments.size() > 1)
                    {
                        auto new_function = or_operands[i]->clone();
                        new_function->as<FunctionNode>()->resolveAsFunction(and_function_resolver);
                        new_or_operands.emplace_back(std::move(new_function));
                    }
                    else if (and_arguments.size() == 1)
                    {
                        /// Replace AND with a single argument by the argument itself
                        new_or_operands.emplace_back(and_arguments[0]);
                    }
                }
                else
                    throw Exception(ErrorCodes::LOGICAL_ERROR, "Unexpected function '{}'", function->getFunctionName());
            }
            else if (or_operands[i])
            {
                new_or_operands.emplace_back(std::move(or_operands[i]));
            }
        }

        if (new_or_operands.empty())
            return nullptr;

        if (new_or_operands.size() == 1)
            return new_or_operands[0];

        /// Rebuild OR function
        auto function_node = std::make_shared<FunctionNode>("or");
        function_node->getArguments().getNodes() = std::move(new_or_operands);
        resolveOrdinaryFunctionNodeByName(*function_node, "or", context);
        return function_node;
    }
};

class LogicalExpressionOptimizerVisitor : public InDepthQueryTreeVisitorWithContext<LogicalExpressionOptimizerVisitor>
{
public:
    using Base = InDepthQueryTreeVisitorWithContext<LogicalExpressionOptimizerVisitor>;

    explicit LogicalExpressionOptimizerVisitor(ContextPtr context)
        : Base(std::move(context))
    {}

    void enterImpl(QueryTreeNodePtr & node)
    {
        if (auto * join_node = node->as<JoinNode>())
        {
            /// Operator <=> is not supported outside of JOIN ON section
            if (join_node->hasJoinExpression())
            {
                JoinOnLogicalExpressionOptimizerVisitor join_on_visitor(*join_node, getContext());
                join_on_visitor.visit(join_node->getJoinExpression());
            }
            return;
        }

        auto * function_node = node->as<FunctionNode>();

        if (!function_node)
            return;

        if (function_node->getFunctionName() == "or")
        {
            tryReplaceOrEqualsChainWithIn(node);
            return;
        }

        if (function_node->getFunctionName() == "and")
        {
            tryOptimizeAndEqualsNotEqualsChain(node);
            return;
        }

        if (function_node->getFunctionName() == "equals")
        {
            tryOptimizeOutRedundantEquals(node);
            return;
        }
    }

    void leaveImpl(QueryTreeNodePtr & node)
    {
        if (!getSettings()[Setting::optimize_extract_common_expressions])
            return;

        auto * query_node = node->as<QueryNode>();
        if (!query_node)
            return;

        const auto try_optimize_if_function = [this](QueryTreeNodePtr & maybe_node)
        {
            if (!maybe_node)
                return;
            auto * function_node = maybe_node->as<FunctionNode>();
            if (!function_node)
                return;
            tryOptimizeCommonExpressions(maybe_node, *function_node, getContext());
        };

        // TODO: This optimization can also be applied to HAVING and QUALIFY clauses,
        // but it can be allowed if and only if every logical expression is optimized.
        // Example:
        // SELECT a FROM t GROUP BY <logical_expression> as a HAVING a
        // All the references of `a` should be optimized to produce a valid query.
        try_optimize_if_function(query_node->getWhere());
        try_optimize_if_function(query_node->getPrewhere());
    }

private:
    void tryOptimizeAndEqualsNotEqualsChain(QueryTreeNodePtr & node)
    {
        auto & function_node = node->as<FunctionNode &>();
        assert(function_node.getFunctionName() == "and");

        if (function_node.getResultType()->isNullable())
            return;

        QueryTreeNodes and_operands;

        QueryTreeNodePtrWithHashMap<const ConstantNode *> equals_node_to_constants;
        QueryTreeNodePtrWithHashMap<QueryTreeNodeConstRawPtrWithHashSet> not_equals_node_to_constants;
        QueryTreeNodePtrWithHashMap<QueryTreeNodes> node_to_not_equals_functions;

        for (const auto & argument : function_node.getArguments())
        {
            auto * argument_function = argument->as<FunctionNode>();
            const auto valid_functions = std::unordered_set<std::string>{"equals", "notEquals"};
            if (!argument_function || !valid_functions.contains(argument_function->getFunctionName()))
            {
                and_operands.push_back(argument);
                continue;
            }

            const auto function_name = argument_function->getFunctionName();
            const auto & function_arguments = argument_function->getArguments().getNodes();
            const auto & lhs = function_arguments[0];
            const auto & rhs = function_arguments[1];

            if (function_name == "equals")
            {
                const auto has_and_with_different_constant = [&](const QueryTreeNodePtr & expression, const ConstantNode * constant)
                {
                    if (auto it = equals_node_to_constants.find(expression); it != equals_node_to_constants.end())
                    {
                        if (!it->second->isEqual(*constant))
                            return true;
                    }
                    else
                    {
                        equals_node_to_constants.emplace(expression, constant);
                        and_operands.push_back(argument);
                    }

                    return false;
                };

                bool collapse_to_false = false;

                if (const auto * lhs_literal = lhs->as<ConstantNode>())
                    collapse_to_false = has_and_with_different_constant(rhs, lhs_literal);
                else if (const auto * rhs_literal = rhs->as<ConstantNode>())
                    collapse_to_false = has_and_with_different_constant(lhs, rhs_literal);
                else
                    and_operands.push_back(argument);

                if (collapse_to_false)
                {
                    auto false_node = std::make_shared<ConstantNode>(0u, function_node.getResultType());
                    node = std::move(false_node);
                    return;
                }
            }
            else if (function_name == "notEquals")
            {
                 /// collect all inequality checks (x <> value)

                const auto add_not_equals_function_if_not_present = [&](const auto & expression_node, const ConstantNode * constant)
                {
                    auto & constant_set = not_equals_node_to_constants[expression_node];
                    if (!constant_set.contains(constant))
                    {
                        constant_set.insert(constant);
                        node_to_not_equals_functions[expression_node].push_back(argument);
                    }
                };

                if (const auto * lhs_literal = lhs->as<ConstantNode>();
                    lhs_literal && !lhs_literal->getValue().isNull())
                    add_not_equals_function_if_not_present(rhs, lhs_literal);
                else if (const auto * rhs_literal = rhs->as<ConstantNode>();
                        rhs_literal && !rhs_literal->getValue().isNull())
                    add_not_equals_function_if_not_present(lhs, rhs_literal);
                else
                    and_operands.push_back(argument);
            }
            else
                throw Exception(ErrorCodes::LOGICAL_ERROR, "Unexpected function name: '{}'", function_name);
        }

        auto not_in_function_resolver = FunctionFactory::instance().get("notIn", getContext());

        for (auto & [expression, not_equals_functions] : node_to_not_equals_functions)
        {
            const auto & settings = getSettings();
            if (not_equals_functions.size() < settings[Setting::optimize_min_inequality_conjunction_chain_length]
                && !expression.node->getResultType()->lowCardinality())
            {
                std::move(not_equals_functions.begin(), not_equals_functions.end(), std::back_inserter(and_operands));
                continue;
            }

            Tuple args;
            args.reserve(not_equals_functions.size());
            /// first we create tuple from RHS of notEquals functions
            for (const auto & not_equals : not_equals_functions)
            {
                const auto * not_equals_function = not_equals->as<FunctionNode>();
                assert(not_equals_function && not_equals_function->getFunctionName() == "notEquals");

                const auto & not_equals_arguments = not_equals_function->getArguments().getNodes();
                if (const auto * rhs_literal = not_equals_arguments[1]->as<ConstantNode>())
                {
                    args.push_back(rhs_literal->getValue());
                }
                else
                {
                    const auto * lhs_literal = not_equals_arguments[0]->as<ConstantNode>();
                    assert(lhs_literal);
                    args.push_back(lhs_literal->getValue());
                }
            }

            auto rhs_node = std::make_shared<ConstantNode>(std::move(args));

            auto not_in_function = std::make_shared<FunctionNode>("notIn");

            QueryTreeNodes not_in_arguments;
            not_in_arguments.reserve(2);
            not_in_arguments.push_back(expression.node);
            not_in_arguments.push_back(std::move(rhs_node));

            not_in_function->getArguments().getNodes() = std::move(not_in_arguments);
            not_in_function->resolveAsFunction(not_in_function_resolver);

            and_operands.push_back(std::move(not_in_function));
        }

        if (and_operands.size() == function_node.getArguments().getNodes().size())
            return;

        if (and_operands.size() == 1)
        {
            /// AND operator can have UInt8 or bool as its type.
            /// bool is used if a bool constant is at least one operand.

            auto operand_type = and_operands[0]->getResultType();
            auto function_type = function_node.getResultType();
            chassert(!function_type->isNullable());
            if (!function_type->equals(*operand_type))
            {
                /// Result of equality operator can be low cardinality, while AND always returns UInt8.
                /// In that case we replace `(lc = 1) AND (lc = 1)` with `(lc = 1) AS UInt8`
                chassert(function_type->equals(*removeLowCardinality(operand_type)));
                node = createCastFunction(std::move(and_operands[0]), function_type, getContext());
            }
            else
            {
                node = std::move(and_operands[0]);
            }
            return;
        }

        auto and_function_resolver = FunctionFactory::instance().get("and", getContext());
        function_node.getArguments().getNodes() = std::move(and_operands);
        function_node.resolveAsFunction(and_function_resolver);
    }

    void tryReplaceOrEqualsChainWithIn(QueryTreeNodePtr & node)
    {
        auto & function_node = node->as<FunctionNode &>();
        chassert(function_node.getFunctionName() == "or");

        QueryTreeNodes or_operands;

        QueryTreeNodePtrWithHashMap<QueryTreeNodes> node_to_equals_functions;
        QueryTreeNodePtrWithHashMap<QueryTreeNodeConstRawPtrWithHashSet> node_to_constants;

        for (const auto & argument : function_node.getArguments())
        {
            auto * argument_function = argument->as<FunctionNode>();
            if (!argument_function || argument_function->getFunctionName() != "equals")
            {
                or_operands.push_back(argument);
                continue;
            }

            /// collect all equality checks (x = value)

            const auto & equals_arguments = argument_function->getArguments().getNodes();
            const auto & lhs = equals_arguments[0];
            const auto & rhs = equals_arguments[1];

            const auto add_equals_function_if_not_present = [&](const auto & expression_node, const ConstantNode * constant)
            {
                auto & constant_set = node_to_constants[expression_node];
                if (!constant_set.contains(constant))
                {
                    constant_set.insert(constant);
                    node_to_equals_functions[expression_node].push_back(argument);
                }
            };

            if (const auto * lhs_literal = lhs->as<ConstantNode>();
                lhs_literal && !lhs_literal->getValue().isNull())
                add_equals_function_if_not_present(rhs, lhs_literal);
            else if (const auto * rhs_literal = rhs->as<ConstantNode>();
                     rhs_literal && !rhs_literal->getValue().isNull())
                add_equals_function_if_not_present(lhs, rhs_literal);
            else
                or_operands.push_back(argument);
        }

        auto in_function_resolver = FunctionFactory::instance().get("in", getContext());

        for (auto & [expression, equals_functions] : node_to_equals_functions)
        {
            const auto & settings = getSettings();
            if (equals_functions.size() < settings[Setting::optimize_min_equality_disjunction_chain_length]
                && !expression.node->getResultType()->lowCardinality())
            {
                std::move(equals_functions.begin(), equals_functions.end(), std::back_inserter(or_operands));
                continue;
            }

            bool is_any_nullable = false;
            Tuple args;
            args.reserve(equals_functions.size());
            DataTypes tuple_element_types;
            /// first we create tuple from RHS of equals functions
            for (const auto & equals : equals_functions)
            {
                is_any_nullable |= removeLowCardinality(equals->getResultType())->isNullable();

                const auto * equals_function = equals->as<FunctionNode>();
                assert(equals_function && equals_function->getFunctionName() == "equals");

                const auto & equals_arguments = equals_function->getArguments().getNodes();
                if (const auto * rhs_literal = equals_arguments[1]->as<ConstantNode>())
                {
                    args.push_back(rhs_literal->getValue());
                    tuple_element_types.push_back(rhs_literal->getResultType());
                }
                else
                {
                    const auto * lhs_literal = equals_arguments[0]->as<ConstantNode>();
                    assert(lhs_literal);
                    args.push_back(lhs_literal->getValue());
                    tuple_element_types.push_back(lhs_literal->getResultType());
                }
            }

            auto rhs_node = std::make_shared<ConstantNode>(std::move(args), std::make_shared<DataTypeTuple>(std::move(tuple_element_types)));

            auto in_function = std::make_shared<FunctionNode>("in");

            QueryTreeNodes in_arguments;
            in_arguments.reserve(2);
            in_arguments.push_back(expression.node);
            in_arguments.push_back(std::move(rhs_node));

            in_function->getArguments().getNodes() = std::move(in_arguments);
            in_function->resolveAsFunction(in_function_resolver);

            DataTypePtr result_type = in_function->getResultType();
            const auto * type_low_cardinality = typeid_cast<const DataTypeLowCardinality *>(result_type.get());
            if (type_low_cardinality)
                result_type = type_low_cardinality->getDictionaryType();
            /** For `k :: UInt8`, expression `k = 1 OR k = NULL` with result type Nullable(UInt8)
              * is replaced with `k IN (1, NULL)` with result type UInt8.
              * Convert it back to Nullable(UInt8).
              * And for `k :: LowCardinality(UInt8)`, the transformation of `k IN (1, NULL)` results in type LowCardinality(UInt8).
              * Convert it to LowCardinality(Nullable(UInt8)).
              */
            if (is_any_nullable && !result_type->isNullable())
            {
                DataTypePtr new_result_type = std::make_shared<DataTypeNullable>(result_type);
                if (type_low_cardinality)
                {
                    new_result_type = std::make_shared<DataTypeLowCardinality>(new_result_type);
                }
                auto in_function_nullable = createCastFunction(std::move(in_function), std::move(new_result_type), getContext());
                or_operands.push_back(std::move(in_function_nullable));
            }
            else
            {
                or_operands.push_back(std::move(in_function));
            }
        }

        if (or_operands.size() == function_node.getArguments().getNodes().size())
            return;

        if (or_operands.size() == 1)
        {
            /// if the result type of operand is the same as the result type of OR
            /// we can replace OR with the operand
            if (or_operands[0]->getResultType()->equals(*function_node.getResultType()))
            {
                node = std::move(or_operands[0]);
                return;
            }

            /// otherwise add a stub 0 to make OR correct
            or_operands.push_back(std::make_shared<ConstantNode>(static_cast<UInt8>(0), function_node.getResultType()));
        }

        auto or_function_resolver = FunctionFactory::instance().get("or", getContext());
        function_node.getArguments().getNodes() = std::move(or_operands);
        function_node.resolveAsFunction(or_function_resolver);
    }

    void tryOptimizeOutRedundantEquals(QueryTreeNodePtr & node)
    {
        auto & function_node = node->as<FunctionNode &>();
        assert(function_node.getFunctionName() == "equals");

        const auto function_arguments = function_node.getArguments().getNodes();
        if (function_arguments.size() != 2)
            return;

        const auto & lhs = function_arguments[0];
        const auto & rhs = function_arguments[1];

        UInt64 constant_value;
        bool is_lhs_const;
        if (const auto * lhs_constant = lhs->as<ConstantNode>())
        {
            if (!lhs_constant->getValue().tryGet<UInt64>(constant_value) || constant_value > 1
                || isNullableOrLowCardinalityNullable(lhs_constant->getResultType()))
                return;
            is_lhs_const = true;
        }
        else if (const auto * rhs_constant = rhs->as<ConstantNode>())
        {
            if (!rhs_constant->getValue().tryGet<UInt64>(constant_value) || constant_value > 1
                || isNullableOrLowCardinalityNullable(rhs_constant->getResultType()))
                return;
            is_lhs_const = false;
        }
        else
            return;

        const FunctionNode * child_function = is_lhs_const ? rhs->as<FunctionNode>() : lhs->as<FunctionNode>();
        if (!child_function || !isBooleanFunction(child_function->getFunctionName()))
            return;

        // if we have something like `function = 0`, we need to add a `NOT` when dropping the `= 0`
        if (constant_value == 0)
        {
            auto not_resolver = FunctionFactory::instance().get("not", getContext());
            const auto not_node = std::make_shared<FunctionNode>("not");
            auto & arguments = not_node->getArguments().getNodes();
            arguments.reserve(1);
            arguments.push_back(is_lhs_const ? rhs : lhs);
            not_node->resolveAsFunction(not_resolver->build(not_node->getArgumentColumns()));
            node = not_node;
        }
        else
            node = is_lhs_const ? rhs : lhs;
    }
};

void LogicalExpressionOptimizerPass::run(QueryTreeNodePtr & query_tree_node, ContextPtr context)
{
    LogicalExpressionOptimizerVisitor visitor(std::move(context));
    visitor.visit(query_tree_node);
}

}<|MERGE_RESOLUTION|>--- conflicted
+++ resolved
@@ -590,14 +590,13 @@
 
     void enterImpl(QueryTreeNodePtr & node)
     {
-<<<<<<< HEAD
-=======
         /** Alias to expression in JOIN ON section may be used in SELECT.
           * Optimization that is safe for JOIN ON may not be safe for SELECT, for example:
           * Values `NULL` and `false` are not equivalent in SELECT, so we cannot change type from Nullable(UInt8) to UInt8 there, while it's valid for `JOIN ON`.
           * Also, operator <=> can be used in JOIN ON, but not in SELECT, so we need to keep original expression `a = b OR isNull(a) AND isNull(b) there.
+          *
+          * FIXME: May be removed after https://github.com/ClickHouse/ClickHouse/pull/66143
           */
->>>>>>> 2510b9a4
         if (node.use_count() > 1)
             node = node->clone();
 
