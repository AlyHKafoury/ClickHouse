#pragma once

#include <functional>
#include <Core/Field.h>
#include <IO/ConnectionTimeouts.h>
#include <IO/HTTPCommon.h>
#include <IO/ParallelReadBuffer.h>
#include <IO/ReadBuffer.h>
#include <IO/ReadBufferFromIStream.h>
#include <IO/ReadHelpers.h>
#include <IO/ReadSettings.h>
#include <IO/WithFileName.h>
#include <IO/HTTPHeaderEntries.h>
#include <Common/logger_useful.h>
#include <base/sleep.h>
#include <base/types.h>
#include <Poco/Any.h>
#include <Poco/Net/HTTPBasicCredentials.h>
#include <Poco/Net/HTTPClientSession.h>
#include <Poco/Net/HTTPRequest.h>
#include <Poco/Net/HTTPResponse.h>
#include <Poco/URI.h>
#include <Poco/URIStreamFactory.h>
#include <Common/RemoteHostFilter.h>
#include "config.h"
#include <Common/config_version.h>

#include <filesystem>

namespace DB
{

class ReadWriteBufferFromHTTP : public SeekableReadBuffer, public WithFileName, public WithFileSize
{
    friend class BuilderRWBufferFromHTTP;
public:
    /// Information from HTTP response header.
    struct HTTPFileInfo
    {
        // nullopt if the server doesn't report it.
        std::optional<size_t> file_size;
        std::optional<time_t> last_modified;
        bool seekable = false;
    };

    using OutStreamCallback = std::function<void(std::ostream &)>;
    using NextCallback = std::function<void(size_t)>;

private:
    /// Byte range, including right bound [begin, end].
    struct HTTPRange
    {
        std::optional<size_t> begin;
        std::optional<size_t> end;
    };

    struct CallResult
    {
        HTTPSessionPtr session;
        std::istream * response_stream = nullptr;

        CallResult(HTTPSessionPtr && session_, std::istream & response_stream_)
            : session(session_)
            , response_stream(&response_stream_)
        {}
        CallResult(CallResult &&) = default;
        CallResult & operator= (CallResult &&) = default;

        std::unique_ptr<ReadBuffer> transformToReadBuffer(size_t buf_size) &&;
    };

    const HTTPConnectionGroupType connection_group;
    const Poco::URI initial_uri;
    const std::string method;
    const ProxyConfiguration proxy_config;
    const ReadSettings read_settings;
    const ConnectionTimeouts timeouts;

    const Poco::Net::HTTPBasicCredentials & credentials;
    const RemoteHostFilter * remote_host_filter;

    const size_t buffer_size;
    const size_t max_redirects;
    const bool enable_url_encoding;

    const bool use_external_buffer;
    const bool http_skip_not_found_url;
    bool has_not_found_url = false;

    std::function<void(std::ostream &)> out_stream_callback;

    Poco::URI current_uri;
    size_t redirects = 0;

    std::string content_encoding;
    std::unique_ptr<ReadBuffer> impl;

    std::vector<Poco::Net::HTTPCookie> cookies;

    std::map<String, String> response_headers;

    HTTPHeaderEntries http_header_entries;
    std::function<void(size_t)> next_callback;

    size_t offset_from_begin_pos = 0;
    HTTPRange read_range;
    std::optional<HTTPFileInfo> file_info;

    LoggerPtr log;

    bool withPartialContent() const;

    void prepareRequest(Poco::Net::HTTPRequest & request, std::optional<HTTPRange> range) const;

    void doWithRetries(std::function<void()> && callable, std::function<void()> on_retry = nullptr, bool mute_logging = false) const;

    CallResult  callImpl(
        Poco::Net::HTTPResponse & response,
        const std::string & method_,
        const std::optional<HTTPRange> & range,
        bool allow_redirects) const;

    CallResult  callWithRedirects(
        Poco::Net::HTTPResponse & response,
        const String & method_,
        const std::optional<HTTPRange> & range);

    std::unique_ptr<ReadBuffer> initialize();

    std::optional<size_t> tryGetFileSize() override;

    bool supportsReadAt() override;

    bool checkIfActuallySeekable() override;

    String getFileName() const override;

    void getHeadResponse(Poco::Net::HTTPResponse & response);

    void setupExternalBuffer();

    size_t getOffset() const;

    // If true, if we destroy impl now, no work was wasted. Just for metrics.
    bool atEndOfRequestedRangeGuess();

    ReadWriteBufferFromHTTP(
        const HTTPConnectionGroupType & connection_group_,
        const Poco::URI & uri_,
        const std::string & method_,
        ProxyConfiguration proxy_config_,
        ReadSettings read_settings_,
        ConnectionTimeouts timeouts_,
        const Poco::Net::HTTPBasicCredentials & credentials_,
        const RemoteHostFilter * remote_host_filter_,
        size_t buffer_size_,
        size_t max_redirects_,
        bool enable_url_encoding_,
        OutStreamCallback out_stream_callback_,
        bool use_external_buffer_,
        bool http_skip_not_found_url_,
        HTTPHeaderEntries http_header_entries_,
        bool delay_initialization,
        std::optional<HTTPFileInfo> file_info_);

public:
    bool nextImpl() override;

    size_t readBigAt(char * to, size_t n, size_t offset, const std::function<bool(size_t)> & progress_callback) const override;

    off_t seek(off_t offset_, int whence) override;

    void setReadUntilPosition(size_t until) override;

    void setReadUntilEnd() override;

    bool supportsRightBoundedReads() const override;

    off_t getPosition() override;

    std::string getResponseCookie(const std::string & name, const std::string & def) const;

    /// Set function to call on each nextImpl, useful when you need to track
    /// progress.
    /// NOTE: parameter on each call is not incremental -- it's all bytes count
    /// passed through the buffer
    void setNextCallback(NextCallback next_callback_);

    const std::string & getCompressionMethod() const;

    std::optional<time_t> tryGetLastModificationTime();

    bool hasNotFoundURL() const { return has_not_found_url; }

    HTTPFileInfo getFileInfo();
    static HTTPFileInfo parseFileInfo(const Poco::Net::HTTPResponse & response, size_t requested_range_begin);

    Map getResponseHeaders() const;
};

using ReadWriteBufferFromHTTPPtr = std::unique_ptr<ReadWriteBufferFromHTTP>;

class BuilderRWBufferFromHTTP
{
    Poco::URI uri;
    std::string method = Poco::Net::HTTPRequest::HTTP_GET;
    HTTPConnectionGroupType connection_group = HTTPConnectionGroupType::HTTP;
    bool bypass_proxy = false;
    ReadSettings read_settings{};
    ConnectionTimeouts timeouts{};
    const RemoteHostFilter * remote_host_filter = nullptr;
    size_t buffer_size = DBMS_DEFAULT_BUFFER_SIZE;
    size_t max_redirects = 0;
    bool enable_url_encoding = false;
    ReadWriteBufferFromHTTP::OutStreamCallback out_stream_callback = nullptr;
    bool use_external_buffer = false;
    bool http_skip_not_found_url = false;
    HTTPHeaderEntries http_header_entries{};
    bool delay_initialization = true;

public:
    explicit BuilderRWBufferFromHTTP(Poco::URI uri_)
        : uri(uri_)
    {}

/// NOLINTBEGIN(bugprone-macro-parentheses)
#define setterMember(name, member) \
    BuilderRWBufferFromHTTP & name(decltype(BuilderRWBufferFromHTTP::member) arg_##member) \
    { \
        member = std::move(arg_##member); \
        return *this; \
    }

    setterMember(withConnectionGroup, connection_group)
    setterMember(withMethod, method)
    setterMember(withBypassProxy, bypass_proxy)
    setterMember(withSettings, read_settings)
    setterMember(withTimeouts, timeouts)
    setterMember(withHostFilter, remote_host_filter)
    setterMember(withBufSize, buffer_size)
    setterMember(withRedirects, max_redirects)
    setterMember(withEnableUrlEncoding, enable_url_encoding)
    setterMember(withOutCallback, out_stream_callback)
    setterMember(withHeaders, http_header_entries)
    setterMember(withExternalBuf, use_external_buffer)
    setterMember(withDelayInit, delay_initialization)
    setterMember(withSkipNotFound, http_skip_not_found_url)
#undef setterMember
/// NOLINTEND(bugprone-macro-parentheses)

<<<<<<< HEAD
    ReadWriteBufferFromHTTPPtr create(const Poco::Net::HTTPBasicCredentials & credentials_);
=======
    ReadWriteBufferFromHTTPPtr create(const Poco::Net::HTTPBasicCredentials & credentials_)
    {
        return std::make_unique<ReadWriteBufferFromHTTP>(
            connection_group,
            uri,
            method,
            proxy_config,
            read_settings,
            timeouts,
            credentials_,
            remote_host_filter,
            buffer_size,
            max_redirects,
            enable_url_encoding,
            out_stream_callback,
            use_external_buffer,
            http_skip_not_found_url,
            http_header_entries,
            delay_initialization,
            /*file_info_=*/ std::nullopt);
    }
>>>>>>> 13a85595
};

}<|MERGE_RESOLUTION|>--- conflicted
+++ resolved
@@ -248,31 +248,7 @@
 #undef setterMember
 /// NOLINTEND(bugprone-macro-parentheses)
 
-<<<<<<< HEAD
     ReadWriteBufferFromHTTPPtr create(const Poco::Net::HTTPBasicCredentials & credentials_);
-=======
-    ReadWriteBufferFromHTTPPtr create(const Poco::Net::HTTPBasicCredentials & credentials_)
-    {
-        return std::make_unique<ReadWriteBufferFromHTTP>(
-            connection_group,
-            uri,
-            method,
-            proxy_config,
-            read_settings,
-            timeouts,
-            credentials_,
-            remote_host_filter,
-            buffer_size,
-            max_redirects,
-            enable_url_encoding,
-            out_stream_callback,
-            use_external_buffer,
-            http_skip_not_found_url,
-            http_header_entries,
-            delay_initialization,
-            /*file_info_=*/ std::nullopt);
-    }
->>>>>>> 13a85595
 };
 
 }