--- conflicted
+++ resolved
@@ -216,32 +216,7 @@
     {
         Block block = inputs.front().getHeader().cloneWithColumns(chunk.detachColumns());
         ProfileEvents::increment(ProfileEvents::JoinProbeTableRowCount, block.rows());
-<<<<<<< HEAD
         join_result = join->joinBlock(std::move(block));
-=======
-        if (join->isScatteredJoin())
-        {
-            join->joinBlock(block, remaining_blocks, res);
-            if (remaining_blocks.rows())
-                not_processed = std::make_shared<ExtraBlock>();
-            else
-                not_processed.reset();
-        }
-        else
-        {
-            join->joinBlock(block, not_processed);
-            res.push_back(std::move(block));
-        }
-    };
-
-    if (!not_processed)
-    {
-        if (chunk.hasColumns())
-            block = inputs.front().getHeader().cloneWithColumns(chunk.detachColumns());
-
-        if (!block.empty())
-            join_block();
->>>>>>> 9e61fdff
     }
 
     auto data = join_result->next();
