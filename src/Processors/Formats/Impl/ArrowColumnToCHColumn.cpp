#include "ArrowColumnToCHColumn.h"

#if USE_ARROW || USE_ORC || USE_PARQUET

#include <DataTypes/DataTypeFactory.h>
#include <DataTypes/DataTypeNullable.h>
#include <DataTypes/DataTypesDecimal.h>
#include <DataTypes/DataTypesNumber.h>
#include <DataTypes/DataTypeArray.h>
#include <DataTypes/DataTypeLowCardinality.h>
#include <DataTypes/DataTypeTuple.h>
#include <DataTypes/DataTypeMap.h>
#include <DataTypes/DataTypeString.h>
#include <DataTypes/DataTypeDate32.h>
#include <DataTypes/DataTypeDate.h>
#include <DataTypes/NestedUtils.h>
#include <DataTypes/DataTypeDateTime64.h>
#include <DataTypes/DataTypeNothing.h>
#include <DataTypes/DataTypeFixedString.h>
#include <DataTypes/DataTypeIPv4andIPv6.h>
#include <Common/DateLUTImpl.h>
#include <base/types.h>
#include <Processors/Chunk.h>
#include <Columns/ColumnString.h>
#include <Columns/ColumnNullable.h>
#include <Columns/ColumnArray.h>
#include <Columns/ColumnTuple.h>
#include <Columns/ColumnLowCardinality.h>
#include <Columns/ColumnUnique.h>
#include <Columns/ColumnMap.h>
#include <Columns/ColumnsNumber.h>
#include <Columns/ColumnNothing.h>
#include <Interpreters/castColumn.h>
#include <Common/quoteString.h>
#include <Formats/insertNullAsDefaultIfNeeded.h>
#include <algorithm>
#include <arrow/builder.h>
#include <arrow/array.h>
#include <boost/algorithm/string.hpp>
#include <boost/algorithm/string/case_conv.hpp>

/// UINT16 and UINT32 are processed separately, see comments in readColumnFromArrowColumn.
#define FOR_ARROW_NUMERIC_TYPES(M) \
        M(arrow::Type::UINT8, DB::UInt8) \
        M(arrow::Type::INT8, DB::Int8) \
        M(arrow::Type::INT16, DB::Int16) \
        M(arrow::Type::UINT64, DB::UInt64) \
        M(arrow::Type::INT64, DB::Int64) \
        M(arrow::Type::DURATION, DB::Int64) \
        M(arrow::Type::HALF_FLOAT, DB::Float32) \
        M(arrow::Type::FLOAT, DB::Float32) \
        M(arrow::Type::DOUBLE, DB::Float64)

#define FOR_ARROW_INDEXES_TYPES(M) \
        M(arrow::Type::UINT8, DB::UInt8) \
        M(arrow::Type::INT8, DB::UInt8) \
        M(arrow::Type::UINT16, DB::UInt16) \
        M(arrow::Type::INT16, DB::UInt16) \
        M(arrow::Type::UINT32, DB::UInt32) \
        M(arrow::Type::INT32, DB::UInt32) \
        M(arrow::Type::UINT64, DB::UInt64) \
        M(arrow::Type::INT64, DB::UInt64)

namespace DB
{

namespace ErrorCodes
{
    extern const int UNKNOWN_TYPE;
    extern const int VALUE_IS_OUT_OF_RANGE_OF_DATA_TYPE;
    extern const int BAD_ARGUMENTS;
    extern const int DUPLICATE_COLUMN;
    extern const int THERE_IS_NO_COLUMN;
    extern const int UNKNOWN_EXCEPTION;
    extern const int INCORRECT_DATA;
}

/// Inserts numeric data right into internal column data to reduce an overhead
template <typename NumericType, typename VectorType = ColumnVector<NumericType>>
static ColumnWithTypeAndName readColumnWithNumericData(std::shared_ptr<arrow::ChunkedArray> & arrow_column, const String & column_name)
{
    auto internal_type = std::make_shared<DataTypeNumber<NumericType>>();
    auto internal_column = internal_type->createColumn();
    auto & column_data = static_cast<VectorType &>(*internal_column).getData();
    column_data.reserve(arrow_column->length());

    for (int chunk_i = 0, num_chunks = arrow_column->num_chunks(); chunk_i < num_chunks; ++chunk_i)
    {
        std::shared_ptr<arrow::Array> chunk = arrow_column->chunk(chunk_i);
        if (chunk->length() == 0)
            continue;

        /// buffers[0] is a null bitmap and buffers[1] are actual values
        std::shared_ptr<arrow::Buffer> buffer = chunk->data()->buffers[1];
        const auto * raw_data = reinterpret_cast<const NumericType *>(buffer->data()) + chunk->offset();
        column_data.insert_assume_reserved(raw_data, raw_data + chunk->length());
    }
    return {std::move(internal_column), std::move(internal_type), column_name};
}

/// Inserts chars and offsets right into internal column data to reduce an overhead.
/// Internal offsets are shifted by one to the right in comparison with Arrow ones. So the last offset should map to the end of all chars.
/// Also internal strings are null terminated.
template <typename ArrowArray>
static ColumnWithTypeAndName readColumnWithStringData(std::shared_ptr<arrow::ChunkedArray> & arrow_column, const String & column_name)
{
    auto internal_type = std::make_shared<DataTypeString>();
    auto internal_column = internal_type->createColumn();
    PaddedPODArray<UInt8> & column_chars_t = assert_cast<ColumnString &>(*internal_column).getChars();
    PaddedPODArray<UInt64> & column_offsets = assert_cast<ColumnString &>(*internal_column).getOffsets();

    size_t chars_t_size = 0;
    for (int chunk_i = 0, num_chunks = arrow_column->num_chunks(); chunk_i < num_chunks; ++chunk_i)
    {
        ArrowArray & chunk = dynamic_cast<ArrowArray &>(*(arrow_column->chunk(chunk_i)));
        const size_t chunk_length = chunk.length();

        if (chunk_length > 0)
        {
            chars_t_size += chunk.value_offset(chunk_length - 1) + chunk.value_length(chunk_length - 1);
            chars_t_size += chunk_length; /// additional space for null bytes
        }
    }

    column_chars_t.reserve(chars_t_size);
    column_offsets.reserve(arrow_column->length());

    for (int chunk_i = 0, num_chunks = arrow_column->num_chunks(); chunk_i < num_chunks; ++chunk_i)
    {
        ArrowArray & chunk = dynamic_cast<ArrowArray &>(*(arrow_column->chunk(chunk_i)));
        std::shared_ptr<arrow::Buffer> buffer = chunk.value_data();
        const size_t chunk_length = chunk.length();

        for (size_t offset_i = 0; offset_i != chunk_length; ++offset_i)
        {
            if (!chunk.IsNull(offset_i) && buffer)
            {
                const auto * raw_data = buffer->data() + chunk.value_offset(offset_i);
                column_chars_t.insert_assume_reserved(raw_data, raw_data + chunk.value_length(offset_i));
            }
            column_chars_t.emplace_back('\0');

            column_offsets.emplace_back(column_chars_t.size());
        }
    }
    return {std::move(internal_column), std::move(internal_type), column_name};
}

static ColumnWithTypeAndName readColumnWithFixedStringData(std::shared_ptr<arrow::ChunkedArray> & arrow_column, const String & column_name)
{
    const auto * fixed_type = assert_cast<arrow::FixedSizeBinaryType *>(arrow_column->type().get());
    size_t fixed_len = fixed_type->byte_width();
    auto internal_type = std::make_shared<DataTypeFixedString>(fixed_len);
    auto internal_column = internal_type->createColumn();
    PaddedPODArray<UInt8> & column_chars_t = assert_cast<ColumnFixedString &>(*internal_column).getChars();
    column_chars_t.reserve(arrow_column->length() * fixed_len);

    for (int chunk_i = 0, num_chunks = arrow_column->num_chunks(); chunk_i < num_chunks; ++chunk_i)
    {
        arrow::FixedSizeBinaryArray & chunk = dynamic_cast<arrow::FixedSizeBinaryArray &>(*(arrow_column->chunk(chunk_i)));
        const uint8_t * raw_data = chunk.raw_values();
        column_chars_t.insert_assume_reserved(raw_data, raw_data + fixed_len * chunk.length());
    }
    return {std::move(internal_column), std::move(internal_type), column_name};
}

template <typename ValueType>
static ColumnWithTypeAndName readColumnWithBigIntegerFromFixedBinaryData(std::shared_ptr<arrow::ChunkedArray> & arrow_column, const String & column_name, const DataTypePtr & column_type)
{
    const auto * fixed_type = assert_cast<arrow::FixedSizeBinaryType *>(arrow_column->type().get());
    size_t fixed_len = fixed_type->byte_width();
    if (fixed_len != sizeof(ValueType))
        throw Exception(
            ErrorCodes::BAD_ARGUMENTS,
            "Cannot insert data into {} column from fixed size binary, expected data with size {}, got {}",
            column_type->getName(),
            sizeof(ValueType),
            fixed_len);

    auto internal_column = column_type->createColumn();
    auto & data = assert_cast<ColumnVector<ValueType> &>(*internal_column).getData();
    data.reserve(arrow_column->length());

    for (int chunk_i = 0, num_chunks = arrow_column->num_chunks(); chunk_i < num_chunks; ++chunk_i)
    {
        arrow::FixedSizeBinaryArray & chunk = dynamic_cast<arrow::FixedSizeBinaryArray &>(*(arrow_column->chunk(chunk_i)));
        const auto * raw_data = reinterpret_cast<const ValueType *>(chunk.raw_values());
        data.insert_assume_reserved(raw_data, raw_data + chunk.length());
    }

    return {std::move(internal_column), column_type, column_name};
}

template <typename ColumnType, typename ValueType = typename ColumnType::ValueType>
static ColumnWithTypeAndName readColumnWithBigNumberFromBinaryData(std::shared_ptr<arrow::ChunkedArray> & arrow_column, const String & column_name, const DataTypePtr & column_type)
{
    size_t total_size = 0;
    for (int chunk_i = 0, num_chunks = arrow_column->num_chunks(); chunk_i < num_chunks; ++chunk_i)
    {
        auto & chunk = dynamic_cast<arrow::BinaryArray &>(*(arrow_column->chunk(chunk_i)));
        const size_t chunk_length = chunk.length();

        for (size_t i = 0; i != chunk_length; ++i)
        {
            /// If at least one value size is not equal to the size if big integer, fallback to reading String column and further cast to result type.
            if (!chunk.IsNull(i) && chunk.value_length(i) != sizeof(ValueType))
                return readColumnWithStringData<arrow::BinaryArray>(arrow_column, column_name);

            total_size += chunk_length;
        }
    }

    auto internal_column = column_type->createColumn();
    auto & integer_column = assert_cast<ColumnType &>(*internal_column);
    integer_column.reserve(total_size);

    for (int chunk_i = 0, num_chunks = arrow_column->num_chunks(); chunk_i < num_chunks; ++chunk_i)
    {
        auto & chunk = dynamic_cast<arrow::BinaryArray &>(*(arrow_column->chunk(chunk_i)));
        for (size_t value_i = 0, length = static_cast<size_t>(chunk.length()); value_i < length; ++value_i)
        {
            if (chunk.IsNull(value_i))
                integer_column.insertDefault();
            else
                integer_column.insertData(chunk.Value(value_i).data(), chunk.Value(value_i).size());
        }
    }
    return {std::move(internal_column), column_type, column_name};
}

static ColumnWithTypeAndName readColumnWithBooleanData(std::shared_ptr<arrow::ChunkedArray> & arrow_column, const String & column_name)
{
    auto internal_type = DataTypeFactory::instance().get("Bool");
    auto internal_column = internal_type->createColumn();
    auto & column_data = assert_cast<ColumnVector<UInt8> &>(*internal_column).getData();
    column_data.reserve(arrow_column->length());

    for (int chunk_i = 0, num_chunks = arrow_column->num_chunks(); chunk_i < num_chunks; ++chunk_i)
    {
        arrow::BooleanArray & chunk = dynamic_cast<arrow::BooleanArray &>(*(arrow_column->chunk(chunk_i)));
        if (chunk.length() == 0)
            continue;

        for (size_t bool_i = 0; bool_i != static_cast<size_t>(chunk.length()); ++bool_i)
            column_data.emplace_back(chunk.Value(bool_i));
    }
    return {std::move(internal_column), internal_type, column_name};
}

static ColumnWithTypeAndName readColumnWithDate32Data(std::shared_ptr<arrow::ChunkedArray> & arrow_column, const String & column_name,
                                                      const DataTypePtr & type_hint, FormatSettings::DateTimeOverflowBehavior date_time_overflow_behavior)
{
    DataTypePtr internal_type;
    bool check_date_range = false;
    /// Make result type Date32 when requested type is actually Date32 or when we use schema inference

    if (!type_hint || (type_hint && isDate32(*type_hint)))
    {
        internal_type = std::make_shared<DataTypeDate32>();
        check_date_range = true;
    }
    else
    {
        internal_type = std::make_shared<DataTypeInt32>();
    }

    auto internal_column = internal_type->createColumn();
    PaddedPODArray<Int32> & column_data = assert_cast<ColumnVector<Int32> &>(*internal_column).getData();
    column_data.reserve(arrow_column->length());

    for (int chunk_i = 0, num_chunks = arrow_column->num_chunks(); chunk_i < num_chunks; ++chunk_i)
    {
        arrow::Date32Array & chunk = dynamic_cast<arrow::Date32Array &>(*(arrow_column->chunk(chunk_i)));

        /// Check date range only when requested type is actually Date32
        if (check_date_range)
        {
            for (size_t value_i = 0, length = static_cast<size_t>(chunk.length()); value_i < length; ++value_i)
            {
                Int32 days_num = static_cast<Int32>(chunk.Value(value_i));
                if (days_num > DATE_LUT_MAX_EXTEND_DAY_NUM || days_num < -DAYNUM_OFFSET_EPOCH)
                {
                    switch (date_time_overflow_behavior)
                    {
                        case FormatSettings::DateTimeOverflowBehavior::Saturate:
                            days_num = (days_num < -DAYNUM_OFFSET_EPOCH) ? -DAYNUM_OFFSET_EPOCH : DATE_LUT_MAX_EXTEND_DAY_NUM;
                            break;
                        default:
                        /// Prior to introducing `date_time_overflow_behavior`, this function threw an error in case value was out of range.
                        /// In order to leave this behavior as default, we also throw when `date_time_overflow_mode == ignore`, as it is the setting's default value
                        /// (As we want to make this backwards compatible, not break any workflows.)
                            throw Exception{ErrorCodes::VALUE_IS_OUT_OF_RANGE_OF_DATA_TYPE,
                                            "Input value {} of a column \"{}\" is out of allowed Date32 range, which is [{}, {}]",
                                            days_num,column_name, -DAYNUM_OFFSET_EPOCH, DATE_LUT_MAX_EXTEND_DAY_NUM};
                    }
                }

                column_data.emplace_back(days_num);
            }
        }
        else
        {
            std::shared_ptr<arrow::Buffer> buffer = chunk.data()->buffers[1];
            const auto * raw_data = reinterpret_cast<const Int32 *>(buffer->data()) + chunk.offset();
            column_data.insert_assume_reserved(raw_data, raw_data + chunk.length());
        }
    }
    return {std::move(internal_column), internal_type, column_name};
}

/// Arrow stores Parquet::DATETIME in Int64, while ClickHouse stores DateTime in UInt32. Therefore, it should be checked before saving
static ColumnWithTypeAndName readColumnWithDate64Data(std::shared_ptr<arrow::ChunkedArray> & arrow_column, const String & column_name)
{
    auto internal_type = std::make_shared<DataTypeDateTime>();
    auto internal_column = internal_type->createColumn();
    auto & column_data = assert_cast<ColumnVector<UInt32> &>(*internal_column).getData();
    column_data.reserve(arrow_column->length());

    for (int chunk_i = 0, num_chunks = arrow_column->num_chunks(); chunk_i < num_chunks; ++chunk_i)
    {
        auto & chunk = dynamic_cast<arrow::Date64Array &>(*(arrow_column->chunk(chunk_i)));
        for (size_t value_i = 0, length = static_cast<size_t>(chunk.length()); value_i < length; ++value_i)
        {
            auto timestamp = static_cast<UInt32>(chunk.Value(value_i) / 1000); // Always? in ms
            column_data.emplace_back(timestamp);
        }
    }
    return {std::move(internal_column), std::move(internal_type), column_name};
}

static ColumnWithTypeAndName readColumnWithTimestampData(std::shared_ptr<arrow::ChunkedArray> & arrow_column, const String & column_name)
{
    const auto & arrow_type = static_cast<const arrow::TimestampType &>(*(arrow_column->type()));
    const UInt8 scale = arrow_type.unit() * 3;
    auto internal_type = std::make_shared<DataTypeDateTime64>(scale, arrow_type.timezone());
    auto internal_column = internal_type->createColumn();
    auto & column_data = assert_cast<ColumnDecimal<DateTime64> &>(*internal_column).getData();
    column_data.reserve(arrow_column->length());

    for (int chunk_i = 0, num_chunks = arrow_column->num_chunks(); chunk_i < num_chunks; ++chunk_i)
    {
        const auto & chunk = dynamic_cast<const arrow::TimestampArray &>(*(arrow_column->chunk(chunk_i)));
        for (size_t value_i = 0, length = static_cast<size_t>(chunk.length()); value_i < length; ++value_i)
        {
            column_data.emplace_back(chunk.Value(value_i));
        }
    }
    return {std::move(internal_column), std::move(internal_type), column_name};
}

template <typename TimeType, typename TimeArray>
static ColumnWithTypeAndName readColumnWithTimeData(std::shared_ptr<arrow::ChunkedArray> & arrow_column, const String & column_name)
{
    const auto & arrow_type = static_cast<const TimeType &>(*(arrow_column->type()));
    const UInt8 scale = arrow_type.unit() * 3;
    auto internal_type = std::make_shared<DataTypeDateTime64>(scale);
    auto internal_column = internal_type->createColumn();
    internal_column->reserve(arrow_column->length());

    for (int chunk_i = 0, num_chunks = arrow_column->num_chunks(); chunk_i < num_chunks; ++chunk_i)
    {
        auto & chunk = dynamic_cast<TimeArray &>(*(arrow_column->chunk(chunk_i)));
        if (chunk.length() == 0)
            continue;

        for (size_t value_i = 0, length = static_cast<size_t>(chunk.length()); value_i < length; ++value_i)
        {
            assert_cast<DataTypeDateTime64::ColumnType &>(*internal_column).insertValue(chunk.Value(value_i));
        }
    }

    return {std::move(internal_column), std::move(internal_type), column_name};
}

static ColumnWithTypeAndName readColumnWithTime32Data(std::shared_ptr<arrow::ChunkedArray> & arrow_column, const String & column_name)
{
    return readColumnWithTimeData<arrow::Time32Type, arrow::Time32Array>(arrow_column, column_name);
}

static ColumnWithTypeAndName readColumnWithTime64Data(std::shared_ptr<arrow::ChunkedArray> & arrow_column, const String & column_name)
{
    return readColumnWithTimeData<arrow::Time64Type, arrow::Time64Array>(arrow_column, column_name);
}

template <typename DecimalType, typename DecimalArray>
static ColumnWithTypeAndName readColumnWithDecimalDataImpl(std::shared_ptr<arrow::ChunkedArray> & arrow_column, const String & column_name, DataTypePtr internal_type)
{
    auto internal_column = internal_type->createColumn();
    auto & column = assert_cast<ColumnDecimal<DecimalType> &>(*internal_column);
    auto & column_data = column.getData();
    column_data.reserve(arrow_column->length());

    for (int chunk_i = 0, num_chunks = arrow_column->num_chunks(); chunk_i < num_chunks; ++chunk_i)
    {
        auto & chunk = dynamic_cast<DecimalArray &>(*(arrow_column->chunk(chunk_i)));
        for (size_t value_i = 0, length = static_cast<size_t>(chunk.length()); value_i < length; ++value_i)
        {
            column_data.emplace_back(chunk.IsNull(value_i) ? DecimalType(0) : *reinterpret_cast<const DecimalType *>(chunk.Value(value_i))); // TODO: copy column
        }
    }
    return {std::move(internal_column), internal_type, column_name};
}

template <typename DecimalArray>
static ColumnWithTypeAndName readColumnWithDecimalData(std::shared_ptr<arrow::ChunkedArray> & arrow_column, const String & column_name)
{
    const auto * arrow_decimal_type = static_cast<arrow::DecimalType *>(arrow_column->type().get());
    size_t precision = arrow_decimal_type->precision();
    auto internal_type = createDecimal<DataTypeDecimal>(precision, arrow_decimal_type->scale());
    if (precision <= DecimalUtils::max_precision<Decimal32>)
        return readColumnWithDecimalDataImpl<Decimal32, DecimalArray>(arrow_column, column_name, internal_type);
    else if (precision <= DecimalUtils::max_precision<Decimal64>)
        return readColumnWithDecimalDataImpl<Decimal64, DecimalArray>(arrow_column, column_name, internal_type);
    else if (precision <= DecimalUtils::max_precision<Decimal128>)
        return readColumnWithDecimalDataImpl<Decimal128, DecimalArray>(arrow_column, column_name, internal_type);
    return readColumnWithDecimalDataImpl<Decimal256, DecimalArray>(arrow_column, column_name, internal_type);
}

/// Creates a null bytemap from arrow's null bitmap
static ColumnPtr readByteMapFromArrowColumn(std::shared_ptr<arrow::ChunkedArray> & arrow_column)
{
    if (!arrow_column->null_count())
        return ColumnUInt8::create(arrow_column->length(), 0);

    auto nullmap_column = ColumnUInt8::create();
    PaddedPODArray<UInt8> & bytemap_data = assert_cast<ColumnVector<UInt8> &>(*nullmap_column).getData();
    bytemap_data.reserve(arrow_column->length());

    for (int chunk_i = 0; chunk_i != arrow_column->num_chunks(); ++chunk_i)
    {
        std::shared_ptr<arrow::Array> chunk = arrow_column->chunk(chunk_i);

        for (size_t value_i = 0; value_i != static_cast<size_t>(chunk->length()); ++value_i)
            bytemap_data.emplace_back(chunk->IsNull(value_i));
    }
    return nullmap_column;
}

static ColumnPtr readOffsetsFromArrowListColumn(std::shared_ptr<arrow::ChunkedArray> & arrow_column)
{
    auto offsets_column = ColumnUInt64::create();
    ColumnArray::Offsets & offsets_data = assert_cast<ColumnVector<UInt64> &>(*offsets_column).getData();
    offsets_data.reserve(arrow_column->length());

    for (int chunk_i = 0, num_chunks = arrow_column->num_chunks(); chunk_i < num_chunks; ++chunk_i)
    {
        arrow::ListArray & list_chunk = dynamic_cast<arrow::ListArray &>(*(arrow_column->chunk(chunk_i)));
        auto arrow_offsets_array = list_chunk.offsets();
        auto & arrow_offsets = dynamic_cast<arrow::Int32Array &>(*arrow_offsets_array);

        /*
         * CH uses element size as "offsets", while arrow uses actual offsets as offsets.
         * That's why CH usually starts reading offsets with i=1 and i=0 is ignored.
         * In case multiple batches are used to read a column, there is a chance the offsets are
         * monotonically increasing, which will cause inconsistencies with the batch data length on `DB::ColumnArray`.
         *
         * If the offsets are monotonically increasing, `arrow_offsets.Value(0)` will be non-zero for the nth batch, where n > 0.
         * If they are not monotonically increasing, it'll always be 0.
         * Therefore, we subtract the previous offset from the current offset to get the corresponding CH "offset".
         *
         * The same might happen for multiple chunks. In this case, we need to add the last offset of the previous chunk, hence
         * `offsets.back()`. More info can be found in https://lists.apache.org/thread/rrwfb9zo2dc58dhd9rblf20xd7wmy7jm,
         * https://github.com/ClickHouse/ClickHouse/pull/43297 and https://github.com/ClickHouse/ClickHouse/pull/54370
         * */
        uint64_t previous_offset = arrow_offsets.Value(0);

        for (int64_t i = 1; i < arrow_offsets.length(); ++i)
        {
            auto offset = arrow_offsets.Value(i);
            uint64_t elements = offset - previous_offset;
            previous_offset = offset;
            offsets_data.emplace_back(offsets_data.back() + elements);
        }
    }
    return offsets_column;
}

/*
 * Arrow Dictionary and ClickHouse LowCardinality types are a bit different.
 * Dictionary(Nullable(X)) in ArrowColumn format is composed of a nullmap, dictionary and an index.
 * It doesn't have the concept of null or default values.
 * An empty string is just a regular value appended at any position of the dictionary.
 * Null values have an index of 0, but it should be ignored since the nullmap will return null.
 * In ClickHouse LowCardinality, it's different. The dictionary contains null (if dictionary type is Nullable)
 * and default values at the beginning. [default, ...] when default values have index of 0 or [null, default, ...]
 * when null values have an index of 0 and default values have an index of 1.
 * So, we should remap indexes while converting Arrow Dictionary to ClickHouse LowCardinality
 * */
template <typename NumericType, typename VectorType = ColumnVector<NumericType>>
static ColumnWithTypeAndName readColumnWithIndexesDataImpl(std::shared_ptr<arrow::ChunkedArray> & arrow_column, const String & column_name, Int64 default_value_index, NumericType dict_size, bool is_nullable)
{
    auto internal_type = std::make_shared<DataTypeNumber<NumericType>>();
    auto internal_column = internal_type->createColumn();
    auto & column_data = static_cast<VectorType &>(*internal_column).getData();
    column_data.reserve(arrow_column->length());
    NumericType shift = is_nullable ? 2 : 1;

    for (int chunk_i = 0, num_chunks = arrow_column->num_chunks(); chunk_i < num_chunks; ++chunk_i)
    {
        std::shared_ptr<arrow::Array> chunk = arrow_column->chunk(chunk_i);
        if (chunk->length() == 0)
            continue;

        /// buffers[0] is a null bitmap and buffers[1] are actual values
        std::shared_ptr<arrow::Buffer> buffer = chunk->data()->buffers[1];
        const auto * data = reinterpret_cast<const NumericType *>(buffer->data()) + chunk->offset();

        /// Check that indexes are correct (protection against corrupted files)
        /// Note that on null values index can be arbitrary value.
        for (int64_t i = 0; i != chunk->length(); ++i)
        {
            if (!chunk->IsNull(i) && (data[i] < 0 || data[i] >= dict_size))
                throw Exception(ErrorCodes::INCORRECT_DATA,
                                "Index {} in Dictionary column is out of bounds, dictionary size is {}",
                                Int64(data[i]), UInt64(dict_size));
        }

        /// If dictionary type is not nullable and arrow dictionary contains default type
        /// at 0 index, we don't need to remap anything (it's the case when this data
        /// was generated by ClickHouse)
        if (!is_nullable && default_value_index == 0)
        {
            column_data.insert_assume_reserved(data, data + chunk->length());
        }
        /// If dictionary don't contain default value, we should move all indexes
        /// to the right one or two (if dictionary is Nullable) positions
        /// Example:
        /// Dictionary:
        ///     dict: ["one", "two"]
        ///     indexes: [0, 1, 0]
        /// LowCardinality:
        ///     dict: ["", "one", "two"]
        ///     indexes: [1, 2, 1]
        /// LowCardinality(Nullable):
        ///     dict: [null, "", "one", "two"]
        ///     indexes: [2, 3, 2]
        else if (default_value_index == -1)
        {
            for (int64_t i = 0; i != chunk->length(); ++i)
            {
                if (chunk->IsNull(i))
                    column_data.push_back(0);
                else
                    column_data.push_back(data[i] + shift);
            }
        }
        /// If dictionary contains default value, we change all indexes of it to
        /// 0 or 1 (if dictionary type is Nullable) and move all indexes
        /// that are less then default value index to the right one or two
        /// (if dictionary is Nullable) position and all indexes that are
        /// greater then default value index zero or one (if dictionary is Nullable)
        /// positions.
        /// Example:
        /// Dictionary:
        ///     dict: ["one", "two", "", "three"]
        ///     indexes: [0, 1, 2, 3, 0]
        /// LowCardinality :
        ///     dict: ["", "one", "two", "three"]
        ///     indexes: [1, 2, 0, 3, 1]
        /// LowCardinality(Nullable):
        ///     dict: [null, "", "one", "two", "three"]
        ///     indexes: [2, 3, 1, 4, 2]
        else
        {
            NumericType new_default_index = is_nullable ? 1 : 0;
            NumericType default_index = NumericType(default_value_index);
            for (int64_t i = 0; i != chunk->length(); ++i)
            {
                if (chunk->IsNull(i))
                    column_data.push_back(0);
                else
                {
                    NumericType value = data[i];
                    if (value == default_index)
                        value = new_default_index;
                    else if (value < default_index)
                        value += shift;
                    else
                        value += shift - 1;
                    column_data.push_back(value);
                }
            }
        }
    }
    return {std::move(internal_column), std::move(internal_type), column_name};
}

static ColumnPtr readColumnWithIndexesData(std::shared_ptr<arrow::ChunkedArray> & arrow_column, Int64 default_value_index, UInt64 dict_size, bool is_nullable)
{
    switch (arrow_column->type()->id())
    {
#    define DISPATCH(ARROW_NUMERIC_TYPE, CPP_NUMERIC_TYPE) \
            case ARROW_NUMERIC_TYPE: \
            { \
                    return readColumnWithIndexesDataImpl<CPP_NUMERIC_TYPE>(\
                        arrow_column, "", default_value_index, static_cast<CPP_NUMERIC_TYPE>(dict_size), is_nullable).column; \
            }
        FOR_ARROW_INDEXES_TYPES(DISPATCH)
#    undef DISPATCH
        default:
            throw Exception(ErrorCodes::BAD_ARGUMENTS, "Unsupported type for indexes in LowCardinality: {}.", arrow_column->type()->name());
    }
}

static std::shared_ptr<arrow::ChunkedArray> getNestedArrowColumn(std::shared_ptr<arrow::ChunkedArray> & arrow_column)
{
    arrow::ArrayVector array_vector;
    array_vector.reserve(arrow_column->num_chunks());
    for (int chunk_i = 0, num_chunks = arrow_column->num_chunks(); chunk_i < num_chunks; ++chunk_i)
    {
        arrow::ListArray & list_chunk = dynamic_cast<arrow::ListArray &>(*(arrow_column->chunk(chunk_i)));

        /*
         * It seems like arrow::ListArray::values() (nested column data) might or might not be shared across chunks.
         * Therefore, simply appending arrow::ListArray::values() could lead to duplicated data to be appended.
         * To properly handle this, arrow::ListArray::values() needs to be sliced based on the chunk offsets.
         * arrow::ListArray::Flatten does that. More info on: https://lists.apache.org/thread/rrwfb9zo2dc58dhd9rblf20xd7wmy7jm and
         * https://github.com/ClickHouse/ClickHouse/pull/43297
         * */
        auto flatten_result = list_chunk.Flatten();
        if (flatten_result.ok())
        {
            array_vector.emplace_back(flatten_result.ValueOrDie());
        }
        else
        {
            throw Exception(ErrorCodes::INCORRECT_DATA, "Failed to flatten chunk '{}' of column of type '{}' ", chunk_i, arrow_column->type()->id());
        }
    }
    return std::make_shared<arrow::ChunkedArray>(array_vector);
}

static ColumnWithTypeAndName readIPv6ColumnFromBinaryData(std::shared_ptr<arrow::ChunkedArray> & arrow_column, const String & column_name)
{
    size_t total_size = 0;
    for (int chunk_i = 0, num_chunks = arrow_column->num_chunks(); chunk_i < num_chunks; ++chunk_i)
    {
        auto & chunk = dynamic_cast<arrow::BinaryArray &>(*(arrow_column->chunk(chunk_i)));
        const size_t chunk_length = chunk.length();

        for (size_t i = 0; i != chunk_length; ++i)
        {
            /// If at least one value size is not 16 bytes, fallback to reading String column and further cast to IPv6.
            if (!chunk.IsNull(i) && chunk.value_length(i) != sizeof(IPv6))
                return readColumnWithStringData<arrow::BinaryArray>(arrow_column, column_name);
        }
        total_size += chunk_length;
    }

    auto internal_type = std::make_shared<DataTypeIPv6>();
    auto internal_column = internal_type->createColumn();
    auto & ipv6_column = assert_cast<ColumnIPv6 &>(*internal_column);
    ipv6_column.reserve(total_size);

    for (int chunk_i = 0, num_chunks = arrow_column->num_chunks(); chunk_i < num_chunks; ++chunk_i)
    {
        auto & chunk = dynamic_cast<arrow::BinaryArray &>(*(arrow_column->chunk(chunk_i)));
        for (size_t value_i = 0, length = static_cast<size_t>(chunk.length()); value_i < length; ++value_i)
        {
            if (chunk.IsNull(value_i))
                ipv6_column.insertDefault();
            else
                ipv6_column.insertData(chunk.Value(value_i).data(), chunk.Value(value_i).size());
        }
    }
    return {std::move(internal_column), std::move(internal_type), column_name};
}

static ColumnWithTypeAndName readIPv4ColumnWithInt32Data(std::shared_ptr<arrow::ChunkedArray> & arrow_column, const String & column_name)
{
    auto internal_type = std::make_shared<DataTypeIPv4>();
    auto internal_column = internal_type->createColumn();
    auto & column_data = assert_cast<ColumnIPv4 &>(*internal_column).getData();
    column_data.reserve(arrow_column->length());

    for (int chunk_i = 0, num_chunks = arrow_column->num_chunks(); chunk_i < num_chunks; ++chunk_i)
    {
        std::shared_ptr<arrow::Array> chunk = arrow_column->chunk(chunk_i);
        if (chunk->length() == 0)
            continue;

        /// buffers[0] is a null bitmap and buffers[1] are actual values
        std::shared_ptr<arrow::Buffer> buffer = chunk->data()->buffers[1];
        const auto * raw_data = reinterpret_cast<const IPv4 *>(buffer->data()) + chunk->offset();
        column_data.insert_assume_reserved(raw_data, raw_data + chunk->length());
    }
    return {std::move(internal_column), std::move(internal_type), column_name};
}

static ColumnWithTypeAndName readColumnFromArrowColumn(
    std::shared_ptr<arrow::ChunkedArray> & arrow_column,
    const std::string & column_name,
    const std::string & format_name,
    bool is_nullable,
    std::unordered_map<String, ArrowColumnToCHColumn::DictionaryInfo> & dictionary_infos,
    bool allow_null_type,
    bool skip_columns_with_unsupported_types,
    bool & skipped,
    FormatSettings::DateTimeOverflowBehavior date_time_overflow_behavior = FormatSettings::DateTimeOverflowBehavior::Ignore,
    DataTypePtr type_hint = nullptr,
    bool is_map_nested = false)
{
    if (!is_nullable && (arrow_column->null_count() || (type_hint && type_hint->isNullable())) && arrow_column->type()->id() != arrow::Type::LIST
        && arrow_column->type()->id() != arrow::Type::MAP && arrow_column->type()->id() != arrow::Type::STRUCT &&
        arrow_column->type()->id() != arrow::Type::DICTIONARY)
    {
        DataTypePtr nested_type_hint;
        if (type_hint)
            nested_type_hint = removeNullable(type_hint);
        auto nested_column = readColumnFromArrowColumn(arrow_column, column_name, format_name, true, dictionary_infos, allow_null_type, skip_columns_with_unsupported_types, skipped, date_time_overflow_behavior, nested_type_hint);
        if (skipped)
            return {};
        auto nullmap_column = readByteMapFromArrowColumn(arrow_column);
        auto nullable_type = std::make_shared<DataTypeNullable>(std::move(nested_column.type));
        auto nullable_column = ColumnNullable::create(nested_column.column, nullmap_column);
        return {std::move(nullable_column), std::move(nullable_type), column_name};
    }

    switch (arrow_column->type()->id())
    {
        case arrow::Type::STRING:
        case arrow::Type::BINARY:
        {
            if (type_hint)
            {
                switch (type_hint->getTypeId())
                {
                    case TypeIndex::IPv6:
                        return readIPv6ColumnFromBinaryData(arrow_column, column_name);
                    /// ORC format outputs big integers as binary column, because there is no fixed binary in ORC.
                    case TypeIndex::Int128:
                        return readColumnWithBigNumberFromBinaryData<ColumnInt128>(arrow_column, column_name, type_hint);
                    case TypeIndex::UInt128:
                        return readColumnWithBigNumberFromBinaryData<ColumnUInt128>(arrow_column, column_name, type_hint);
                    case TypeIndex::Int256:
                        return readColumnWithBigNumberFromBinaryData<ColumnInt256>(arrow_column, column_name, type_hint);
                    case TypeIndex::UInt256:
                        return readColumnWithBigNumberFromBinaryData<ColumnUInt256>(arrow_column, column_name, type_hint);
                    /// ORC doesn't support Decimal256 as separate type. We read and write it as binary data.
                    case TypeIndex::Decimal256:
                        return readColumnWithBigNumberFromBinaryData<ColumnDecimal<Decimal256>>(arrow_column, column_name, type_hint);
                    default:
                        break;
                }
            }
            return readColumnWithStringData<arrow::BinaryArray>(arrow_column, column_name);
        }
        case arrow::Type::FIXED_SIZE_BINARY:
        {
            if (type_hint)
            {
                switch (type_hint->getTypeId())
                {
                    case TypeIndex::Int128:
                        return readColumnWithBigIntegerFromFixedBinaryData<Int128>(arrow_column, column_name, type_hint);
                    case TypeIndex::UInt128:
                        return readColumnWithBigIntegerFromFixedBinaryData<UInt128>(arrow_column, column_name, type_hint);
                    case TypeIndex::Int256:
                        return readColumnWithBigIntegerFromFixedBinaryData<Int256>(arrow_column, column_name, type_hint);
                    case TypeIndex::UInt256:
                        return readColumnWithBigIntegerFromFixedBinaryData<UInt256>(arrow_column, column_name, type_hint);
                    default:
                        break;
                }
            }

            return readColumnWithFixedStringData(arrow_column, column_name);
        }
        case arrow::Type::LARGE_BINARY:
        case arrow::Type::LARGE_STRING:
            return readColumnWithStringData<arrow::LargeBinaryArray>(arrow_column, column_name);
        case arrow::Type::BOOL:
            return readColumnWithBooleanData(arrow_column, column_name);
        case arrow::Type::DATE32:
            return readColumnWithDate32Data(arrow_column, column_name, type_hint, date_time_overflow_behavior);
        case arrow::Type::DATE64:
            return readColumnWithDate64Data(arrow_column, column_name);
        // ClickHouse writes Date as arrow UINT16 and DateTime as arrow UINT32,
        // so, read UINT16 as Date and UINT32 as DateTime to perform correct conversion
        // between Date and DateTime further.
        case arrow::Type::UINT16:
        {
            auto column = readColumnWithNumericData<UInt16>(arrow_column, column_name);
            if (type_hint && (isDateOrDate32(type_hint) || isDateTime(type_hint) || isDateTime64(type_hint)))
                column.type = std::make_shared<DataTypeDate>();
            return column;
        }
        case arrow::Type::UINT32:
        {
            auto column = readColumnWithNumericData<UInt32>(arrow_column, column_name);
            if (type_hint && (isDateOrDate32(type_hint) || isDateTime(type_hint) || isDateTime64(type_hint)))
                column.type = std::make_shared<DataTypeDateTime>();
            return column;
        }
        case arrow::Type::INT32:
        {
            /// ORC format doesn't have unsigned integers and we output IPv4 as Int32.
            /// We should allow to read it back from Int32.
            if (type_hint && isIPv4(type_hint))
                return readIPv4ColumnWithInt32Data(arrow_column, column_name);
            return readColumnWithNumericData<Int32>(arrow_column, column_name);
        }
        case arrow::Type::TIMESTAMP:
            return readColumnWithTimestampData(arrow_column, column_name);
        case arrow::Type::DECIMAL128:
            return readColumnWithDecimalData<arrow::Decimal128Array>(arrow_column, column_name);
        case arrow::Type::DECIMAL256:
            return readColumnWithDecimalData<arrow::Decimal256Array>(arrow_column, column_name);
        case arrow::Type::MAP:
        {
            DataTypePtr nested_type_hint;
            DataTypePtr key_type_hint;
            if (type_hint)
            {
                const auto * map_type_hint = typeid_cast<const DataTypeMap *>(type_hint.get());
                if (map_type_hint)
                {
                    nested_type_hint = assert_cast<const DataTypeArray *>(map_type_hint->getNestedType().get())->getNestedType();
                    key_type_hint = map_type_hint->getKeyType();
                }
            }
            auto arrow_nested_column = getNestedArrowColumn(arrow_column);
            auto nested_column = readColumnFromArrowColumn(arrow_nested_column, column_name, format_name, false, dictionary_infos, allow_null_type, skip_columns_with_unsupported_types, skipped, date_time_overflow_behavior, nested_type_hint, true);
            if (skipped)
                return {};

            auto offsets_column = readOffsetsFromArrowListColumn(arrow_column);

            const auto * tuple_column = assert_cast<const ColumnTuple *>(nested_column.column.get());
            const auto * tuple_type = assert_cast<const DataTypeTuple *>(nested_column.type.get());
            auto key_column = tuple_column->getColumnPtr(0);
            auto key_type = tuple_type->getElements()[0];
            auto value_column = tuple_column->getColumnPtr(1);
            auto value_type = tuple_type->getElements()[1];

            if (key_type_hint && !key_type_hint->equals(*key_type))
            {
                /// Cast key column to target type, because it can happen
                /// that parsed type cannot be ClickHouse Map key type.
                key_column = castColumn({key_column, key_type, "key"}, key_type_hint);
                key_type = key_type_hint;
            }

            auto map_column = ColumnMap::create(key_column, value_column, offsets_column);
            auto map_type = std::make_shared<DataTypeMap>(key_type, value_type);
            return {std::move(map_column), std::move(map_type), column_name};
        }
        case arrow::Type::LIST:
        {
            DataTypePtr nested_type_hint;
            if (type_hint)
            {
                const auto * array_type_hint = typeid_cast<const DataTypeArray *>(type_hint.get());
                if (array_type_hint)
                    nested_type_hint = array_type_hint->getNestedType();
            }
            auto arrow_nested_column = getNestedArrowColumn(arrow_column);
            auto nested_column = readColumnFromArrowColumn(arrow_nested_column, column_name, format_name, false, dictionary_infos, allow_null_type, skip_columns_with_unsupported_types, skipped, date_time_overflow_behavior, nested_type_hint);
            if (skipped)
                return {};
            auto offsets_column = readOffsetsFromArrowListColumn(arrow_column);
            auto array_column = ColumnArray::create(nested_column.column, offsets_column);
            auto array_type = std::make_shared<DataTypeArray>(nested_column.type);
            return {std::move(array_column), std::move(array_type), column_name};
        }
        case arrow::Type::STRUCT:
        {
            auto arrow_type = arrow_column->type();
            auto * arrow_struct_type = assert_cast<arrow::StructType *>(arrow_type.get());
            std::vector<arrow::ArrayVector> nested_arrow_columns(arrow_struct_type->num_fields());
            for (int chunk_i = 0, num_chunks = arrow_column->num_chunks(); chunk_i < num_chunks; ++chunk_i)
            {
                arrow::StructArray & struct_chunk = dynamic_cast<arrow::StructArray &>(*(arrow_column->chunk(chunk_i)));
                for (int i = 0; i < arrow_struct_type->num_fields(); ++i)
                    nested_arrow_columns[i].emplace_back(struct_chunk.field(i));
            }

            Columns tuple_elements;
            DataTypes tuple_types;
            std::vector<String> tuple_names;
            const auto * tuple_type_hint = type_hint ? typeid_cast<const DataTypeTuple *>(type_hint.get()) : nullptr;

            for (int i = 0; i != arrow_struct_type->num_fields(); ++i)
            {
                auto field_name = arrow_struct_type->field(i)->name();
                DataTypePtr nested_type_hint;
                if (tuple_type_hint)
                {
                    if (tuple_type_hint->haveExplicitNames() && !is_map_nested)
                    {
                        auto pos = tuple_type_hint->tryGetPositionByName(field_name);
                        if (pos)
                            nested_type_hint = tuple_type_hint->getElement(*pos);
                    }
                    else if (size_t(i) < tuple_type_hint->getElements().size())
                        nested_type_hint = tuple_type_hint->getElement(i);
                }
                auto nested_arrow_column = std::make_shared<arrow::ChunkedArray>(nested_arrow_columns[i]);
                auto element = readColumnFromArrowColumn(nested_arrow_column, field_name, format_name, false, dictionary_infos, allow_null_type, skip_columns_with_unsupported_types, skipped, date_time_overflow_behavior, nested_type_hint);
                if (skipped)
                    return {};
                tuple_elements.emplace_back(std::move(element.column));
                tuple_types.emplace_back(std::move(element.type));
                tuple_names.emplace_back(std::move(element.name));
            }

            auto tuple_column = ColumnTuple::create(std::move(tuple_elements));
            auto tuple_type = std::make_shared<DataTypeTuple>(std::move(tuple_types), std::move(tuple_names));
            return {std::move(tuple_column), std::move(tuple_type), column_name};
        }
        case arrow::Type::DICTIONARY:
        {
            auto & dict_info = dictionary_infos[column_name];
            const auto is_lc_nullable = arrow_column->null_count() > 0 || (type_hint && type_hint->isLowCardinalityNullable());

            /// Load dictionary values only once and reuse it.
            if (!dict_info.values)
            {
                arrow::ArrayVector dict_array;
                for (int chunk_i = 0, num_chunks = arrow_column->num_chunks(); chunk_i < num_chunks; ++chunk_i)
                {
                    arrow::DictionaryArray & dict_chunk = dynamic_cast<arrow::DictionaryArray &>(*(arrow_column->chunk(chunk_i)));
                    dict_array.emplace_back(dict_chunk.dictionary());
                }
                auto arrow_dict_column = std::make_shared<arrow::ChunkedArray>(dict_array);
                auto dict_column = readColumnFromArrowColumn(arrow_dict_column, column_name, format_name, false, dictionary_infos, allow_null_type, skip_columns_with_unsupported_types, skipped, date_time_overflow_behavior);
                for (size_t i = 0; i != dict_column.column->size(); ++i)
                {
                    if (dict_column.column->isDefaultAt(i))
                    {
                        dict_info.default_value_index = i;
                        break;
                    }
                }
                auto lc_type = std::make_shared<DataTypeLowCardinality>(is_lc_nullable ? makeNullable(dict_column.type) : dict_column.type);
                auto tmp_lc_column = lc_type->createColumn();
                auto tmp_dict_column = IColumn::mutate(assert_cast<ColumnLowCardinality *>(tmp_lc_column.get())->getDictionaryPtr());
                dynamic_cast<IColumnUnique *>(tmp_dict_column.get())->uniqueInsertRangeFrom(*dict_column.column, 0, dict_column.column->size());
                dict_column.column = std::move(tmp_dict_column);
                dict_info.values = std::make_shared<ColumnWithTypeAndName>(std::move(dict_column));
                dict_info.dictionary_size = arrow_dict_column->length();
            }

            arrow::ArrayVector indexes_array;
            for (int chunk_i = 0, num_chunks = arrow_column->num_chunks(); chunk_i < num_chunks; ++chunk_i)
            {
                arrow::DictionaryArray & dict_chunk = dynamic_cast<arrow::DictionaryArray &>(*(arrow_column->chunk(chunk_i)));
                indexes_array.emplace_back(dict_chunk.indices());
            }

            auto arrow_indexes_column = std::make_shared<arrow::ChunkedArray>(indexes_array);
            auto indexes_column = readColumnWithIndexesData(arrow_indexes_column, dict_info.default_value_index, dict_info.dictionary_size, is_lc_nullable);
            auto lc_column = ColumnLowCardinality::create(dict_info.values->column, indexes_column);
            auto lc_type = std::make_shared<DataTypeLowCardinality>(is_lc_nullable ? makeNullable(dict_info.values->type) : dict_info.values->type);
            return {std::move(lc_column), std::move(lc_type), column_name};
        }
#    define DISPATCH(ARROW_NUMERIC_TYPE, CPP_NUMERIC_TYPE) \
        case ARROW_NUMERIC_TYPE: \
            return readColumnWithNumericData<CPP_NUMERIC_TYPE>(arrow_column, column_name);
        FOR_ARROW_NUMERIC_TYPES(DISPATCH)
#    undef DISPATCH
        case arrow::Type::TIME32:
        {
            return readColumnWithTime32Data(arrow_column, column_name);
        }
        case arrow::Type::TIME64:
        {
            return readColumnWithTime64Data(arrow_column, column_name);
        }
            // TODO: read JSON as a string?
            // TODO: read UUID as a string?
        case arrow::Type::NA:
        {
            if (allow_null_type)
            {
                auto type = std::make_shared<DataTypeNothing>();
                auto column = ColumnNothing::create(arrow_column->length());
                return {std::move(column), type, column_name};
            }
            [[fallthrough]];
        }
        default:
        {
            if (skip_columns_with_unsupported_types)
            {
                skipped = true;
                return {};
            }

            throw Exception(
                            ErrorCodes::UNKNOWN_TYPE,
                            "Unsupported {} type '{}' of an input column '{}'. "
                            "If it happens during schema inference and you want to skip columns with "
                            "unsupported types, you can enable setting input_format_{}"
                            "_skip_columns_with_unsupported_types_in_schema_inference",
                            format_name,
                            arrow_column->type()->name(),
                            column_name,
                            boost::algorithm::to_lower_copy(format_name));
        }
    }
}


// Creating CH header by arrow schema. Will be useful in task about inserting
// data from file without knowing table structure.

static void checkStatus(const arrow::Status & status, const String & column_name, const String & format_name)
{
    if (!status.ok())
        throw Exception{ErrorCodes::UNKNOWN_EXCEPTION, "Error with a {} column '{}': {}.", format_name, column_name, status.ToString()};
}


Block ArrowColumnToCHColumn::arrowSchemaToCHHeader(
    const arrow::Schema & schema, const std::string & format_name,
    bool skip_columns_with_unsupported_types, const Block * hint_header, bool ignore_case)
{
    ColumnsWithTypeAndName sample_columns;
    std::unordered_set<String> nested_table_names;
    if (hint_header)
        nested_table_names = Nested::getAllTableNames(*hint_header, ignore_case);

    for (const auto & field : schema.fields())
    {
        if (hint_header && !hint_header->has(field->name(), ignore_case)
            && !nested_table_names.contains(ignore_case ? boost::to_lower_copy(field->name()) : field->name()))
            continue;

        /// Create empty arrow column by it's type and convert it to ClickHouse column.
        arrow::MemoryPool * pool = arrow::default_memory_pool();
        std::unique_ptr<arrow::ArrayBuilder> array_builder;
        arrow::Status status = MakeBuilder(pool, field->type(), &array_builder);
        checkStatus(status, field->name(), format_name);

        std::shared_ptr<arrow::Array> arrow_array;
        status = array_builder->Finish(&arrow_array);
        checkStatus(status, field->name(), format_name);

        arrow::ArrayVector array_vector = {arrow_array};
        auto arrow_column = std::make_shared<arrow::ChunkedArray>(array_vector);
        std::unordered_map<std::string, DictionaryInfo> dict_infos;
        bool skipped = false;
        bool allow_null_type = false;
        if (hint_header && hint_header->has(field->name()) && hint_header->getByName(field->name()).type->isNullable())
            allow_null_type = true;
        ColumnWithTypeAndName sample_column = readColumnFromArrowColumn(
            arrow_column, field->name(), format_name, false, dict_infos, allow_null_type, skip_columns_with_unsupported_types, skipped);
        if (!skipped)
            sample_columns.emplace_back(std::move(sample_column));
    }
    return Block(std::move(sample_columns));
}

ArrowColumnToCHColumn::ArrowColumnToCHColumn(
    const Block & header_,
    const std::string & format_name_,
    bool allow_missing_columns_,
    bool null_as_default_,
<<<<<<< HEAD
    bool case_insensitive_matching_,
    bool is_stream_)
=======
    FormatSettings::DateTimeOverflowBehavior date_time_overflow_behavior_,
    bool case_insensitive_matching_)
>>>>>>> 58824fb0
    : header(header_)
    , format_name(format_name_)
    , allow_missing_columns(allow_missing_columns_)
    , null_as_default(null_as_default_)
    , case_insensitive_matching(case_insensitive_matching_)
<<<<<<< HEAD
    , is_stream(is_stream_)
=======
    , date_time_overflow_behavior(date_time_overflow_behavior_)
>>>>>>> 58824fb0
{
}

void ArrowColumnToCHColumn::arrowTableToCHChunk(Chunk & res, std::shared_ptr<arrow::Table> & table, size_t num_rows, BlockMissingValues * block_missing_values)
{
    NameToColumnPtr name_to_column_ptr;
    for (auto column_name : table->ColumnNames())
    {
        std::shared_ptr<arrow::ChunkedArray> arrow_column = table->GetColumnByName(column_name);
        if (!arrow_column)
            throw Exception(ErrorCodes::DUPLICATE_COLUMN, "Column '{}' is duplicated", column_name);

        if (case_insensitive_matching)
            boost::to_lower(column_name);
        name_to_column_ptr[std::move(column_name)] = arrow_column;
    }

    arrowColumnsToCHChunk(res, name_to_column_ptr, num_rows, block_missing_values);
}

void ArrowColumnToCHColumn::arrowColumnsToCHChunk(Chunk & res, NameToColumnPtr & name_to_column_ptr, size_t num_rows, BlockMissingValues * block_missing_values)
{
    Columns columns_list;
    columns_list.reserve(header.columns());
    std::unordered_map<String, std::pair<BlockPtr, std::shared_ptr<NestedColumnExtractHelper>>> nested_tables;
    bool skipped = false;
    for (size_t column_i = 0, columns = header.columns(); column_i < columns; ++column_i)
    {
        const ColumnWithTypeAndName & header_column = header.getByPosition(column_i);

        auto search_column_name = header_column.name;
        if (case_insensitive_matching)
            boost::to_lower(search_column_name);

        ColumnWithTypeAndName column;
        if (!name_to_column_ptr.contains(search_column_name))
        {
            bool read_from_nested = false;
            /// Check if it's a subcolumn from some struct.
            String nested_table_name = Nested::extractTableName(header_column.name);
            String search_nested_table_name = nested_table_name;
            if (case_insensitive_matching)
                boost::to_lower(search_nested_table_name);
            if (name_to_column_ptr.contains(search_nested_table_name))
            {
                if (!nested_tables.contains(search_nested_table_name))
                {
                    NamesAndTypesList nested_columns;
                    for (const auto & name_and_type : header.getNamesAndTypesList())
                    {
                        if (name_and_type.name.starts_with(nested_table_name + "."))
                            nested_columns.push_back(name_and_type);
                    }
                    auto nested_table_type = Nested::collect(nested_columns).front().type;

                    std::shared_ptr<arrow::ChunkedArray> arrow_column = name_to_column_ptr[search_nested_table_name];
                    ColumnsWithTypeAndName cols = {
                        readColumnFromArrowColumn(arrow_column, nested_table_name, format_name, false, dictionary_infos, true, false,
                                                  skipped, date_time_overflow_behavior, nested_table_type)};
                    BlockPtr block_ptr = std::make_shared<Block>(cols);
                    auto column_extractor = std::make_shared<NestedColumnExtractHelper>(*block_ptr, case_insensitive_matching);
                    nested_tables[search_nested_table_name] = {block_ptr, column_extractor};
                }
                auto nested_column = nested_tables[search_nested_table_name].second->extractColumn(search_column_name);
                if (nested_column)
                {
                    column = *nested_column;
                    if (case_insensitive_matching)
                        column.name = header_column.name;
                    read_from_nested = true;
                }
            }

            if (!read_from_nested)
            {
                if (!allow_missing_columns)
                    throw Exception{ErrorCodes::THERE_IS_NO_COLUMN, "Column '{}' is not presented in input data.", header_column.name};
                else
                {
                    column.name = header_column.name;
                    column.type = header_column.type;
                    column.column = header_column.column->cloneResized(num_rows);
                    columns_list.push_back(std::move(column.column));
                    if (block_missing_values)
                        block_missing_values->setBits(column_i, num_rows);
                    continue;
                }
            }
        }
        else
        {
            auto arrow_column = name_to_column_ptr[search_column_name];
            column = readColumnFromArrowColumn(
                arrow_column, header_column.name, format_name, false, dictionary_infos, true, false, skipped, date_time_overflow_behavior, header_column.type);
        }

        if (null_as_default)
            insertNullAsDefaultIfNeeded(column, header_column, column_i, block_missing_values);

        /// In ArrowStream batches can have different dictionaries.
        if (is_stream)
            dictionary_infos.clear();

        try
        {
            column.column = castColumn(column, header_column.type);
        }
        catch (Exception & e)
        {
            e.addMessage(fmt::format(
                "while converting column {} from type {} to type {}",
                backQuote(header_column.name),
                column.type->getName(),
                header_column.type->getName()));
            throw;
        }

        column.type = header_column.type;
        columns_list.push_back(std::move(column.column));
    }

    res.setColumns(columns_list, num_rows);
}

}

#endif<|MERGE_RESOLUTION|>--- conflicted
+++ resolved
@@ -1057,23 +1057,16 @@
     const std::string & format_name_,
     bool allow_missing_columns_,
     bool null_as_default_,
-<<<<<<< HEAD
+    FormatSettings::DateTimeOverflowBehavior date_time_overflow_behavior_,
     bool case_insensitive_matching_,
     bool is_stream_)
-=======
-    FormatSettings::DateTimeOverflowBehavior date_time_overflow_behavior_,
-    bool case_insensitive_matching_)
->>>>>>> 58824fb0
     : header(header_)
     , format_name(format_name_)
     , allow_missing_columns(allow_missing_columns_)
     , null_as_default(null_as_default_)
+    , date_time_overflow_behavior(date_time_overflow_behavior_)
     , case_insensitive_matching(case_insensitive_matching_)
-<<<<<<< HEAD
     , is_stream(is_stream_)
-=======
-    , date_time_overflow_behavior(date_time_overflow_behavior_)
->>>>>>> 58824fb0
 {
 }
 
