--- conflicted
+++ resolved
@@ -846,13 +846,9 @@
     DataTypePtr type_hint,
     bool is_nullable_column,
     bool is_map_nested_column,
-<<<<<<< HEAD
+    std::optional<GeoColumnMetadata> geo_metadata,
     const ReadColumnFromArrowColumnSettings & settings,
     const std::shared_ptr<arrow::Field> & arrow_field);
-=======
-    std::optional<GeoColumnMetadata> geo_metadata,
-    const ReadColumnFromArrowColumnSettings & settings);
->>>>>>> 1c5a1bfa
 
 static ColumnWithTypeAndName readNonNullableColumnFromArrowColumn(
     const std::shared_ptr<arrow::ChunkedArray> & arrow_column,
@@ -860,13 +856,9 @@
     std::unordered_map<String, ArrowColumnToCHColumn::DictionaryInfo> dictionary_infos,
     DataTypePtr type_hint,
     bool is_map_nested_column,
-<<<<<<< HEAD
+    std::optional<GeoColumnMetadata> geo_metadata,
     const ReadColumnFromArrowColumnSettings & settings,
     const std::shared_ptr<arrow::Field> & arrow_field)
-=======
-    std::optional<GeoColumnMetadata> geo_metadata,
-    const ReadColumnFromArrowColumnSettings & settings)
->>>>>>> 1c5a1bfa
 {
     auto isColumnJSON = [](auto field) -> bool
     {
@@ -918,19 +910,16 @@
                         break;
                 }
             }
-<<<<<<< HEAD
 
             if (settings.enable_json_parsing and isColumnJSON(arrow_field))
             {
                 return readColumnWithJSONData<arrow::BinaryArray>(arrow_column, column_name);
             }
 
-=======
             if (geo_metadata)
             {
                 return readColumnWithGeoData(arrow_column, column_name, *geo_metadata);
             }
->>>>>>> 1c5a1bfa
             return readColumnWithStringData<arrow::BinaryArray>(arrow_column, column_name);
         }
         case arrow::Type::FIXED_SIZE_BINARY:
@@ -1021,13 +1010,9 @@
                 nested_type_hint,
                 false /*is_nullable_column*/,
                 true /*is_map_nested_column*/,
-<<<<<<< HEAD
+                geo_metadata,
                 settings,
                 arrow_field);
-=======
-                geo_metadata,
-                settings);
->>>>>>> 1c5a1bfa
             if (!nested_column.column)
                 return {};
 
@@ -1126,13 +1111,9 @@
                 nested_type_hint,
                 is_nested_nullable_column,
                 false /*is_map_nested_column*/,
-<<<<<<< HEAD
+                geo_metadata,
                 settings,
                 arrow_field);
-=======
-                geo_metadata,
-                settings);
->>>>>>> 1c5a1bfa
             if (!nested_column.column)
                 return {};
 
@@ -1216,13 +1197,9 @@
                     nested_type_hint,
                     field->nullable(),
                     false /*is_map_nested_column*/,
-<<<<<<< HEAD
+                    geo_metadata,
                     settings,
                     arrow_field);
-=======
-                    geo_metadata,
-                    settings);
->>>>>>> 1c5a1bfa
                 if (!column_with_type_and_name.column)
                     return {};
 
@@ -1261,13 +1238,9 @@
                     nullptr /*nested_type_hint*/,
                     false /*is_nullable_column*/,
                     false /*is_map_nested_column*/,
-<<<<<<< HEAD
+                    geo_metadata,
                     settings,
                     arrow_field);
-=======
-                    geo_metadata,
-                    settings);
->>>>>>> 1c5a1bfa
 
                 if (!dict_column.column)
                     return {};
@@ -1358,13 +1331,9 @@
     DataTypePtr type_hint,
     bool is_nullable_column,
     bool is_map_nested_column,
-<<<<<<< HEAD
+    std::optional<GeoColumnMetadata> geo_metadata,
     const ReadColumnFromArrowColumnSettings & settings,
     const std::shared_ptr<arrow::Field> & arrow_field)
-=======
-    std::optional<GeoColumnMetadata> geo_metadata,
-    const ReadColumnFromArrowColumnSettings & settings)
->>>>>>> 1c5a1bfa
 {
     bool read_as_nullable_column = (arrow_column->null_count() || is_nullable_column || (type_hint && type_hint->isNullable())) && !geo_metadata && settings.allow_inferring_nullable_columns;
     if (read_as_nullable_column &&
@@ -1384,13 +1353,9 @@
             dictionary_infos,
             nested_type_hint,
             is_map_nested_column,
-<<<<<<< HEAD
+            geo_metadata,
             settings,
             arrow_field);
-=======
-            geo_metadata,
-            settings);
->>>>>>> 1c5a1bfa
 
         if (!nested_column.column)
             return {};
@@ -1407,13 +1372,9 @@
         dictionary_infos,
         type_hint,
         is_map_nested_column,
-<<<<<<< HEAD
+        geo_metadata,
         settings,
         arrow_field);
-=======
-        geo_metadata,
-        settings);
->>>>>>> 1c5a1bfa
 }
 
 // Creating CH header by arrow schema. Will be useful in task about inserting
@@ -1479,13 +1440,9 @@
             nullptr /*nested_type_hint*/,
             field->nullable() /*is_nullable_column*/,
             false /*is_map_nested_column*/,
-<<<<<<< HEAD
+            geo_columns.contains(field->name()) ? std::optional(geo_columns[field->name()]) : std::nullopt,
             settings,
             field);
-=======
-            geo_columns.contains(field->name()) ? std::optional(geo_columns[field->name()]) : std::nullopt,
-            settings);
->>>>>>> 1c5a1bfa
 
         if (sample_column.column)
             sample_columns.emplace_back(std::move(sample_column));
@@ -1605,13 +1562,9 @@
                             nested_table_type,
                             arrow_column.field->nullable() /*is_nullable_column*/,
                             false /*is_map_nested_column*/,
-<<<<<<< HEAD
+                            geo_columns.contains(header_column.name) ? std::optional(geo_columns[header_column.name]) : std::nullopt,
                             settings,
                             arrow_column.field)
-=======
-                            geo_columns.contains(header_column.name) ? std::optional(geo_columns[header_column.name]) : std::nullopt,
-                            settings)
->>>>>>> 1c5a1bfa
                     };
 
                     BlockPtr block_ptr = std::make_shared<Block>(cols);
@@ -1651,13 +1604,9 @@
                 header_column.type,
                 arrow_column.field->nullable(),
                 false /*is_map_nested_column*/,
-<<<<<<< HEAD
+                geo_columns.contains(header_column.name) ? std::optional(geo_columns[header_column.name]) : std::nullopt,
                 settings,
                 arrow_column.field);
-=======
-                geo_columns.contains(header_column.name) ? std::optional(geo_columns[header_column.name]) : std::nullopt,
-                settings);
->>>>>>> 1c5a1bfa
         }
 
         if (null_as_default)
