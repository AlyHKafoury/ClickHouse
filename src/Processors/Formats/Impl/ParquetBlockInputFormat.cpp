#include <memory>
#include <Processors/Formats/Impl/ParquetBlockInputFormat.h>

#if USE_PARQUET

#include <Columns/ColumnNullable.h>
#include <Common/logger_useful.h>
#include <Common/ThreadPool.h>
#include <Formats/FormatFactory.h>
#include <Formats/SchemaInferenceUtils.h>
#include <IO/ReadBufferFromMemory.h>
#include <IO/SharedThreadPools.h>
#include <IO/copyData.h>
#include <arrow/api.h>
#include <arrow/io/api.h>
#include <arrow/status.h>
#include <parquet/arrow/reader.h>
#include <parquet/arrow/schema.h>
#include <parquet/bloom_filter.h>
#include <parquet/bloom_filter_reader.h>
#include <parquet/file_reader.h>
#include <parquet/statistics.h>
#include <Processors/Formats/Impl/ArrowBufferedStreams.h>
#include <Processors/Formats/Impl/ArrowColumnToCHColumn.h>
#include <Processors/Formats/Impl/ArrowFieldIndexUtil.h>
#include <base/scope_guard.h>
#include <DataTypes/NestedUtils.h>
#include <DataTypes/DataTypeLowCardinality.h>
#include <DataTypes/DataTypeNullable.h>
#include <Common/FieldAccurateComparison.h>
#include <Processors/Formats/Impl/Parquet/ParquetRecordReader.h>
#include <Processors/Formats/Impl/Parquet/parquetBloomFilterHash.h>
#include <Interpreters/Context.h>
#include <Interpreters/convertFieldToType.h>
#include <Storages/MergeTree/KeyCondition.h>

#include <boost/algorithm/string/case_conv.hpp>

namespace ProfileEvents
{
    extern const Event ParquetFetchWaitTimeMicroseconds;
    extern const Event ParquetReadRowGroups;
    extern const Event ParquetPrunedRowGroups;
}

namespace CurrentMetrics
{
    extern const Metric FormatParsingThreads;
    extern const Metric FormatParsingThreadsActive;
    extern const Metric FormatParsingThreadsScheduled;

    extern const Metric IOThreads;
    extern const Metric IOThreadsActive;
    extern const Metric IOThreadsScheduled;
}

namespace DB
{

namespace ErrorCodes
{
    extern const int BAD_ARGUMENTS;
    extern const int INCORRECT_DATA;
    extern const int CANNOT_ALLOCATE_MEMORY;
    extern const int CANNOT_READ_ALL_DATA;
    extern const int CANNOT_PARSE_NUMBER;
    extern const int LOGICAL_ERROR;
}

namespace
{


void traverseAllFields(const parquet::schema::NodePtr & node, std::unordered_map<Int64, String> & fields_mapping, const String & current_path = "")
{
    if (node->is_group())
    {
        auto group = std::static_pointer_cast<parquet::schema::GroupNode>(node);
        for (int i = 0; i < group->field_count(); ++i)
            traverseAllFields(group->field(i), fields_mapping, Nested::concatenateName(current_path, group->name()));
    }
    int field_id = node->field_id();
    fields_mapping[field_id] = Nested::concatenateName(current_path, node->name());
}

}

#define THROW_ARROW_NOT_OK(status)                                     \
    do                                                                 \
    {                                                                  \
        if (::arrow::Status _s = (status); !_s.ok())                   \
        {                                                              \
            throw Exception::createDeprecated(_s.ToString(),           \
                _s.IsOutOfMemory() ? ErrorCodes::CANNOT_ALLOCATE_MEMORY : ErrorCodes::INCORRECT_DATA); \
        }                                                              \
    } while (false)

/// Decode min/max value from column chunk statistics. Returns Null if missing or unsupported.
///
/// There are two questionable decisions in this implementation:
///  * We parse the value from the encoded byte string instead of casting the parquet::Statistics
///    to parquet::TypedStatistics and taking the value from there.
///  * We dispatch based on the parquet logical+converted+physical type instead of the ClickHouse type.
/// The idea is that this is similar to what we'll have to do when reimplementing Parquet parsing in
/// ClickHouse instead of using Arrow (for speed). So, this is an exercise in parsing Parquet manually.
static Field decodePlainParquetValueSlow(const std::string & data, parquet::Type::type physical_type, const parquet::ColumnDescriptor & descr, TypeIndex type_hint)
{
    using namespace parquet;

    auto decode_integer = [&](bool signed_) -> UInt64 {
        size_t size;
        switch (physical_type)
        {
            case parquet::Type::type::BOOLEAN: size = 1; break;
            case parquet::Type::type::INT32: size = 4; break;
            case parquet::Type::type::INT64: size = 8; break;
            default: throw Exception(ErrorCodes::CANNOT_PARSE_NUMBER, "Unexpected physical type for number");
        }
        if (data.size() != size)
            throw Exception(ErrorCodes::CANNOT_PARSE_NUMBER, "Unexpected size: {}", data.size());

        UInt64 val = 0;
        memcpy(&val, data.data(), size);

        /// Sign-extend.
        if (signed_ && size < 8 && (val >> (size * 8 - 1)) != 0)
            val |= 0 - (1ul << (size * 8));

        return val;
    };

    /// Decimal.
    do // while (false)
    {
        Int32 scale;
        if (descr.logical_type() && descr.logical_type()->is_decimal())
            scale = assert_cast<const DecimalLogicalType &>(*descr.logical_type()).scale();
        else if (descr.converted_type() == ConvertedType::type::DECIMAL)
            scale = descr.type_scale();
        else
            break;

        size_t size;
        bool big_endian = false;
        switch (physical_type)
        {
            case Type::type::BOOLEAN: size = 1; break;
            case Type::type::INT32: size = 4; break;
            case Type::type::INT64: size = 8; break;

            case Type::type::FIXED_LEN_BYTE_ARRAY:
                big_endian = true;
                size = data.size();
                break;
            default: throw Exception(ErrorCodes::CANNOT_PARSE_NUMBER, "Unexpected decimal physical type");
        }
        /// Note that size is not necessarily a power of two.
        /// E.g. spark turns 8-byte unsigned integers into 9-byte signed decimals.
        if (data.size() != size || size < 1 || size > 32)
            throw Exception(ErrorCodes::CANNOT_PARSE_NUMBER, "Unexpected decimal size: {} (actual {})", size, data.size());

        Int256 val = 0;
        memcpy(&val, data.data(), size);
        if (big_endian)
            std::reverse(reinterpret_cast<char *>(&val), reinterpret_cast<char *>(&val) + size);
        /// Sign-extend.
        if (size < 32 && (val >> (size * 8 - 1)) != 0)
            val |= ~((Int256(1) << (size * 8)) - 1);

        auto narrow = [&](auto x) -> Field
        {
            memcpy(&x, &val, sizeof(x));
            return Field(DecimalField<decltype(x)>(x, static_cast<UInt32>(scale)));
        };
        if (size <= 4)
            return narrow(Decimal32(0));
        if (size <= 8)
            return narrow(Decimal64(0));
        if (size <= 16)
            return narrow(Decimal128(0));
        return narrow(Decimal256(0));
    }
    while (false);

    /// Timestamp (decimal).
    {
        Int32 scale = -1;
        bool is_timestamp = true;
        if (descr.logical_type() && (descr.logical_type()->is_time() || descr.logical_type()->is_timestamp()))
        {
            LogicalType::TimeUnit::unit unit = descr.logical_type()->is_time()
                ? assert_cast<const TimeLogicalType &>(*descr.logical_type()).time_unit()
                : assert_cast<const TimestampLogicalType &>(*descr.logical_type()).time_unit();
            switch (unit)
            {
                case LogicalType::TimeUnit::unit::MILLIS: scale = 3; break;
                case LogicalType::TimeUnit::unit::MICROS: scale = 6; break;
                case LogicalType::TimeUnit::unit::NANOS: scale = 9; break;
                default: throw Exception(ErrorCodes::CANNOT_PARSE_NUMBER, "Unknown time unit");
            }
        }
        else switch (descr.converted_type())
        {
            case ConvertedType::type::TIME_MILLIS: scale = 3; break;
            case ConvertedType::type::TIME_MICROS: scale = 6; break;
            case ConvertedType::type::TIMESTAMP_MILLIS: scale = 3; break;
            case ConvertedType::type::TIMESTAMP_MICROS: scale = 6; break;
            default: is_timestamp = false;
        }

        if (is_timestamp)
        {
            Int64 val = static_cast<Int64>(decode_integer(/* signed */ true));
            return Field(DecimalField<Decimal64>(Decimal64(val), scale));
        }
    }

    /// Floats.

    if (physical_type == Type::type::FLOAT)
    {
        if (data.size() != 4)
            throw Exception(ErrorCodes::CANNOT_PARSE_NUMBER, "Unexpected float size");
        Float32 val;
        memcpy(&val, data.data(), data.size());
        return Field(val);
    }

    if (physical_type == Type::type::DOUBLE)
    {
        if (data.size() != 8)
            throw Exception(ErrorCodes::CANNOT_PARSE_NUMBER, "Unexpected float size");
        Float64 val;
        memcpy(&val, data.data(), data.size());
        return Field(val);
    }

    if (physical_type == Type::type::BYTE_ARRAY || physical_type == Type::type::FIXED_LEN_BYTE_ARRAY)
    {
        /// Arrow's parquet decoder handles missing min/max values slightly incorrectly.
        /// In a parquet file, min and max have separate is_set flags, i.e. one may be missing even
        /// if the other is set. Arrow decoder ORs (!) these two flags together into one: HasMinMax().
        /// So, if exactly one of {min, max} is missing, Arrow reports it as empty string, with no
        /// indication that it's actually missing.
        ///
        /// How can exactly one of {min, max} be missing? This happens if one of the two strings
        /// exceeds the length limit for stats. Repro:
        ///
        ///   insert into function file('t.parquet') select arrayStringConcat(range(number*1000000)) from numbers(2) settings output_format_parquet_use_custom_encoder=0
        ///   select tupleElement(tupleElement(row_groups[1], 'columns')[1], 'statistics') from file('t.parquet', ParquetMetadata)
        ///
        /// Here the row group contains two strings: one empty, one very long. But the statistics
        /// reported by arrow are indistinguishable from statistics if all strings were empty.
        /// (Min and max are the last two tuple elements in the output of the second query. Notice
        /// how they're empty strings instead of NULLs.)
        ///
        /// So we have to be conservative and treat empty string as unknown.
        /// This is unfortunate because it's probably common for string columns to have lots of empty
        /// values, and filter pushdown would probably often be useful in that case.
        ///
        /// TODO: Remove this workaround either when we implement our own Parquet decoder that
        ///       doesn't have this bug, or if it's fixed in Arrow.
        if (data.empty())
            return Field();

        /// Long integers, encoded either as text or as little-endian bytes.
        /// The parquet file doesn't know that it's numbers, so the min/max are produced by comparing
        /// strings lexicographically. So these min and max are mostly useless to us.
        /// There's one case where they're not useless: min == max; currently we don't make use of this.
        switch (type_hint)
        {
            case TypeIndex::UInt128:
            case TypeIndex::UInt256:
            case TypeIndex::Int128:
            case TypeIndex::Int256:
            case TypeIndex::IPv6:
                return Field();
            default: break;
        }

        /// Strings.
        return Field(data);
    }

    /// This type is deprecated in Parquet.
    /// TODO: But turns out it's still used in practice, we should support it.
    if (physical_type == Type::type::INT96)
        return Field();

    /// Integers.

    bool signed_ = true;
    if (descr.logical_type() && descr.logical_type()->is_int())
        signed_ = assert_cast<const IntLogicalType &>(*descr.logical_type()).is_signed();
    else
        signed_ = descr.converted_type() != ConvertedType::type::UINT_8 &&
                  descr.converted_type() != ConvertedType::type::UINT_16 &&
                  descr.converted_type() != ConvertedType::type::UINT_32 &&
                  descr.converted_type() != ConvertedType::type::UINT_64;

    UInt64 val = decode_integer(signed_);
    Field field = signed_ ? Field(static_cast<Int64>(val)) : Field(val);
    return field;
}

struct ParquetBloomFilter final : public KeyCondition::BloomFilter
{
    explicit ParquetBloomFilter(std::unique_ptr<parquet::BloomFilter> && parquet_bf_)
        : parquet_bf(std::move(parquet_bf_)) {}

    bool findAnyHash(const std::vector<uint64_t> & hashes) override
    {
        for (const auto hash : hashes)
        {
            if (parquet_bf->FindHash(hash))
            {
                return true;
            }
        }

        return false;
    }

private:
    std::unique_ptr<parquet::BloomFilter> parquet_bf;
};

static KeyCondition::ColumnIndexToBloomFilter buildColumnIndexToBF(
    parquet::BloomFilterReader & bf_reader,
    int row_group,
    const std::vector<ArrowFieldIndexUtil::ClickHouseIndexToParquetIndex> & clickhouse_column_index_to_parquet_index,
    const std::unordered_set<std::size_t> & filtering_columns
)
{
    auto rg_bf = bf_reader.RowGroup(row_group);

    if (!rg_bf)
    {
        return {};
    }

    KeyCondition::ColumnIndexToBloomFilter index_to_column_bf;

    for (const auto & [clickhouse_index, parquet_indexes] : clickhouse_column_index_to_parquet_index)
    {
        if (!filtering_columns.contains(clickhouse_index))
        {
            continue;
        }

        // Complex / nested types contain more than one index. We don't support those.
        if (parquet_indexes.size() > 1)
        {
            continue;
        }

        auto parquet_index = parquet_indexes[0];

        auto parquet_bf = rg_bf->GetColumnBloomFilter(parquet_index);

        if (!parquet_bf)
        {
            continue;
        }

        index_to_column_bf[clickhouse_index] = std::make_unique<ParquetBloomFilter>(std::move(parquet_bf));
    }

    return index_to_column_bf;
}

/// Range of values for each column, based on statistics in the Parquet metadata.
/// This is lower/upper bounds, not necessarily exact min and max, e.g. the min/max can be just
/// missing in the metadata.
static std::vector<Range> getHyperrectangleForRowGroup(const parquet::FileMetaData & file, int row_group_idx, const Block & header, const FormatSettings & format_settings)
{
    auto column_name_for_lookup = [&](std::string column_name) -> std::string
    {
        if (format_settings.parquet.case_insensitive_column_matching)
            boost::to_lower(column_name);
        return column_name;
    };

    std::unique_ptr<parquet::RowGroupMetaData> row_group = file.RowGroup(row_group_idx);

    std::unordered_map<std::string, std::shared_ptr<parquet::Statistics>> name_to_statistics;
    for (int i = 0; i < row_group->num_columns(); ++i)
    {
        auto c = row_group->ColumnChunk(i);
        auto s = c->statistics();
        if (!s)
            continue;

        if (s->descr()->schema_node()->is_repeated())
            continue;

        auto path = c->path_in_schema()->ToDotVector();
        if (path.size() != 1)
            continue; // compound types not supported

        name_to_statistics.emplace(column_name_for_lookup(path[0]), s);
    }

    ///    +-----+
    ///   /     /|
    ///  +-----+ |
    ///  |     | +
    ///  |     |/
    ///  +-----+
    std::vector<Range> hyperrectangle(header.columns(), Range::createWholeUniverse());

    for (size_t idx = 0; idx < header.columns(); ++idx)
    {
        const std::string & name = header.getByPosition(idx).name;
        auto it = name_to_statistics.find(column_name_for_lookup(name));
        if (it == name_to_statistics.end())
            continue;
        auto stats = it->second;

        DataTypePtr type = header.getByPosition(idx).type;
        if (type->lowCardinality())
            type = assert_cast<const DataTypeLowCardinality &>(*type).getDictionaryType();
        if (type->isNullable())
            type = assert_cast<const DataTypeNullable &>(*type).getNestedType();
        Field default_value = type->getDefault();
        TypeIndex type_index = type->getTypeId();

        /// Only primitive fields are supported, not arrays, maps, tuples, or Nested.
        /// Arrays, maps, and Nested can't be meaningfully supported because Parquet only has min/max
        /// across all *elements* of the array, not min/max array itself.
        /// Same limitation for tuples, but maybe it would make sense to have some kind of tuple
        /// expansion in KeyCondition to accept ranges per element instead of whole tuple.

        Field min;
        Field max;
        if (stats->HasMinMax())
        {
            try
            {
                min = decodePlainParquetValueSlow(stats->EncodeMin(), stats->physical_type(), *stats->descr(), type_index);
                max = decodePlainParquetValueSlow(stats->EncodeMax(), stats->physical_type(), *stats->descr(), type_index);

                /// If the data type in parquet file substantially differs from the requested data type,
                /// it's sometimes correct to just typecast the min/max values.
                /// Other times it's incorrect, e.g.:
                ///   INSERT INTO FUNCTION file('t.parquet', Parquet, 'x String') VALUES ('1'), ('100'), ('2');
                ///   SELECT * FROM file('t.parquet', Parquet, 'x Int64') WHERE x >= 3;
                /// If we just typecast min/max from string to integer, this query will incorrectly return empty result.
                /// Allow conversion in some simple cases, otherwise ignore the min/max values.
                auto min_type = min.getType();
                auto max_type = max.getType();
                min = tryConvertFieldToType(min, *type);
                max = tryConvertFieldToType(max, *type);
                auto ok_cast = [&](Field::Types::Which from, Field::Types::Which to) -> bool
                {
                    if (from == to)
                        return true;
                    /// Decimal -> wider decimal.
                    if (Field::isDecimal(from) || Field::isDecimal(to))
                        return Field::isDecimal(from) && Field::isDecimal(to) && to >= from;
                    /// Integer -> IP.
                    if (to == Field::Types::IPv4)
                        return from == Field::Types::UInt64;
                    /// Disable index for everything else, especially string <-> number.
                    return false;
                };
                if (!(ok_cast(min_type, min.getType()) && ok_cast(max_type, max.getType())) &&
                    !(min == max) &&
                    !(min_type == Field::Types::Int64 && min.getType() == Field::Types::UInt64 && min.safeGet<Int64>() >= 0) &&
                    !(max_type == Field::Types::UInt64 && max.getType() == Field::Types::Int64 && max.safeGet<UInt64>() <= UInt64(INT64_MAX)))
                {
                    min = Field();
                    max = Field();
                }
            }
            catch (Exception & e)
            {
                e.addMessage(" (When parsing Parquet statistics for column {}, physical type {}, {}. Please report an issue and use input_format_parquet_filter_push_down = false to work around.)", name, static_cast<int>(stats->physical_type()), stats->descr()->ToString());
                throw;
            }
        }

        /// In Range, NULL is represented as positive or negative infinity (represented by a special
        /// kind of Field, different from floating-point infinities).

        bool always_null = stats->descr()->max_definition_level() != 0 &&
            stats->HasNullCount() && stats->num_values() == 0;
        bool can_be_null = stats->descr()->max_definition_level() != 0 &&
            (!stats->HasNullCount() || stats->null_count() != 0);
        bool null_as_default = format_settings.null_as_default && !isNullableOrLowCardinalityNullable(header.getByPosition(idx).type);

        if (always_null)
        {
            /// Single-point range containing either the default value of one of the infinities.
            if (null_as_default)
                hyperrectangle[idx].right = hyperrectangle[idx].left = default_value;
            else
                hyperrectangle[idx].right = hyperrectangle[idx].left;
            continue;
        }

        if (can_be_null)
        {
            if (null_as_default)
            {
                /// Make sure the range contains the default value.
                if (!min.isNull() && accurateLess(default_value, min))
                    min = default_value;
                if (!max.isNull() && accurateLess(max, default_value))
                    max = default_value;
            }
            else
            {
                /// Make sure the range reaches infinity on at least one side.
                if (!min.isNull() && !max.isNull())
                    min = Field();
            }
        }
        else
        {
            /// If the column doesn't have nulls, exclude both infinities.
            if (min.isNull())
                hyperrectangle[idx].left_included = false;
            if (max.isNull())
                hyperrectangle[idx].right_included = false;
        }

        if (!min.isNull())
            hyperrectangle[idx].left = std::move(min);
        if (!max.isNull())
            hyperrectangle[idx].right = std::move(max);
    }

    return hyperrectangle;
}

std::unordered_set<std::size_t> getBloomFilterFilteringColumnKeys(const KeyCondition::RPN & rpn)
{
    std::unordered_set<std::size_t> column_keys;

    for (const auto & element : rpn)
    {
        if (auto bf_data = element.bloom_filter_data)
        {
            for (const auto index : bf_data->key_columns)
            {
                column_keys.insert(index);
            }
        }
    }

    return column_keys;
}

const parquet::ColumnDescriptor * getColumnDescriptorIfBloomFilterIsPresent(
    const std::unique_ptr<parquet::RowGroupMetaData> & parquet_rg_metadata,
    const std::vector<ArrowFieldIndexUtil::ClickHouseIndexToParquetIndex> & clickhouse_column_index_to_parquet_index,
    std::size_t clickhouse_column_index)
{
    if (clickhouse_column_index_to_parquet_index.size() <= clickhouse_column_index)
    {
        return nullptr;
    }

    const auto & parquet_indexes = clickhouse_column_index_to_parquet_index[clickhouse_column_index].parquet_indexes;

    // complex types like structs, tuples and maps will have more than one index.
    // we don't support those for now
    if (parquet_indexes.size() > 1)
    {
        return nullptr;
    }

    if (parquet_indexes.empty())
    {
        throw Exception(ErrorCodes::LOGICAL_ERROR, "Column maps to 0 parquet leaf columns, raise an issue and try the query with `input_format_parquet_bloom_filter_push_down=false`");
    }

    auto parquet_column_index = parquet_indexes[0];

    const auto * parquet_column_descriptor = parquet_rg_metadata->schema()->Column(parquet_column_index);

    bool column_has_bloom_filter = parquet_rg_metadata->ColumnChunk(parquet_column_index)->bloom_filter_offset().has_value();
    if (!column_has_bloom_filter)
    {
        return nullptr;
    }

    return parquet_column_descriptor;
}

ParquetBlockInputFormat::ParquetBlockInputFormat(
    ReadBuffer & buf,
    SharedHeader header_,
    const FormatSettings & format_settings_,
    FormatParserSharedResourcesPtr parser_shared_resources_,
    FormatFilterInfoPtr format_filter_info_,
    size_t min_bytes_for_seek_)
    : IInputFormat(header_, &buf)
    , format_settings(format_settings_)
    , skip_row_groups(format_settings.parquet.skip_row_groups)
    , parser_shared_resources(std::move(parser_shared_resources_))
    , format_filter_info(std::move(format_filter_info_))
    , min_bytes_for_seek(min_bytes_for_seek_)
    , pending_chunks(PendingChunk::Compare{.row_group_first = format_settings_.parquet.preserve_order})
    , previous_block_missing_values(getPort().getHeader().columns())
{
    if (parser_shared_resources->max_parsing_threads > 1)
        pool = std::make_unique<ThreadPool>(
            CurrentMetrics::FormatParsingThreads,
            CurrentMetrics::FormatParsingThreadsActive,
            CurrentMetrics::FormatParsingThreadsScheduled,
            parser_shared_resources->max_parsing_threads);

    bool row_group_prefetch = !pool && parser_shared_resources->max_io_threads > 0 && format_settings.parquet.enable_row_group_prefetch
        && !format_settings.parquet.use_native_reader;
    if (row_group_prefetch)
        io_pool = std::make_shared<ThreadPool>(
            CurrentMetrics::IOThreads,
            CurrentMetrics::IOThreadsActive,
            CurrentMetrics::IOThreadsScheduled,
            parser_shared_resources->getIOThreadsPerReader());
}

ParquetBlockInputFormat::~ParquetBlockInputFormat()
{
    is_stopped = true;
    if (pool)
        pool->wait();
    if (io_pool)
        io_pool->wait();
}

void ParquetBlockInputFormat::initializeIfNeeded()
{
    if (std::exchange(is_initialized, true))
        return;

    if (format_filter_info)
    {
        format_filter_info->initOnce([&] { format_filter_info->initKeyCondition(getPort().getHeader()); });
    }

    // Create arrow file adapter.
    arrow_file = asArrowFile(*in, format_settings, is_stopped, "Parquet", PARQUET_MAGIC_BYTES, /* avoid_buffering */ true, io_pool);

    if (is_stopped)
        return;

    metadata = parquet::ReadMetaData(arrow_file);
    const bool prefetch_group = io_pool != nullptr;

    std::shared_ptr<arrow::Schema> schema;
    THROW_ARROW_NOT_OK(parquet::arrow::FromParquetSchema(metadata->schema(), &schema));

    ArrowFieldIndexUtil field_util(
        format_settings.parquet.case_insensitive_column_matching,
        format_settings.parquet.allow_missing_columns);

    if (format_filter_info && format_filter_info->column_mapper)
    {
        const auto & group_node = metadata->schema()->group_node();

        std::unordered_map<Int64, String> parquet_field_ids;
        parquet_names_to_clickhouse = std::unordered_map<String, String>{};
        for (int i = 0; i < group_node->field_count(); ++i)
            traverseAllFields(group_node->field(i), parquet_field_ids);

<<<<<<< HEAD
        auto result = format_filter_info->column_mapper->makeMapping(*getPort().getSharedHeader(), parquet_field_ids);
        clickhouse_to_parquet_names = std::move(result.first);
=======
        auto result = format_filter_info->column_mapper->makeMapping(parquet_field_ids);
        clickhouse_names_to_parquet = std::move(result.first);
>>>>>>> df2c3bac
        parquet_names_to_clickhouse = std::move(result.second);
    }
    auto index_mapping = field_util.findRequiredIndices(getPort().getHeader(), *schema, *metadata, clickhouse_names_to_parquet);

    for (const auto & [clickhouse_header_index, parquet_indexes] : index_mapping)
    {
        for (auto parquet_index : parquet_indexes)
        {
            column_indices.push_back(parquet_index);
        }
    }

    int num_row_groups = metadata->num_row_groups();
    if (num_row_groups == 0)
    {
        return;
    }

    const auto bf_reader_properties = parquet::default_reader_properties();
    std::unique_ptr<parquet::BloomFilterReader> bf_reader;

    prefetch_group ? row_group_batches.reserve(1) : row_group_batches.reserve(num_row_groups);

    auto adaptive_chunk_size = [&](int row_group_idx) -> size_t
    {
        size_t total_size = 0;
        auto row_group_meta = metadata->RowGroup(row_group_idx);
        for (int column_index : column_indices)
        {
            total_size += row_group_meta->ColumnChunk(column_index)->total_uncompressed_size();
        }
        if (!total_size || !format_settings.parquet.prefer_block_bytes) return 0;
        auto average_row_bytes = floor(static_cast<double>(total_size) / row_group_meta->num_rows());
        // avoid inf preferred_num_rows;
        if (average_row_bytes < 1) return 0;
        const size_t preferred_num_rows = static_cast<size_t>(floor(format_settings.parquet.prefer_block_bytes/average_row_bytes));
        const size_t MIN_ROW_NUM = 128;
        // size_t != UInt64 in darwin
        return std::min(std::max(preferred_num_rows, MIN_ROW_NUM), static_cast<size_t>(format_settings.parquet.max_block_size));
    };

    std::unordered_set<std::size_t> filtering_columns;

    std::unique_ptr<KeyCondition> key_condition_with_bloom_filter_data;

    if (format_filter_info && format_filter_info->key_condition)
    {
        key_condition_with_bloom_filter_data = std::make_unique<KeyCondition>(*format_filter_info->key_condition);

        if (format_settings.parquet.bloom_filter_push_down)
        {
            bf_reader = parquet::BloomFilterReader::Make(arrow_file, metadata, bf_reader_properties, nullptr);

            auto hash_one = [&](size_t column_idx, const Field & f) -> std::optional<uint64_t>
            {
                const auto * parquet_column_descriptor
                    = getColumnDescriptorIfBloomFilterIsPresent(metadata->RowGroup(0), index_mapping, column_idx);

                if (!parquet_column_descriptor)
                {
                    return std::nullopt;
                }

                return parquetTryHashField(f, parquet_column_descriptor);
            };

            auto hash_many = [&](size_t column_idx, const ColumnPtr & column) -> std::optional<std::vector<uint64_t>>
            {
                const auto * parquet_column_descriptor
                    = getColumnDescriptorIfBloomFilterIsPresent(metadata->RowGroup(0), index_mapping, column_idx);

                if (!parquet_column_descriptor)
                {
                    return std::nullopt;
                }

                auto nested_column = column;

                if (const auto & nullable_column = checkAndGetColumn<ColumnNullable>(column.get()))
                {
                    nested_column = nullable_column->getNestedColumnPtr();
                }

                return parquetTryHashColumn(nested_column.get(), parquet_column_descriptor);
            };

            key_condition_with_bloom_filter_data->prepareBloomFilterData(hash_one, hash_many);

            filtering_columns = getBloomFilterFilteringColumnKeys(key_condition_with_bloom_filter_data->getRPN());
        }
    }

    auto skip_row_group_based_on_filters = [&](int row_group)
    {
        if (!format_settings.parquet.filter_push_down && !format_settings.parquet.bloom_filter_push_down)
        {
            return false;
        }

        KeyCondition::ColumnIndexToBloomFilter column_index_to_bloom_filter;

        std::vector<Range> hyperrectangle(getPort().getHeader().columns(), Range::createWholeUniverse());

        if (format_settings.parquet.filter_push_down)
        {
            hyperrectangle = getHyperrectangleForRowGroup(*metadata, row_group, getPort().getHeader(), format_settings);
        }

        if (format_settings.parquet.bloom_filter_push_down)
        {
            column_index_to_bloom_filter = buildColumnIndexToBF(*bf_reader, row_group, index_mapping, filtering_columns);
        }

        bool maybe_exists = key_condition_with_bloom_filter_data->checkInHyperrectangle(hyperrectangle, getPort().getHeader().getDataTypes(), column_index_to_bloom_filter).can_be_true;

        return !maybe_exists;
    };

    // The first one stores the skipped rows for all the skipped row groups before the first row group batch.
    row_group_batches_skipped_rows.push_back(0);
    for (int row_group = 0; row_group < num_row_groups; ++row_group)
    {
        if (skip_row_groups.contains(row_group))
        {
            row_group_batches_skipped_rows.back() += metadata->RowGroup(row_group)->num_rows();
            continue;
        }

        if (key_condition_with_bloom_filter_data && skip_row_group_based_on_filters(row_group))
        {
            ProfileEvents::increment(ProfileEvents::ParquetPrunedRowGroups);
            row_group_batches_skipped_rows.back() += metadata->RowGroup(row_group)->num_rows();
            continue;
        }

        // When single-threaded parsing, can prefetch row groups, so need to put all row groups in the same row_group_batch
        if (row_group_batches.empty() || (!prefetch_group && row_group_batches.back().total_bytes_compressed >= min_bytes_for_seek))
        {
            row_group_batches.emplace_back();
            row_group_batches_skipped_rows.push_back(0);
        }

        ProfileEvents::increment(ProfileEvents::ParquetReadRowGroups);
        row_group_batches.back().row_groups_idxs.push_back(row_group);
        row_group_batches.back().total_rows += metadata->RowGroup(row_group)->num_rows();
        auto row_group_size = metadata->RowGroup(row_group)->total_compressed_size();
        row_group_batches.back().row_group_sizes.push_back(row_group_size);
        row_group_batches.back().total_bytes_compressed += row_group_size;
        auto rows = adaptive_chunk_size(row_group);
        row_group_batches.back().adaptive_chunk_size = rows ? rows : format_settings.parquet.max_block_size;
    }
}

void ParquetBlockInputFormat::initializeRowGroupBatchReader(size_t row_group_batch_idx)
{
    const bool row_group_prefetch = io_pool != nullptr;
    auto & row_group_batch = row_group_batches[row_group_batch_idx];

    parquet::ArrowReaderProperties arrow_properties;
    parquet::ReaderProperties reader_properties(ArrowMemoryPool::instance());
    arrow_properties.set_use_threads(false);
    arrow_properties.set_batch_size(row_group_batch.adaptive_chunk_size);

    // When reading a row group, arrow will:
    //  1. Look at `metadata` to get all byte ranges it'll need to read from the file (typically one
    //     per requested column in the row group).
    //  2. Coalesce ranges that are close together, trading off seeks vs read amplification.
    //     This is controlled by CacheOptions.
    //  3. Process the columns one by one, issuing the corresponding (coalesced) range reads as
    //     needed. Each range gets its own memory buffer allocated. These buffers stay in memory
    //     (in arrow::io::internal::ReadRangeCache) until the whole row group reading is done.
    //     So the memory usage of a "SELECT *" will be at least the compressed size of a row group
    //     (typically hundreds of MB).
    //
    // With this coalescing, we don't need any readahead on our side, hence avoid_buffering in
    // asArrowFile().
    //
    // This adds one unnecessary copy. We should probably do coalescing and prefetch scheduling on
    // our side instead.
    arrow::io::CacheOptions cache_options;

    if (row_group_prefetch)
    {
        // Manual prefetch via RowGroupPrefetchIterator
        arrow_properties.set_pre_buffer(false);
        cache_options = arrow::io::CacheOptions::Defaults();
    }
    else
    {
        arrow_properties.set_pre_buffer(true);
        cache_options = arrow::io::CacheOptions::LazyDefaults();
    }
    cache_options.hole_size_limit = min_bytes_for_seek;
    cache_options.range_size_limit = 1l << 40; // reading the whole row group at once is fine
    arrow_properties.set_cache_options(cache_options);

    // Workaround for a workaround in the parquet library.
    //
    // From ComputeColumnChunkRange() in contrib/arrow/cpp/src/parquet/file_reader.cc:
    //  > The Parquet MR writer had a bug in 1.2.8 and below where it didn't include the
    //  > dictionary page header size in total_compressed_size and total_uncompressed_size
    //  > (see IMPALA-694). We add padding to compensate.
    //
    // That padding breaks the pre-buffered mode because the padded read ranges may overlap each
    // other, failing an assert. So we disable pre-buffering in this case.
    // That version is >10 years old, so this is not very important.
    if (metadata->writer_version().VersionLt(parquet::ApplicationVersion::PARQUET_816_FIXED_VERSION()))
        arrow_properties.set_pre_buffer(false);

    if (format_settings.parquet.use_native_reader)
    {
#pragma clang diagnostic push
#pragma clang diagnostic ignored "-Wunreachable-code"
        if constexpr (std::endian::native != std::endian::little)
            throw Exception(
                ErrorCodes::BAD_ARGUMENTS,
                "parquet native reader only supports little endian system currently");
#pragma clang diagnostic pop

        row_group_batch.native_record_reader = std::make_shared<ParquetRecordReader>(
            getPort().getHeader(),
            arrow_properties,
            reader_properties,
            arrow_file,
            format_settings,
            row_group_batch.row_groups_idxs,
            column_indices);
    }
    else
    {
        parquet::arrow::FileReaderBuilder builder;
        THROW_ARROW_NOT_OK(builder.Open(arrow_file, reader_properties, metadata));
        builder.properties(arrow_properties);
        builder.memory_pool(ArrowMemoryPool::instance());
        // should get raw reader before build, raw_reader will set null after build
        auto * parquet_file_reader = builder.raw_reader();
        THROW_ARROW_NOT_OK(builder.Build(&row_group_batch.file_reader));
        if (row_group_prefetch)
        {
            row_group_batch.prefetch_iterator = std::make_unique<RowGroupPrefetchIterator>(parquet_file_reader, row_group_batch, column_indices, min_bytes_for_seek);
            row_group_batch.record_batch_reader = row_group_batch.prefetch_iterator->nextRowGroupReader();
        }
        else
        {
            Stopwatch fetch_wait_time;
            THROW_ARROW_NOT_OK(
                row_group_batch.file_reader->GetRecordBatchReader(row_group_batch.row_groups_idxs, column_indices, &row_group_batch.record_batch_reader));
            increment(ProfileEvents::ParquetFetchWaitTimeMicroseconds, fetch_wait_time.elapsedMicroseconds());
        }
        row_group_batch.arrow_column_to_ch_column = std::make_unique<ArrowColumnToCHColumn>(
            getPort().getHeader(),
            "Parquet",
            format_settings,
            parquet_names_to_clickhouse,
            clickhouse_names_to_parquet,
            format_settings.parquet.allow_missing_columns,
            format_settings.null_as_default,
            format_settings.date_time_overflow_behavior,
            format_settings.parquet.allow_geoparquet_parser,
            format_settings.parquet.case_insensitive_column_matching,
            false, /* is_stream_ */
            format_settings.parquet.enable_json_parsing);
    }
}

void ParquetBlockInputFormat::scheduleRowGroup(size_t row_group_batch_idx)
{
    chassert(!mutex.try_lock());

    auto & status = row_group_batches[row_group_batch_idx].status;
    chassert(status == RowGroupBatchState::Status::NotStarted || status == RowGroupBatchState::Status::Paused);

    status = RowGroupBatchState::Status::Running;

    pool->scheduleOrThrowOnError(
        [this, row_group_batch_idx, thread_group = CurrentThread::getGroup()]()
        {
            try
            {
                ThreadGroupSwitcher switcher(thread_group, "ParquetDecoder");
                threadFunction(row_group_batch_idx);
            }
            catch (...)
            {
                std::lock_guard lock(mutex);
                background_exception = std::current_exception();
                condvar.notify_all();
            }
        });
}

void ParquetBlockInputFormat::threadFunction(size_t row_group_batch_idx)
{
    std::unique_lock lock(mutex);

    auto & row_group_batch = row_group_batches[row_group_batch_idx];
    chassert(row_group_batch.status == RowGroupBatchState::Status::Running);

    while (true)
    {
        if (is_stopped || row_group_batch.num_pending_chunks >= max_pending_chunks_per_row_group_batch)
        {
            row_group_batch.status = RowGroupBatchState::Status::Paused;
            return;
        }

        decodeOneChunk(row_group_batch_idx, lock);

        if (row_group_batch.status == RowGroupBatchState::Status::Done)
            return;
    }
}
std::shared_ptr<arrow::RecordBatchReader> ParquetBlockInputFormat::RowGroupPrefetchIterator::nextRowGroupReader()
{
    if (prefetched_row_groups.empty()) return nullptr;
    std::shared_ptr<arrow::RecordBatchReader> reader;
    Stopwatch fetch_wait_time;
    // GetRecordBatchReader will block until the data is ready.
    // Only the corresponding objects will be created, and no data parsing will be performed.
    THROW_ARROW_NOT_OK(row_group_batch.file_reader->GetRecordBatchReader(prefetched_row_groups, column_indices, &reader));
    prefetched_row_groups.clear();
    // Start to prefetch next row groups
    prefetchNextRowGroups();
    increment(ProfileEvents::ParquetFetchWaitTimeMicroseconds, fetch_wait_time.elapsedMicroseconds());
    return reader;
}

void ParquetBlockInputFormat::RowGroupPrefetchIterator::prefetchNextRowGroups()
{
    if (next_row_group_idx < row_group_batch.row_groups_idxs.size())
    {
        size_t total_bytes_compressed = 0;
        // Merge small row groups
        while (next_row_group_idx < row_group_batch.row_groups_idxs.size() &&
               total_bytes_compressed < min_bytes_for_seek)
        {
            total_bytes_compressed += row_group_batch.row_group_sizes[next_row_group_idx];
            prefetched_row_groups.emplace_back(row_group_batch.row_groups_idxs[next_row_group_idx]);
            ++next_row_group_idx;
        }
        file_reader->PreBuffer(prefetched_row_groups, column_indices,
            row_group_batch.file_reader->properties().io_context(), row_group_batch.file_reader->properties().cache_options());
    }
}

void ParquetBlockInputFormat::decodeOneChunk(size_t row_group_batch_idx, std::unique_lock<std::mutex> & lock)
{
    auto & row_group_batch = row_group_batches[row_group_batch_idx];
    chassert(row_group_batch.status != RowGroupBatchState::Status::Done);
    chassert(lock.owns_lock());
    SCOPE_EXIT({ chassert(lock.owns_lock() || std::uncaught_exceptions()); });

    lock.unlock();

    auto end_of_row_group = [&] {
        row_group_batch.native_record_reader.reset();
        row_group_batch.arrow_column_to_ch_column.reset();
        row_group_batch.record_batch_reader.reset();
        row_group_batch.file_reader.reset();

        lock.lock();
        row_group_batch.status = RowGroupBatchState::Status::Done;

        // We may be able to schedule more work now, but can't call scheduleMoreWorkIfNeeded() right
        // here because we're running on the same thread pool, so it'll deadlock if thread limit is
        // reached. Wake up read() instead.
        condvar.notify_all();
    };

    auto get_approx_original_chunk_size = [&](size_t num_rows)
    {
        return static_cast<size_t>(std::ceil(static_cast<double>(row_group_batch.total_bytes_compressed) / row_group_batch.total_rows * num_rows));
    };

    if (!row_group_batch.record_batch_reader && !row_group_batch.native_record_reader)
        initializeRowGroupBatchReader(row_group_batch_idx);

    PendingChunk res(getPort().getHeader().columns());
    res.chunk_idx = row_group_batch.next_chunk_idx;
    res.row_group_batch_idx = row_group_batch_idx;

    if (format_settings.parquet.use_native_reader)
    {
        auto chunk = row_group_batch.native_record_reader->readChunk();
        if (!chunk)
        {
            end_of_row_group();
            return;
        }

        /// TODO: support defaults_for_omitted_fields feature when supporting nested columns
        res.approx_original_chunk_size = get_approx_original_chunk_size(chunk.getNumRows());
        res.chunk = std::move(chunk);
    }
    else
    {
        auto fetchBatch = [&]
        {
            chassert(row_group_batch.record_batch_reader);
            auto batch = row_group_batch.record_batch_reader->Next();
            if (!batch.ok())
                throw Exception(ErrorCodes::CANNOT_READ_ALL_DATA, "Error while reading Parquet data: {}", batch.status().ToString());
            return batch;
        };

        auto batch = fetchBatch();
        if (!*batch && row_group_batch.prefetch_iterator)
        {
            row_group_batch.record_batch_reader = row_group_batch.prefetch_iterator->nextRowGroupReader();
            if (row_group_batch.record_batch_reader)
            {
                batch = fetchBatch();
            }
        }

        if (!*batch || !row_group_batch.record_batch_reader)
        {
            end_of_row_group();
            return;
        }

        auto tmp_table = arrow::Table::FromRecordBatches({*batch});

        /// If defaults_for_omitted_fields is true, calculate the default values from default expression for omitted fields.
        /// Otherwise fill the missing columns with zero values of its type.
        BlockMissingValues * block_missing_values_ptr = format_settings.defaults_for_omitted_fields ? &res.block_missing_values : nullptr;
        res.approx_original_chunk_size = get_approx_original_chunk_size((*tmp_table)->num_rows());
        res.chunk = row_group_batch.arrow_column_to_ch_column->arrowTableToCHChunk(*tmp_table, (*tmp_table)->num_rows(), metadata->key_value_metadata(), block_missing_values_ptr);
    }

    lock.lock();

    row_group_batch.chunk_sizes.push_back(res.chunk.getNumRows());
    ++row_group_batch.next_chunk_idx;
    ++row_group_batch.num_pending_chunks;
    pending_chunks.push(std::move(res));
    condvar.notify_all();
}

void ParquetBlockInputFormat::scheduleMoreWorkIfNeeded(std::optional<size_t> row_group_batch_touched)
{
    while (row_group_batches_completed < row_group_batches.size())
    {
        auto & row_group = row_group_batches[row_group_batches_completed];
        if (row_group.status != RowGroupBatchState::Status::Done || row_group.num_pending_chunks != 0)
            break;
        ++row_group_batches_completed;
    }

    if (pool)
    {
        size_t max_decoding_threads = parser_shared_resources->getParsingThreadsPerReader();
        while (row_group_batches_started - row_group_batches_completed < max_decoding_threads &&
               row_group_batches_started < row_group_batches.size())
            scheduleRowGroup(row_group_batches_started++);

        if (row_group_batch_touched)
        {
            auto & row_group = row_group_batches[*row_group_batch_touched];
            if (row_group.status == RowGroupBatchState::Status::Paused &&
                row_group.num_pending_chunks < max_pending_chunks_per_row_group_batch)
                scheduleRowGroup(*row_group_batch_touched);
        }
    }
}

Chunk ParquetBlockInputFormat::read()
{
    initializeIfNeeded();

    if (is_stopped || row_group_batches_completed == row_group_batches.size())
        return {};

    if (need_only_count)
    {
        auto chunk = getChunkForCount(row_group_batches[row_group_batches_completed].total_rows);
        int total_rows_before = row_group_batches_skipped_rows[0];
        for (size_t i = 0; i < row_group_batches_completed; ++i)
            total_rows_before += row_group_batches[i].total_rows + row_group_batches_skipped_rows[i+1];

        row_group_batches_completed++;
        chunk.getChunkInfos().add(std::make_shared<ChunkInfoRowNumOffset>(total_rows_before));
        return chunk;
    }

    std::unique_lock lock(mutex);

    while (true)
    {
        if (background_exception)
        {
            is_stopped = true;
            std::rethrow_exception(background_exception);
        }
        if (is_stopped)
            return {};

        scheduleMoreWorkIfNeeded();

        if (!pending_chunks.empty() &&
            (!format_settings.parquet.preserve_order ||
             pending_chunks.top().row_group_batch_idx == row_group_batches_completed))
        {
            PendingChunk chunk = std::move(const_cast<PendingChunk&>(pending_chunks.top()));
            pending_chunks.pop();

            auto & row_group = row_group_batches[chunk.row_group_batch_idx];
            chassert(row_group.num_pending_chunks != 0);
            chassert(chunk.chunk_idx == row_group.next_chunk_idx - row_group.num_pending_chunks);
            --row_group.num_pending_chunks;

            scheduleMoreWorkIfNeeded(chunk.row_group_batch_idx);

            previous_block_missing_values = std::move(chunk.block_missing_values);
            previous_approx_bytes_read_for_chunk = chunk.approx_original_chunk_size;

            int total_rows_before = row_group_batches_skipped_rows[0];
            for (size_t i = 0; i < chunk.row_group_batch_idx; ++i)
                total_rows_before += row_group_batches[i].total_rows + row_group_batches_skipped_rows[i+1];
            for (size_t i = 0; i < chunk.chunk_idx; ++i)
                total_rows_before += row_group.chunk_sizes[i];

            chunk.chunk.getChunkInfos().add(std::make_shared<ChunkInfoRowNumOffset>(total_rows_before));

            return std::move(chunk.chunk);
        }

        if (row_group_batches_completed == row_group_batches.size())
            return {};

        if (pool)
            condvar.wait(lock);
        else
            decodeOneChunk(row_group_batches_completed, lock);
    }
}

void ParquetBlockInputFormat::resetParser()
{
    is_stopped = true;
    if (pool)
        pool->wait();

    arrow_file.reset();
    metadata.reset();
    column_indices.clear();
    row_group_batches.clear();
    row_group_batches_skipped_rows.clear();
    while (!pending_chunks.empty())
        pending_chunks.pop();
    row_group_batches_completed = 0;
    previous_block_missing_values.clear();
    row_group_batches_started = 0;
    background_exception = nullptr;

    is_stopped = false;
    is_initialized = false;

    IInputFormat::resetParser();
}

const BlockMissingValues * ParquetBlockInputFormat::getMissingValues() const
{
    return &previous_block_missing_values;
}

ParquetSchemaReader::ParquetSchemaReader(ReadBuffer & in_, const FormatSettings & format_settings_)
    : ISchemaReader(in_), format_settings(format_settings_)
{
}

void ParquetSchemaReader::initializeIfNeeded()
{
    if (arrow_file)
        return;

    std::atomic<int> is_stopped{0};
    arrow_file = asArrowFile(in, format_settings, is_stopped, "Parquet", PARQUET_MAGIC_BYTES, /* avoid_buffering */ true);
    metadata = parquet::ReadMetaData(arrow_file);
}

NamesAndTypesList ParquetSchemaReader::readSchema()
{
    initializeIfNeeded();

    std::shared_ptr<arrow::Schema> schema;
    THROW_ARROW_NOT_OK(parquet::arrow::FromParquetSchema(metadata->schema(), &schema));

    /// When Parquet's schema is converted to Arrow's schema, logical types are lost (at least in
    /// the currently used Arrow 11 version). Therefore, we manually add the logical types as metadata
    /// to Arrow's schema. Logical types are useful for determining which ClickHouse column type to convert to.
    std::vector<std::shared_ptr<arrow::Field>> new_fields;
    new_fields.reserve(schema->num_fields());

    for (int i = 0; i < schema->num_fields(); ++i)
    {
        auto field = schema->field(i);
        const auto * parquet_node = metadata->schema()->Column(i);
        const auto * lt = parquet_node->logical_type().get();

        if (lt and !lt->is_invalid())
        {
            std::shared_ptr<arrow::KeyValueMetadata> kv = field->HasMetadata() ? field->metadata()->Copy() : arrow::key_value_metadata({}, {});
            THROW_ARROW_NOT_OK(kv->Set("PARQUET:logical_type", lt->ToString()));

            field = field->WithMetadata(std::move(kv));
        }
        new_fields.emplace_back(std::move(field));
    }

    schema = arrow::schema(std::move(new_fields));

    auto header = ArrowColumnToCHColumn::arrowSchemaToCHHeader(
        *schema,
        metadata->key_value_metadata(),
        "Parquet",
        format_settings,
        format_settings.parquet.skip_columns_with_unsupported_types_in_schema_inference,
        format_settings.schema_inference_make_columns_nullable != 0,
        format_settings.parquet.case_insensitive_column_matching,
        format_settings.parquet.allow_geoparquet_parser,
        format_settings.parquet.enable_json_parsing);
    if (format_settings.schema_inference_make_columns_nullable == 1)
        return getNamesAndRecursivelyNullableTypes(header, format_settings);
    return header.getNamesAndTypesList();
}

std::optional<size_t> ParquetSchemaReader::readNumberOrRows()
{
    initializeIfNeeded();
    return metadata->num_rows();
}

void registerInputFormatParquet(FormatFactory & factory)
{
    factory.registerRandomAccessInputFormat(
        "Parquet",
        [](ReadBuffer & buf,
           const Block & sample,
           const FormatSettings & settings,
           const ReadSettings & read_settings,
           bool is_remote_fs,
           FormatParserSharedResourcesPtr parser_shared_resources,
           FormatFilterInfoPtr format_filter_info) -> InputFormatPtr
        {
            size_t min_bytes_for_seek
                = is_remote_fs ? read_settings.remote_read_min_bytes_for_seek : settings.parquet.local_read_min_bytes_for_seek;
            auto ptr = std::make_shared<ParquetBlockInputFormat>(
                buf,
                std::make_shared<const Block>(sample),
                settings,
                std::move(parser_shared_resources),
                std::move(format_filter_info),
                min_bytes_for_seek);
            return ptr;
        });
    factory.markFormatSupportsSubsetOfColumns("Parquet");
}

void registerParquetSchemaReader(FormatFactory & factory)
{
    factory.registerSchemaReader(
        "Parquet",
        [](ReadBuffer & buf, const FormatSettings & settings)
        {
            return std::make_shared<ParquetSchemaReader>(buf, settings);
        }
        );

    factory.registerAdditionalInfoForSchemaCacheGetter(
        "Parquet",
        [](const FormatSettings & settings)
        {
            return fmt::format(
                "schema_inference_make_columns_nullable={};enable_json_parsing={}",
                settings.schema_inference_make_columns_nullable,
                settings.parquet.enable_json_parsing);
        });
}

}

#else

namespace DB
{
class FormatFactory;
void registerInputFormatParquet(FormatFactory &)
{
}

void registerParquetSchemaReader(FormatFactory &) {}
}

#endif<|MERGE_RESOLUTION|>--- conflicted
+++ resolved
@@ -666,13 +666,8 @@
         for (int i = 0; i < group_node->field_count(); ++i)
             traverseAllFields(group_node->field(i), parquet_field_ids);
 
-<<<<<<< HEAD
-        auto result = format_filter_info->column_mapper->makeMapping(*getPort().getSharedHeader(), parquet_field_ids);
-        clickhouse_to_parquet_names = std::move(result.first);
-=======
         auto result = format_filter_info->column_mapper->makeMapping(parquet_field_ids);
         clickhouse_names_to_parquet = std::move(result.first);
->>>>>>> df2c3bac
         parquet_names_to_clickhouse = std::move(result.second);
     }
     auto index_mapping = field_util.findRequiredIndices(getPort().getHeader(), *schema, *metadata, clickhouse_names_to_parquet);
