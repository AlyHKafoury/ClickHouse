#pragma once

#include <Core/SettingsEnums.h>
#include <Interpreters/Context_fwd.h>
#include <Interpreters/ExpressionActionsSettings.h>
#include <QueryPipeline/SizeLimits.h>

#include <cstddef>

namespace DB
{

struct Settings;

class PreparedSetsCache;
using PreparedSetsCachePtr = std::shared_ptr<PreparedSetsCache>;

struct QueryPlanOptimizationSettings
{
    explicit QueryPlanOptimizationSettings(
        const Settings & from,
        UInt64 max_entries_for_hash_table_stats_,
        String initial_query_id_,
        ExpressionActionsSettings actions_settings_,
        PreparedSetsCachePtr prepared_sets_cache_);

    explicit QueryPlanOptimizationSettings(ContextPtr from);

    /// Allows to globally disable all plan-level optimizations.
    /// Note: Even if set to 'true', individual optimizations may still be disabled via below settings.
    bool optimize_plan;

    /// If not zero, throw if too many optimizations were applied to query plan.
    /// It helps to avoid infinite optimization loop.
    size_t max_optimizations_to_apply;

    /// ------------------------------------------------------
    /// Enable/disable plan-level optimizations

    /// --- Zero-pass optimizations (Processors/QueryPlan/QueryPlan.cpp)
    bool remove_redundant_sorting;

    /// --- First-pass optimizations
    bool lift_up_array_join;
    bool push_down_limit;
    bool split_filter;
    bool merge_expressions;
    bool merge_filters;
    bool filter_push_down;
    bool convert_outer_join_to_inner_join;
    bool execute_functions_after_sorting;
    bool reuse_storage_ordering_for_window_functions;
    bool lift_up_union;
    bool aggregate_partitions_independently;
    bool remove_redundant_distinct;
    bool try_use_vector_search;
    bool convert_join_to_in;
    bool merge_filter_into_join_condition;

    /// If we can swap probe/build tables in join
    /// true/false - always/never swap
    /// nullopt - swap if it's beneficial
    std::optional<bool> join_swap_table;

    /// --- Second-pass optimizations
    bool optimize_prewhere;
    bool read_in_order;
    bool distinct_in_order;
    bool optimize_sorting_by_input_stream_properties;
    bool aggregation_in_order;
    bool optimize_projection;
    bool use_query_condition_cache;
    bool query_condition_cache_store_conditions_as_plaintext;

    /// --- Third-pass optimizations (Processors/QueryPlan/QueryPlan.cpp)
    bool build_sets = true; /// this one doesn't have a corresponding setting
    bool query_plan_join_shard_by_pk_ranges;

    /// ------------------------------------------------------

    /// Other settings related to plan-level optimizations

    bool optimize_use_implicit_projections;
    bool force_use_projection;
    String force_projection_name;

    /// If lazy materialization optimisation is enabled
    bool optimize_lazy_materialization = false;
    size_t max_limit_for_lazy_materialization = 0;

<<<<<<< HEAD
    bool vector_search_with_rescoring;
=======
    VectorSearchFilterStrategy vector_search_filter_strategy;
>>>>>>> 06fab1d9
    size_t max_limit_for_vector_search_queries;

    /// Setting needed for Sets (JOIN -> IN optimization)

    SizeLimits network_transfer_limits;
    size_t use_index_for_in_with_subqueries_max_values;
    PreparedSetsCachePtr prepared_sets_cache;

    /// This is needed for conversion JoinLogical -> Join

    UInt64 max_entries_for_hash_table_stats;
    UInt64 max_size_to_preallocate_for_joins;
    bool collect_hash_table_stats_during_joins;
    String initial_query_id;
    std::chrono::milliseconds lock_acquire_timeout;
    ExpressionActionsSettings actions_settings;

    /// Please, avoid using this
    ///
    /// We should not have the number of threads in query plan.
    /// The information about threads should be available only at the moment we build pipeline.
    /// Currently, it is used by ConcurrentHashJoin: it requiers the number of threads in ctor.
    /// It should be relativaly simple to fix, but I will do it later.
    size_t max_threads;

    bool keep_logical_steps;

    bool is_explain;
};

}<|MERGE_RESOLUTION|>--- conflicted
+++ resolved
@@ -88,11 +88,8 @@
     bool optimize_lazy_materialization = false;
     size_t max_limit_for_lazy_materialization = 0;
 
-<<<<<<< HEAD
     bool vector_search_with_rescoring;
-=======
     VectorSearchFilterStrategy vector_search_filter_strategy;
->>>>>>> 06fab1d9
     size_t max_limit_for_vector_search_queries;
 
     /// Setting needed for Sets (JOIN -> IN optimization)
