--- conflicted
+++ resolved
@@ -618,7 +618,84 @@
     return {std::move(plan.nodes), std::move(plan.resources)};
 }
 
-<<<<<<< HEAD
+QueryPlan QueryPlan::extractSubplan(Node * subplan_root)
+{
+    std::unordered_set<Node *> used;
+    std::stack<Node *> stack;
+
+    stack.push(subplan_root);
+    used.insert(subplan_root);
+    while (!stack.empty())
+    {
+        const auto * node = stack.top();
+        stack.pop();
+
+        for (auto * child : node->children)
+        {
+            used.insert(child);
+            stack.push(child);
+        }
+    }
+
+    QueryPlan new_plan;
+    new_plan.root = subplan_root;
+
+    auto it = nodes.begin();
+    while (it != nodes.end())
+    {
+        auto curr = it;
+        ++it;
+
+        if (used.contains(&*curr))
+            new_plan.nodes.splice(new_plan.nodes.end(), nodes, curr);
+    }
+
+    return new_plan;
+}
+
+QueryPlan QueryPlan::clone() const
+{
+    QueryPlan result;
+
+    struct Frame
+    {
+        Node * node;
+        Node * clone;
+        std::vector<Node *> children = {};
+    };
+
+    result.nodes.emplace_back(Node{ .step = {}, .children = {} });
+    result.root = &result.nodes.back();
+
+    std::vector<Frame> nodes_to_process{ Frame{ .node = root, .clone = result.root } };
+
+    while (!nodes_to_process.empty())
+    {
+        auto & frame = nodes_to_process.back();
+        if (frame.children.size() == frame.node->children.size())
+        {
+            frame.clone->step = frame.node->step->clone();
+            frame.clone->children = std::move(frame.children);
+            nodes_to_process.pop_back();
+        }
+        else
+        {
+            size_t next_child = frame.children.size();
+            auto * child = frame.node->children[next_child];
+
+            result.nodes.emplace_back(Node{ .step = {} });
+            result.nodes.back().children.reserve(child->children.size());
+            auto * child_clone = &result.nodes.back();
+
+            frame.children.push_back(child_clone);
+
+            nodes_to_process.push_back(Frame{ .node = child, .clone = child_clone });
+        }
+    }
+
+    return result;
+}
+
 void QueryPlan::replaceNode(Node * node,  QueryPlanPtr plan)
 {
     const auto & header = node->step->getOutputHeader();
@@ -639,84 +716,6 @@
 
     max_threads = std::max(max_threads, plan->max_threads);
     resources = std::move(plan->resources);
-=======
-QueryPlan QueryPlan::extractSubplan(Node * subplan_root)
-{
-    std::unordered_set<Node *> used;
-    std::stack<Node *> stack;
-
-    stack.push(subplan_root);
-    used.insert(subplan_root);
-    while (!stack.empty())
-    {
-        const auto * node = stack.top();
-        stack.pop();
-
-        for (auto * child : node->children)
-        {
-            used.insert(child);
-            stack.push(child);
-        }
-    }
-
-    QueryPlan new_plan;
-    new_plan.root = subplan_root;
-
-    auto it = nodes.begin();
-    while (it != nodes.end())
-    {
-        auto curr = it;
-        ++it;
-
-        if (used.contains(&*curr))
-            new_plan.nodes.splice(new_plan.nodes.end(), nodes, curr);
-    }
-
-    return new_plan;
-}
-
-QueryPlan QueryPlan::clone() const
-{
-    QueryPlan result;
-
-    struct Frame
-    {
-        Node * node;
-        Node * clone;
-        std::vector<Node *> children = {};
-    };
-
-    result.nodes.emplace_back(Node{ .step = {}, .children = {} });
-    result.root = &result.nodes.back();
-
-    std::vector<Frame> nodes_to_process{ Frame{ .node = root, .clone = result.root } };
-
-    while (!nodes_to_process.empty())
-    {
-        auto & frame = nodes_to_process.back();
-        if (frame.children.size() == frame.node->children.size())
-        {
-            frame.clone->step = frame.node->step->clone();
-            frame.clone->children = std::move(frame.children);
-            nodes_to_process.pop_back();
-        }
-        else
-        {
-            size_t next_child = frame.children.size();
-            auto * child = frame.node->children[next_child];
-
-            result.nodes.emplace_back(Node{ .step = {} });
-            result.nodes.back().children.reserve(child->children.size());
-            auto * child_clone = &result.nodes.back();
-
-            frame.children.push_back(child_clone);
-
-            nodes_to_process.push_back(Frame{ .node = child, .clone = child_clone });
-        }
-    }
-
-    return result;
->>>>>>> b3cd54ae
 }
 
 }