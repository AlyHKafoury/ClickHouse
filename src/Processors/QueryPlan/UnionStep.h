--- conflicted
+++ resolved
@@ -19,14 +19,9 @@
 
     size_t getMaxThreads() const { return max_threads; }
 
-<<<<<<< HEAD
-    bool canUpdateInputHeader() const override { return true; }
-
     void serialize(Serialization & ctx) const override;
     static std::unique_ptr<IQueryPlanStep> deserialize(Deserialization & ctx);
 
-=======
->>>>>>> 4bbadf64
 private:
     void updateOutputHeader() override;
 
