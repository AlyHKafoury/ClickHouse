#pragma once
#include <Core/Block.h>
#include <Core/SortDescription.h>
#include <Processors/QueryPlan/BuildQueryPipelineSettings.h>
#include <fmt/core.h>
#include <Common/CurrentThread.h>
#include <Interpreters/Context.h>

namespace DB
{

class QueryPipelineBuilder;
using QueryPipelineBuilderPtr = std::unique_ptr<QueryPipelineBuilder>;
using QueryPipelineBuilders = std::vector<QueryPipelineBuilderPtr>;

class IProcessor;
using ProcessorPtr = std::shared_ptr<IProcessor>;
using Processors = std::vector<ProcessorPtr>;

namespace JSONBuilder { class JSONMap; }

class QueryPlan;
using QueryPlanRawPtrs = std::list<QueryPlan *>;

using Header = Block;
using Headers = std::vector<Header>;

/// Single step of query plan.
class IQueryPlanStep
{
public:
    IQueryPlanStep()
    {
        if (CurrentThread::isInitialized()) [[likely]]
        {
            step_index = CurrentThread::get().incrStepIndex();
        }
    }
    virtual ~IQueryPlanStep() = default;

    virtual String getName() const = 0;

    /// Add processors from current step to QueryPipeline.
    /// Calling this method, we assume and don't check that:
    ///   * pipelines.size() == getInputHeaders.size()
    ///   * header from each pipeline is the same as header from corresponding input
    /// Result pipeline must contain any number of ports with compatible output header if hasOutputHeader(),
    ///   or pipeline should be completed otherwise.
    virtual QueryPipelineBuilderPtr updatePipeline(QueryPipelineBuilders pipelines, const BuildQueryPipelineSettings & settings) = 0;

    const Headers & getInputHeaders() const { return input_headers; }

    bool hasOutputHeader() const { return output_header.has_value(); }
    const Header & getOutputHeader() const;

    /// Methods to describe what this step is needed for.
    const std::string & getStepDescription() const { return step_description; }
    void setStepDescription(std::string description) { step_description = std::move(description); }

    virtual const SortDescription & getSortDescription() const;

    struct FormatSettings
    {
        WriteBuffer & out;
        size_t offset = 0;
        const size_t indent = 2;
        const char indent_char = ' ';
        const bool write_header = false;
    };

    /// Get detailed description of step actions. This is shown in EXPLAIN query with options `actions = 1`.
    virtual void describeActions(JSONBuilder::JSONMap & /*map*/) const {}
    virtual void describeActions(FormatSettings & /*settings*/) const {}

    /// Get detailed description of read-from-storage step indexes (if any). Shown in with options `indexes = 1`.
    virtual void describeIndexes(JSONBuilder::JSONMap & /*map*/) const {}
    virtual void describeIndexes(FormatSettings & /*settings*/) const {}

    /// Get description of processors added in current step. Should be called after updatePipeline().
    virtual void describePipeline(FormatSettings & /*settings*/) const {}

    /// Get child plans contained inside some steps (e.g ReadFromMerge) so that they are visible when doing EXPLAIN.
    virtual QueryPlanRawPtrs getChildPlans() { return {}; }

    /// Append extra processors for this step.
    void appendExtraProcessors(const Processors & extra_processors);

    /// Updates the input streams of the given step. Used during query plan optimizations.
    /// It won't do any validation of new streams, so it is your responsibility to ensure that this update doesn't break anything
<<<<<<< HEAD
    /// (e.g. you update data stream traits or correctly remove / add columns).
    void updateInputStreams(DataStreams input_streams_)
    {
        chassert(canUpdateInputStream());
        input_streams = std::move(input_streams_);
        updateOutputStream();
    }

    void updateInputStream(DataStream input_stream) { updateInputStreams(DataStreams{input_stream}); }

    void updateInputStream(DataStream input_stream, size_t idx)
    {
        chassert(canUpdateInputStream() && idx < input_streams.size());
        input_streams[idx] = input_stream;
        updateOutputStream();
    }

    virtual bool canUpdateInputStream() const { return false; }
    String getUniqID() const { return fmt::format("{}_{}", getName(), step_index); }
=======
    /// (e.g. you correctly remove / add columns).
    void updateInputHeaders(Headers input_headers_);
    void updateInputHeader(Header input_header, size_t idx = 0);

>>>>>>> d0405135
protected:
    virtual void updateOutputHeader() = 0;

    Headers input_headers;
    std::optional<Header> output_header;

    /// Text description about what current step does.
    std::string step_description;

    /// This field is used to store added processors from this step.
    /// It is used only for introspection (EXPLAIN PIPELINE).
    Processors processors;

    static void describePipeline(const Processors & processors, FormatSettings & settings);

private:
    size_t step_index = 0;
};

using QueryPlanStepPtr = std::unique_ptr<IQueryPlanStep>;
}<|MERGE_RESOLUTION|>--- conflicted
+++ resolved
@@ -1,10 +1,12 @@
 #pragma once
+
+#include <Common/CurrentThread.h>
 #include <Core/Block.h>
 #include <Core/SortDescription.h>
+#include <Interpreters/Context.h>
 #include <Processors/QueryPlan/BuildQueryPipelineSettings.h>
+
 #include <fmt/core.h>
-#include <Common/CurrentThread.h>
-#include <Interpreters/Context.h>
 
 namespace DB
 {
@@ -29,13 +31,8 @@
 class IQueryPlanStep
 {
 public:
-    IQueryPlanStep()
-    {
-        if (CurrentThread::isInitialized()) [[likely]]
-        {
-            step_index = CurrentThread::get().incrStepIndex();
-        }
-    }
+    IQueryPlanStep();
+
     virtual ~IQueryPlanStep() = default;
 
     virtual String getName() const = 0;
@@ -87,32 +84,12 @@
 
     /// Updates the input streams of the given step. Used during query plan optimizations.
     /// It won't do any validation of new streams, so it is your responsibility to ensure that this update doesn't break anything
-<<<<<<< HEAD
-    /// (e.g. you update data stream traits or correctly remove / add columns).
-    void updateInputStreams(DataStreams input_streams_)
-    {
-        chassert(canUpdateInputStream());
-        input_streams = std::move(input_streams_);
-        updateOutputStream();
-    }
+    String getUniqID() const { return fmt::format("{}_{}", getName(), step_index); }
 
-    void updateInputStream(DataStream input_stream) { updateInputStreams(DataStreams{input_stream}); }
-
-    void updateInputStream(DataStream input_stream, size_t idx)
-    {
-        chassert(canUpdateInputStream() && idx < input_streams.size());
-        input_streams[idx] = input_stream;
-        updateOutputStream();
-    }
-
-    virtual bool canUpdateInputStream() const { return false; }
-    String getUniqID() const { return fmt::format("{}_{}", getName(), step_index); }
-=======
     /// (e.g. you correctly remove / add columns).
     void updateInputHeaders(Headers input_headers_);
     void updateInputHeader(Header input_header, size_t idx = 0);
 
->>>>>>> d0405135
 protected:
     virtual void updateOutputHeader() = 0;
 
