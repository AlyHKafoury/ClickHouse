# docker build -t yandex/clickhouse-testflows-runner .
FROM ubuntu:20.04

RUN apt-get update \
    && env DEBIAN_FRONTEND=noninteractive apt-get install --yes \
    ca-certificates \
    bash \
    btrfs-progs \
    e2fsprogs \
    iptables \
    xfsprogs \
    tar \
    pigz \
    wget \
    git \
    iproute2 \
    cgroupfs-mount \
    python3-pip \
    tzdata \
    libreadline-dev \
    libicu-dev \
    bsdutils \
    curl \
    liblua5.1-dev \
    luajit \
    libssl-dev \
    libcurl4-openssl-dev \
    gdb \
    && rm -rf \
        /var/lib/apt/lists/* \
        /var/cache/debconf \
        /tmp/* \
    && apt-get clean

ENV TZ=Europe/Moscow
RUN ln -snf /usr/share/zoneinfo/$TZ /etc/localtime && echo $TZ > /etc/timezone

<<<<<<< HEAD
RUN pip3 install urllib3 testflows==1.6.74 docker-compose==1.29.1 docker==5.0.0 dicttoxml kazoo tzlocal python-dateutil
=======
RUN pip3 install urllib3 testflows==1.6.90 docker-compose==1.29.1 docker==5.0.0 dicttoxml kazoo tzlocal python-dateutil numpy
>>>>>>> 9a33dd8f

ENV DOCKER_CHANNEL stable
ENV DOCKER_VERSION 20.10.6

RUN set -eux; \
  \
# this "case" statement is generated via "update.sh"
  \
  if ! wget -nv -O docker.tgz "https://download.docker.com/linux/static/${DOCKER_CHANNEL}/x86_64/docker-${DOCKER_VERSION}.tgz"; then \
    echo >&2 "error: failed to download 'docker-${DOCKER_VERSION}' from '${DOCKER_CHANNEL}' for '${x86_64}'"; \
    exit 1; \
  fi; \
  \
  tar --extract \
    --file docker.tgz \
    --strip-components 1 \
    --directory /usr/local/bin/ \
  ; \
  rm docker.tgz; \
  \
  dockerd --version; \
  docker --version

COPY modprobe.sh /usr/local/bin/modprobe
COPY dockerd-entrypoint.sh /usr/local/bin/
COPY process_testflows_result.py /usr/local/bin/

RUN set -x \
  && addgroup --system dockremap \
    && adduser --system dockremap \
  && adduser dockremap dockremap \
  && echo 'dockremap:165536:65536' >> /etc/subuid \
    && echo 'dockremap:165536:65536' >> /etc/subgid

VOLUME /var/lib/docker
EXPOSE 2375
ENTRYPOINT ["dockerd-entrypoint.sh"]
CMD ["sh", "-c", "python3 regression.py --no-color -o new-fails --local --clickhouse-binary-path ${CLICKHOUSE_TESTS_SERVER_BIN_PATH} --log test.log ${TESTFLOWS_OPTS}; cat test.log | tfs report results --format json > results.json; /usr/local/bin/process_testflows_result.py || echo -e 'failure\tCannot parse results' > check_status.tsv; find * -type f | grep _instances | grep clickhouse-server | xargs -n1 tar -rvf clickhouse_logs.tar; gzip -9 clickhouse_logs.tar"]<|MERGE_RESOLUTION|>--- conflicted
+++ resolved
@@ -35,11 +35,7 @@
 ENV TZ=Europe/Moscow
 RUN ln -snf /usr/share/zoneinfo/$TZ /etc/localtime && echo $TZ > /etc/timezone
 
-<<<<<<< HEAD
-RUN pip3 install urllib3 testflows==1.6.74 docker-compose==1.29.1 docker==5.0.0 dicttoxml kazoo tzlocal python-dateutil
-=======
 RUN pip3 install urllib3 testflows==1.6.90 docker-compose==1.29.1 docker==5.0.0 dicttoxml kazoo tzlocal python-dateutil numpy
->>>>>>> 9a33dd8f
 
 ENV DOCKER_CHANNEL stable
 ENV DOCKER_VERSION 20.10.6
