---
description: 'The `Merge` engine (not to be confused with `MergeTree`) does not store
  data itself, but allows reading from any number of other tables simultaneously.'
sidebar_label: 'Merge'
sidebar_position: 30
slug: /engines/table-engines/special/merge
title: 'Merge Table Engine'
---

# Merge Table Engine

The `Merge` engine (not to be confused with `MergeTree`) does not store data itself, but allows reading from any number of other tables simultaneously.

Reading is automatically parallelized. Writing to a table is not supported. When reading, the indexes of tables that are actually being read are used, if they exist.

## Creating a Table {#creating-a-table}

```sql
CREATE TABLE ... Engine=Merge(db_name, tables_regexp)
```

## Engine Parameters {#engine-parameters}

### db_name {#db_name}

`db_name` — Possible values:
    - database name,
    - constant expression that returns a string with a database name, for example, `currentDatabase()`,
    - `REGEXP(expression)`, where `expression` is a regular expression to match the DB names.

### tables_regexp {#tables_regexp}

`tables_regexp` — A regular expression to match the table names in the specified DB or DBs.

Regular expressions — [re2](https://github.com/google/re2) (supports a subset of PCRE), case-sensitive.
See the notes about escaping symbols in regular expressions in the "match" section.

## Usage {#usage}

When selecting tables to read, the `Merge` table itself is not selected, even if it matches the regex. This is to avoid loops.
It is possible to create two `Merge` tables that will endlessly try to read each others' data, but this is not a good idea.

The typical way to use the `Merge` engine is for working with a large number of `TinyLog` tables as if with a single table.

## Examples {#examples}

**Example 1**

Consider two databases `ABC_corporate_site` and `ABC_store`. The `all_visitors` table will contain IDs from the tables `visitors` in both databases.

```sql
CREATE TABLE all_visitors (id UInt32) ENGINE=Merge(REGEXP('ABC_*'), 'visitors');
```

**Example 2**

Let's say you have an old table `WatchLog_old` and decided to change partitioning without moving data to a new table `WatchLog_new`, and you need to see data from both tables.

```sql
CREATE TABLE WatchLog_old(date Date, UserId Int64, EventType String, Cnt UInt64)
    ENGINE=MergeTree(date, (UserId, EventType), 8192);
INSERT INTO WatchLog_old VALUES ('2018-01-01', 1, 'hit', 3);

CREATE TABLE WatchLog_new(date Date, UserId Int64, EventType String, Cnt UInt64)
    ENGINE=MergeTree PARTITION BY date ORDER BY (UserId, EventType) SETTINGS index_granularity=8192;
INSERT INTO WatchLog_new VALUES ('2018-01-02', 2, 'hit', 3);

<<<<<<< HEAD
CREATE TABLE WatchLog as WatchLog_old ENGINE=Merge(currentDatabase(), '^WatchLog');
=======
CREATE TABLE WatchLog AS WatchLog_old ENGINE=Merge(currentDatabase(), '^WatchLog');
>>>>>>> 2040e3f2

SELECT * FROM WatchLog;
```

```text
┌───────date─┬─UserId─┬─EventType─┬─Cnt─┐
│ 2018-01-01 │      1 │ hit       │   3 │
└────────────┴────────┴───────────┴─────┘
┌───────date─┬─UserId─┬─EventType─┬─Cnt─┐
│ 2018-01-02 │      2 │ hit       │   3 │
└────────────┴────────┴───────────┴─────┘
```

## Virtual Columns {#virtual-columns}

- `_table` — Contains the name of the table from which data was read. Type: [String](../../../sql-reference/data-types/string.md).

    You can set the constant conditions on `_table` in the `WHERE/PREWHERE` clause (for example, `WHERE _table='xyz'`). In this case the read operation is performed only for that tables where the condition on `_table` is satisfied, so the `_table` column acts as an index.

**See Also**

- [Virtual columns](../../../engines/table-engines/index.md#table_engines-virtual_columns)
- [merge](../../../sql-reference/table-functions/merge.md) table function<|MERGE_RESOLUTION|>--- conflicted
+++ resolved
@@ -65,11 +65,7 @@
     ENGINE=MergeTree PARTITION BY date ORDER BY (UserId, EventType) SETTINGS index_granularity=8192;
 INSERT INTO WatchLog_new VALUES ('2018-01-02', 2, 'hit', 3);
 
-<<<<<<< HEAD
-CREATE TABLE WatchLog as WatchLog_old ENGINE=Merge(currentDatabase(), '^WatchLog');
-=======
 CREATE TABLE WatchLog AS WatchLog_old ENGINE=Merge(currentDatabase(), '^WatchLog');
->>>>>>> 2040e3f2
 
 SELECT * FROM WatchLog;
 ```
