--- conflicted
+++ resolved
@@ -676,61 +676,12 @@
 - `where` – Optional selection criteria.
 - `max_threads` – The maximum number of threads to use for loading data from multiple partitions in compose key dictionaries.
 
-<<<<<<< HEAD
-### PostgreSQL {#dicts-external_dicts_dict_sources-postgresql}
-=======
 ### PosgreSQL {#dicts-external_dicts_dict_sources-postgresql}
->>>>>>> 95c87d4d
-
-Example of settings:
-
-``` xml
-<source>
-<<<<<<< HEAD
-    <postgresql>
-        <db>clickhouse</db>
-        <host>localhost</host>
-        <port>5432</port>
-        <user>postgres</user>
-        <password>mysecretpassword</password>
-        <table>test_table</table>
-        <invalidate_query>SELECT value FROM test_table WHERE id = 0</invalidate_query>
-    </postgresql>
-</source>
-<layout>
-    <hashed/>
-</layout>
-<structure>
-    <id>
-        <name>id</name>
-        <type>UInt32</type>
-    </id>
-    <attribute>
-        <name>id</name>
-        <type>UInt32</type>
-        <null_value></null_value>
-    </attribute>
-    <attribute>
-        <name>value</name>
-        <type>UInt32</type>
-        <null_value></null_value>
-    </attribute>
-</structure>
-<lifetime>1</lifetime>      
-```
-
-Setting fields:
-
-- `db` — Remote database name.
-- `host` — The PostgreSQL host.
-- `port` – The port on the PostgreSQL server. If not specified, default port is used.
-- `user` — PostgreSQL user.
-- `password` — User password.
-- `table` — Remote table name.
-- `invalidate_query` — Query for checking the dictionary status. Optional parameter. Read more in the section [Updating dictionaries](../../../sql-reference/dictionaries/external-dictionaries/external-dicts-dict-lifetime.md).
-
-[Original article](https://clickhouse.tech/docs/en/sql-reference/dictionaries/external-dictionaries/external-dict-sources) <!--hide-->
-=======
+
+Example of settings:
+
+``` xml
+<source>
   <postgresql>
       <port>5432</port>
       <user>clickhouse</user>
@@ -773,5 +724,4 @@
 -   `db` – Name of the database.
 -   `table` – Name of the table.
 -   `where` – The selection criteria. The syntax for conditions is the same as for `WHERE` clause in PostgreSQL, for example, `id > 10 AND id < 20`. Optional parameter.
--   `invalidate_query` – Query for checking the dictionary status. Optional parameter. Read more in the section [Updating dictionaries](../../../sql-reference/dictionaries/external-dictionaries/external-dicts-dict-lifetime.md).
->>>>>>> 95c87d4d
+-   `invalidate_query` – Query for checking the dictionary status. Optional parameter. Read more in the section [Updating dictionaries](../../../sql-reference/dictionaries/external-dictionaries/external-dicts-dict-lifetime.md).