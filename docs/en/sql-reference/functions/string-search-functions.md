---
toc_priority: 41
toc_title: For Searching in Strings
---

# Functions for Searching in Strings {#functions-for-searching-strings}

The search is case-sensitive by default in all these functions. There are separate variants for case insensitive search.

!!! note "Note"
    Functions for [replacing](../../sql-reference/functions/string-replace-functions.md) and [other manipulations with strings](../../sql-reference/functions/string-functions.md) are described separately.

## position(haystack, needle), locate(haystack, needle) {#position}

Returns the position (in bytes) of the found substring in the string, starting from 1.

Works under the assumption that the string contains a set of bytes representing a single-byte encoded text. If this assumption is not met and a character can’t be represented using a single byte, the function doesn’t throw an exception and returns some unexpected result. If character can be represented using two bytes, it will use two bytes and so on.

For a case-insensitive search, use the function [positionCaseInsensitive](#positioncaseinsensitive).

**Syntax**

``` sql
position(haystack, needle[, start_pos])
```

Alias: `locate(haystack, needle[, start_pos])`.

**Parameters**

-   `haystack` — string, in which substring will to be searched. [String](../../sql-reference/syntax.md#syntax-string-literal).
-   `needle` — substring to be searched. [String](../../sql-reference/syntax.md#syntax-string-literal).
-   `start_pos` – Optional parameter, position of the first character in the string to start search. [UInt](../../sql-reference/data-types/int-uint.md)

**Returned values**

-   Starting position in bytes (counting from 1), if substring was found.
-   0, if the substring was not found.

Type: `Integer`.

**Examples**

The phrase “Hello, world!” contains a set of bytes representing a single-byte encoded text. The function returns some expected result:

Query:

``` sql
SELECT position('Hello, world!', '!')
```

Result:

``` text
┌─position('Hello, world!', '!')─┐
│                             13 │
└────────────────────────────────┘
```

``` sql
SELECT
    position('Hello, world!', 'o', 1),
    position('Hello, world!', 'o', 7)
```

``` text
┌─position('Hello, world!', 'o', 1)─┬─position('Hello, world!', 'o', 7)─┐
│                                 5 │                                 9 │
└───────────────────────────────────┴───────────────────────────────────┘
```

The same phrase in Russian contains characters which can’t be represented using a single byte. The function returns some unexpected result (use [positionUTF8](#positionutf8) function for multi-byte encoded text):

Query:

``` sql
SELECT position('Привет, мир!', '!')
```

Result:

``` text
┌─position('Привет, мир!', '!')─┐
│                            21 │
└───────────────────────────────┘
```

## positionCaseInsensitive {#positioncaseinsensitive}

The same as [position](#position) returns the position (in bytes) of the found substring in the string, starting from 1. Use the function for a case-insensitive search.

Works under the assumption that the string contains a set of bytes representing a single-byte encoded text. If this assumption is not met and a character can’t be represented using a single byte, the function doesn’t throw an exception and returns some unexpected result. If character can be represented using two bytes, it will use two bytes and so on.

**Syntax**

``` sql
positionCaseInsensitive(haystack, needle[, start_pos])
```

**Parameters**

-   `haystack` — string, in which substring will to be searched. [String](../../sql-reference/syntax.md#syntax-string-literal).
-   `needle` — substring to be searched. [String](../../sql-reference/syntax.md#syntax-string-literal).
-   `start_pos` – Optional parameter, position of the first character in the string to start search. [UInt](../../sql-reference/data-types/int-uint.md)

**Returned values**

-   Starting position in bytes (counting from 1), if substring was found.
-   0, if the substring was not found.

Type: `Integer`.

**Example**

Query:

``` sql
SELECT positionCaseInsensitive('Hello, world!', 'hello')
```

Result:

``` text
┌─positionCaseInsensitive('Hello, world!', 'hello')─┐
│                                                 1 │
└───────────────────────────────────────────────────┘
```

## positionUTF8 {#positionutf8}

Returns the position (in Unicode points) of the found substring in the string, starting from 1.

Works under the assumption that the string contains a set of bytes representing a UTF-8 encoded text. If this assumption is not met, the function doesn’t throw an exception and returns some unexpected result. If character can be represented using two Unicode points, it will use two and so on.

For a case-insensitive search, use the function [positionCaseInsensitiveUTF8](#positioncaseinsensitiveutf8).

**Syntax**

``` sql
positionUTF8(haystack, needle[, start_pos])
```

**Parameters**

-   `haystack` — string, in which substring will to be searched. [String](../../sql-reference/syntax.md#syntax-string-literal).
-   `needle` — substring to be searched. [String](../../sql-reference/syntax.md#syntax-string-literal).
-   `start_pos` – Optional parameter, position of the first character in the string to start search. [UInt](../../sql-reference/data-types/int-uint.md)

**Returned values**

-   Starting position in Unicode points (counting from 1), if substring was found.
-   0, if the substring was not found.

Type: `Integer`.

**Examples**

The phrase “Hello, world!” in Russian contains a set of Unicode points representing a single-point encoded text. The function returns some expected result:

Query:

``` sql
SELECT positionUTF8('Привет, мир!', '!')
```

Result:

``` text
┌─positionUTF8('Привет, мир!', '!')─┐
│                                12 │
└───────────────────────────────────┘
```

The phrase “Salut, étudiante!”, where character `é` can be represented using a one point (`U+00E9`) or two points (`U+0065U+0301`) the function can be returned some unexpected result:

Query for the letter `é`, which is represented one Unicode point `U+00E9`:

``` sql
SELECT positionUTF8('Salut, étudiante!', '!')
```

Result:

``` text
┌─positionUTF8('Salut, étudiante!', '!')─┐
│                                     17 │
└────────────────────────────────────────┘
```

Query for the letter `é`, which is represented two Unicode points `U+0065U+0301`:

``` sql
SELECT positionUTF8('Salut, étudiante!', '!')
```

Result:

``` text
┌─positionUTF8('Salut, étudiante!', '!')─┐
│                                     18 │
└────────────────────────────────────────┘
```

## positionCaseInsensitiveUTF8 {#positioncaseinsensitiveutf8}

The same as [positionUTF8](#positionutf8), but is case-insensitive. Returns the position (in Unicode points) of the found substring in the string, starting from 1.

Works under the assumption that the string contains a set of bytes representing a UTF-8 encoded text. If this assumption is not met, the function doesn’t throw an exception and returns some unexpected result. If character can be represented using two Unicode points, it will use two and so on.

**Syntax**

``` sql
positionCaseInsensitiveUTF8(haystack, needle[, start_pos])
```

**Parameters**

-   `haystack` — string, in which substring will to be searched. [String](../../sql-reference/syntax.md#syntax-string-literal).
-   `needle` — substring to be searched. [String](../../sql-reference/syntax.md#syntax-string-literal).
-   `start_pos` – Optional parameter, position of the first character in the string to start search. [UInt](../../sql-reference/data-types/int-uint.md)

**Returned value**

-   Starting position in Unicode points (counting from 1), if substring was found.
-   0, if the substring was not found.

Type: `Integer`.

**Example**

Query:

``` sql
SELECT positionCaseInsensitiveUTF8('Привет, мир!', 'Мир')
```

Result:

``` text
┌─positionCaseInsensitiveUTF8('Привет, мир!', 'Мир')─┐
│                                                  9 │
└────────────────────────────────────────────────────┘
```

## multiSearchAllPositions {#multisearchallpositions}

The same as [position](../../sql-reference/functions/string-search-functions.md#position) but returns `Array` of positions (in bytes) of the found corresponding substrings in the string. Positions are indexed starting from 1.

The search is performed on sequences of bytes without respect to string encoding and collation.

-   For case-insensitive ASCII search, use the function `multiSearchAllPositionsCaseInsensitive`.
-   For search in UTF-8, use the function [multiSearchAllPositionsUTF8](#multiSearchAllPositionsUTF8).
-   For case-insensitive UTF-8 search, use the function multiSearchAllPositionsCaseInsensitiveUTF8.

**Syntax**

``` sql
multiSearchAllPositions(haystack, [needle1, needle2, ..., needlen])
```

**Parameters**

-   `haystack` — string, in which substring will to be searched. [String](../../sql-reference/syntax.md#syntax-string-literal).
-   `needle` — substring to be searched. [String](../../sql-reference/syntax.md#syntax-string-literal).

**Returned values**

-   Array of starting positions in bytes (counting from 1), if the corresponding substring was found and 0 if not found.

**Example**

Query:

``` sql
SELECT multiSearchAllPositions('Hello, World!', ['hello', '!', 'world'])
```

Result:

``` text
┌─multiSearchAllPositions('Hello, World!', ['hello', '!', 'world'])─┐
│ [0,13,0]                                                          │
└───────────────────────────────────────────────────────────────────┘
```

## multiSearchAllPositionsUTF8 {#multiSearchAllPositionsUTF8}

See `multiSearchAllPositions`.

## multiSearchFirstPosition(haystack, \[needle<sub>1</sub>, needle<sub>2</sub>, …, needle<sub>n</sub>\]) {#multisearchfirstposition}

The same as `position` but returns the leftmost offset of the string `haystack` that is matched to some of the needles.

For a case-insensitive search or/and in UTF-8 format use functions `multiSearchFirstPositionCaseInsensitive, multiSearchFirstPositionUTF8, multiSearchFirstPositionCaseInsensitiveUTF8`.

## multiSearchFirstIndex(haystack, \[needle<sub>1</sub>, needle<sub>2</sub>, …, needle<sub>n</sub>\]) {#multisearchfirstindexhaystack-needle1-needle2-needlen}

Returns the index `i` (starting from 1) of the leftmost found needle<sub>i</sub> in the string `haystack` and 0 otherwise.

For a case-insensitive search or/and in UTF-8 format use functions `multiSearchFirstIndexCaseInsensitive, multiSearchFirstIndexUTF8, multiSearchFirstIndexCaseInsensitiveUTF8`.

## multiSearchAny(haystack, \[needle<sub>1</sub>, needle<sub>2</sub>, …, needle<sub>n</sub>\]) {#function-multisearchany}

Returns 1, if at least one string needle<sub>i</sub> matches the string `haystack` and 0 otherwise.

For a case-insensitive search or/and in UTF-8 format use functions `multiSearchAnyCaseInsensitive, multiSearchAnyUTF8, multiSearchAnyCaseInsensitiveUTF8`.

!!! note "Note"
    In all `multiSearch*` functions the number of needles should be less than 2<sup>8</sup> because of implementation specification.

## match(haystack, pattern) {#matchhaystack-pattern}

Checks whether the string matches the `pattern` regular expression. A `re2` regular expression. The [syntax](https://github.com/google/re2/wiki/Syntax) of the `re2` regular expressions is more limited than the syntax of the Perl regular expressions.

Returns 0 if it doesn’t match, or 1 if it matches.

Note that the backslash symbol (`\`) is used for escaping in the regular expression. The same symbol is used for escaping in string literals. So in order to escape the symbol in a regular expression, you must write two backslashes (\\) in a string literal.

The regular expression works with the string as if it is a set of bytes. The regular expression can’t contain null bytes.
For patterns to search for substrings in a string, it is better to use LIKE or ‘position’, since they work much faster.

## multiMatchAny(haystack, \[pattern<sub>1</sub>, pattern<sub>2</sub>, …, pattern<sub>n</sub>\]) {#multimatchanyhaystack-pattern1-pattern2-patternn}

The same as `match`, but returns 0 if none of the regular expressions are matched and 1 if any of the patterns matches. It uses [hyperscan](https://github.com/intel/hyperscan) library. For patterns to search substrings in a string, it is better to use `multiSearchAny` since it works much faster.

!!! note "Note"
    The length of any of the `haystack` string must be less than 2<sup>32</sup> bytes otherwise the exception is thrown. This restriction takes place because of hyperscan API.

## multiMatchAnyIndex(haystack, \[pattern<sub>1</sub>, pattern<sub>2</sub>, …, pattern<sub>n</sub>\]) {#multimatchanyindexhaystack-pattern1-pattern2-patternn}

The same as `multiMatchAny`, but returns any index that matches the haystack.

## multiMatchAllIndices(haystack, \[pattern<sub>1</sub>, pattern<sub>2</sub>, …, pattern<sub>n</sub>\]) {#multimatchallindiceshaystack-pattern1-pattern2-patternn}

The same as `multiMatchAny`, but returns the array of all indicies that match the haystack in any order.

## multiFuzzyMatchAny(haystack, distance, \[pattern<sub>1</sub>, pattern<sub>2</sub>, …, pattern<sub>n</sub>\]) {#multifuzzymatchanyhaystack-distance-pattern1-pattern2-patternn}

The same as `multiMatchAny`, but returns 1 if any pattern matches the haystack within a constant [edit distance](https://en.wikipedia.org/wiki/Edit_distance). This function is also in an experimental mode and can be extremely slow. For more information see [hyperscan documentation](https://intel.github.io/hyperscan/dev-reference/compilation.html#approximate-matching).

## multiFuzzyMatchAnyIndex(haystack, distance, \[pattern<sub>1</sub>, pattern<sub>2</sub>, …, pattern<sub>n</sub>\]) {#multifuzzymatchanyindexhaystack-distance-pattern1-pattern2-patternn}

The same as `multiFuzzyMatchAny`, but returns any index that matches the haystack within a constant edit distance.

## multiFuzzyMatchAllIndices(haystack, distance, \[pattern<sub>1</sub>, pattern<sub>2</sub>, …, pattern<sub>n</sub>\]) {#multifuzzymatchallindiceshaystack-distance-pattern1-pattern2-patternn}

The same as `multiFuzzyMatchAny`, but returns the array of all indices in any order that match the haystack within a constant edit distance.

!!! note "Note"
    `multiFuzzyMatch*` functions do not support UTF-8 regular expressions, and such expressions are treated as bytes because of hyperscan restriction.

!!! note "Note"
    To turn off all functions that use hyperscan, use setting `SET allow_hyperscan = 0;`.

## extract(haystack, pattern) {#extracthaystack-pattern}

Extracts a fragment of a string using a regular expression. If ‘haystack’ doesn’t match the ‘pattern’ regex, an empty string is returned. If the regex doesn’t contain subpatterns, it takes the fragment that matches the entire regex. Otherwise, it takes the fragment that matches the first subpattern.

## extractAll(haystack, pattern) {#extractallhaystack-pattern}

Extracts all the fragments of a string using a regular expression. If ‘haystack’ doesn’t match the ‘pattern’ regex, an empty string is returned. Returns an array of strings consisting of all matches to the regex. In general, the behavior is the same as the ‘extract’ function (it takes the first subpattern, or the entire expression if there isn’t a subpattern).

## extractAllGroupsHorizontal {#extractallgroups-horizontal}

Matches all groups of the `haystack` string using the `pattern` regular expression. Returns an array of arrays, where the first array includes all fragments matching the first group, the second array - matching the second group, etc.  

!!! note "Note"
    `extractAllGroupsHorizontal` function is slower than [extractAllGroupsVertical](#extractallgroups-vertical).

**Syntax** 

``` sql
extractAllGroupsHorizontal(haystack, pattern)
```

**Parameters** 

-   `haystack` — Input string. Type: [String](../../sql-reference/data-types/string.md).
-   `pattern` — Regular expression with [re2 syntax](https://github.com/google/re2/wiki/Syntax). Must contain groups, each group enclosed in parentheses. If `pattern` contains no groups, an exception is thrown. Type: [String](../../sql-reference/data-types/string.md). 

**Returned value**

-   Type: [Array](../../sql-reference/data-types/array.md).

If `haystack` doesn’t match the `pattern` regex, an array of empty arrays is returned. 

**Example**

Query:

``` sql
SELECT extractAllGroupsHorizontal('abc=111, def=222, ghi=333', '("[^"]+"|\\w+)=("[^"]+"|\\w+)')
```

Result:

``` text
┌─extractAllGroupsHorizontal('abc=111, def=222, ghi=333', '("[^"]+"|\\w+)=("[^"]+"|\\w+)')─┐
│ [['abc','def','ghi'],['111','222','333']]                                                │
└──────────────────────────────────────────────────────────────────────────────────────────┘
```

**See also**
-   [extractAllGroupsVertical](#extractallgroups-vertical)

## extractAllGroupsVertical {#extractallgroups-vertical}

Matches all groups of the `haystack` string using the `pattern` regular expression. Returns an array of arrays, where each array includes matching fragments from every group. Fragments are grouped in order of appearance in the `haystack`.

**Syntax** 

``` sql
extractAllGroupsVertical(haystack, pattern)
```

**Parameters** 

-   `haystack` — Input string. Type: [String](../../sql-reference/data-types/string.md).
-   `pattern` — Regular expression with [re2 syntax](https://github.com/google/re2/wiki/Syntax). Must contain groups, each group enclosed in parentheses. If `pattern` contains no groups, an exception is thrown. Type: [String](../../sql-reference/data-types/string.md).

**Returned value**

-   Type: [Array](../../sql-reference/data-types/array.md).

If `haystack` doesn’t match the `pattern` regex, an empty array is returned. 

**Example**

Query:

``` sql
SELECT extractAllGroupsVertical('abc=111, def=222, ghi=333', '("[^"]+"|\\w+)=("[^"]+"|\\w+)')
```

Result:

``` text
┌─extractAllGroupsVertical('abc=111, def=222, ghi=333', '("[^"]+"|\\w+)=("[^"]+"|\\w+)')─┐
│ [['abc','111'],['def','222'],['ghi','333']]                                            │
└────────────────────────────────────────────────────────────────────────────────────────┘
```

**See also**
-   [extractAllGroupsHorizontal](#extractallgroups-horizontal)

## like(haystack, pattern), haystack LIKE pattern operator {#function-like}

Checks whether a string matches a simple regular expression.
The regular expression can contain the metasymbols `%` and `_`.

`%` indicates any quantity of any bytes (including zero characters).

`_` indicates any one byte.

Use the backslash (`\`) for escaping metasymbols. See the note on escaping in the description of the ‘match’ function.

For regular expressions like `%needle%`, the code is more optimal and works as fast as the `position` function.
For other regular expressions, the code is the same as for the ‘match’ function.

## notLike(haystack, pattern), haystack NOT LIKE pattern operator {#function-notlike}

The same thing as ‘like’, but negative.

## ilike {#ilike}

Case insensitive variant of [like](https://clickhouse.tech/docs/en/sql-reference/functions/string-search-functions/#function-like) function. You can use `ILIKE` operator instead of the `ilike` function.

**Syntax**

``` sql
ilike(haystack, pattern)
```

**Parameters**

-   `haystack` — Input string. [String](../../sql-reference/syntax.md#syntax-string-literal).
-   `pattern` — If `pattern` doesn't contain percent signs or underscores, then the `pattern` only represents the string itself. An underscore (`_`) in `pattern` stands for (matches) any single character. A percent sign (`%`) matches any sequence of zero or more characters.

Some `pattern` examples:

``` text
'abc' ILIKE 'abc'    true
'abc' ILIKE 'a%'     true
'abc' ILIKE '_b_'    true
'abc' ILIKE 'c'      false
```

**Returned values**

-   True, if the string matches `pattern`.
-   False, if the string doesn't match `pattern`.

**Example**

Input table:

``` text
┌─id─┬─name─────┬─days─┐
│  1 │ January  │   31 │
│  2 │ February │   29 │
│  3 │ March    │   31 │
│  4 │ April    │   30 │
└────┴──────────┴──────┘
```

Query:

``` sql
SELECT * FROM Months WHERE ilike(name, '%j%')
```

Result:

``` text
┌─id─┬─name────┬─days─┐
│  1 │ January │   31 │
└────┴─────────┴──────┘
```

**See Also**

-   [like](https://clickhouse.tech/docs/en/sql-reference/functions/string-search-functions/#function-like) <!--hide-->

## ngramDistance(haystack, needle) {#ngramdistancehaystack-needle}

Calculates the 4-gram distance between `haystack` and `needle`: counts the symmetric difference between two multisets of 4-grams and normalizes it by the sum of their cardinalities. Returns float number from 0 to 1 – the closer to zero, the more strings are similar to each other. If the constant `needle` or `haystack` is more than 32Kb, throws an exception. If some of the non-constant `haystack` or `needle` strings are more than 32Kb, the distance is always one.

For case-insensitive search or/and in UTF-8 format use functions `ngramDistanceCaseInsensitive, ngramDistanceUTF8, ngramDistanceCaseInsensitiveUTF8`.

## ngramSearch(haystack, needle) {#ngramsearchhaystack-needle}

Same as `ngramDistance` but calculates the non-symmetric difference between `needle` and `haystack` – the number of n-grams from needle minus the common number of n-grams normalized by the number of `needle` n-grams. The closer to one, the more likely `needle` is in the `haystack`. Can be useful for fuzzy string search.

For case-insensitive search or/and in UTF-8 format use functions `ngramSearchCaseInsensitive, ngramSearchUTF8, ngramSearchCaseInsensitiveUTF8`.

!!! note "Note"
    For UTF-8 case we use 3-gram distance. All these are not perfectly fair n-gram distances. We use 2-byte hashes to hash n-grams and then calculate the (non-)symmetric difference between these hash tables – collisions may occur. With UTF-8 case-insensitive format we do not use fair `tolower` function – we zero the 5-th bit (starting from zero) of each codepoint byte and first bit of zeroth byte if bytes more than one – this works for Latin and mostly for all Cyrillic letters.

<<<<<<< HEAD
## countSubstrings(haystack, needle) {#countSubstrings}

Count the number of substring occurrences

For a case-insensitive search, use the function `countSubstringsCaseInsensitive` (or `countSubstringsCaseInsensitiveUTF8`).

**Syntax**

``` sql
countSubstrings(haystack, needle[, start_pos])
```

**Parameters**

-   `haystack` — The string to search in. [String](../../sql-reference/syntax.md#syntax-string-literal).
-   `needle` — The substring to search for. [String](../../sql-reference/syntax.md#syntax-string-literal).
-   `start_pos` – Optional parameter, position of the first character in the string to start search. [UInt](../../sql-reference/data-types/int-uint.md)

**Returned values**

-   Number of occurrences.

Type: `Integer`.

**Examples**

Query:

``` sql
SELECT countSubstrings('foobar.com', '.')
```

Result:

``` text
┌─countSubstrings('foobar.com', '.')─┐
│                                  1 │
└────────────────────────────────────┘
```

Query:

``` sql
SELECT countSubstrings('aaaa', 'aa')
```

Result:

``` text
┌─countSubstrings('aaaa', 'aa')─┐
│                             2 │
└───────────────────────────────┘
```

[Original article](https://clickhouse.tech/docs/en/query_language/functions/string_search_functions/) <!--hide-->
=======
[Original article](https://clickhouse.tech/docs/en/query_language/functions/string_search_functions/) <!--hide-->

## countMatches(haystack, pattern) {#countmatcheshaystack-pattern}

Returns the number of regular expression matches for a `pattern` in a `haystack`.
>>>>>>> 6a3ceba9
<|MERGE_RESOLUTION|>--- conflicted
+++ resolved
@@ -536,7 +536,6 @@
 !!! note "Note"
     For UTF-8 case we use 3-gram distance. All these are not perfectly fair n-gram distances. We use 2-byte hashes to hash n-grams and then calculate the (non-)symmetric difference between these hash tables – collisions may occur. With UTF-8 case-insensitive format we do not use fair `tolower` function – we zero the 5-th bit (starting from zero) of each codepoint byte and first bit of zeroth byte if bytes more than one – this works for Latin and mostly for all Cyrillic letters.
 
-<<<<<<< HEAD
 ## countSubstrings(haystack, needle) {#countSubstrings}
 
 Count the number of substring occurrences
@@ -592,10 +591,7 @@
 ```
 
 [Original article](https://clickhouse.tech/docs/en/query_language/functions/string_search_functions/) <!--hide-->
-=======
-[Original article](https://clickhouse.tech/docs/en/query_language/functions/string_search_functions/) <!--hide-->
 
 ## countMatches(haystack, pattern) {#countmatcheshaystack-pattern}
 
-Returns the number of regular expression matches for a `pattern` in a `haystack`.
->>>>>>> 6a3ceba9
+Returns the number of regular expression matches for a `pattern` in a `haystack`.