---
toc_priority: 60
toc_title: "Настройки"
---

# Настройки {#settings}

## distributed_product_mode {#distributed-product-mode}

Изменяет поведение [распределенных подзапросов](../../sql-reference/operators/index.md).

ClickHouse применяет настройку в тех случаях, когда запрос содержит произведение распределённых таблиц, т.е. когда запрос к распределенной таблице содержит не-GLOBAL подзапрос к также распределенной таблице.

Условия применения:

-   Только подзапросы для IN, JOIN.
-   Только если в секции FROM используется распределённая таблица, содержащая более одного шарда.
-   Если подзапрос касается распределенной таблицы, содержащей более одного шарда.
-   Не используется в случае табличной функции [remote](../../sql-reference/table-functions/remote.md).

Возможные значения:

-   `deny` — значение по умолчанию. Запрещает использование таких подзапросов (При попытке использование вернет исключение «Double-distributed IN/JOIN subqueries is denied»);
-   `local` — заменяет базу данных и таблицу в подзапросе на локальные для конечного сервера (шарда), оставив обычный `IN`/`JOIN.`
-   `global` — заменяет запрос `IN`/`JOIN` на `GLOBAL IN`/`GLOBAL JOIN.`
-   `allow` — разрешает использование таких подзапросов.

## enable_optimize_predicate_expression {#enable-optimize-predicate-expression}

Включает пробрасывание предикатов в подзапросы для запросов `SELECT`.

Пробрасывание предикатов может существенно уменьшить сетевой трафик для распределенных запросов.

Возможные значения:

-   0 — выключена.
-   1 — включена.

Значение по умолчанию: 1.

Использование

Рассмотрим следующие запросы:

1.  `SELECT count() FROM test_table WHERE date = '2018-10-10'`
2.  `SELECT count() FROM (SELECT * FROM test_table) WHERE date = '2018-10-10'`

Если `enable_optimize_predicate_expression = 1`, то время выполнения запросов одинаковое, так как ClickHouse применяет `WHERE` к подзапросу сразу при его обработке.

Если `enable_optimize_predicate_expression = 0`, то время выполнения второго запроса намного больше, потому что секция `WHERE` применяется к данным уже после завершения подзапроса.

## fallback_to_stale_replicas_for_distributed_queries {#settings-fallback_to_stale_replicas_for_distributed_queries}

Форсирует запрос в устаревшую реплику в случае, если актуальные данные недоступны. См. [Репликация](../../engines/table-engines/mergetree-family/replication.md).

Из устаревших реплик таблицы ClickHouse выбирает наиболее актуальную.

Используется при выполнении `SELECT` из распределенной таблицы, которая указывает на реплицированные таблицы.

По умолчанию - 1 (включена).

## force_index_by_date {#settings-force_index_by_date}

Запрещает выполнение запросов, если использовать индекс по дате невозможно.

Работает с таблицами семейства MergeTree.

При `force_index_by_date=1` ClickHouse проверяет, есть ли в запросе условие на ключ даты, которое может использоваться для отсечения диапазонов данных. Если подходящего условия нет - кидается исключение. При этом не проверяется, действительно ли условие уменьшает объём данных для чтения. Например, условие `Date != '2000-01-01'` подходит даже в том случае, когда соответствует всем данным в таблице (т.е. для выполнения запроса требуется full scan). Подробнее про диапазоны данных в таблицах MergeTree читайте в разделе [MergeTree](../../engines/table-engines/mergetree-family/mergetree.md).

## force_primary_key {#settings-force_primary_key}

Запрещает выполнение запросов, если использовать индекс по первичному ключу невозможно.

Работает с таблицами семейства MergeTree.

При `force_primary_key=1` ClickHouse проверяет, есть ли в запросе условие на первичный ключ, которое может использоваться для отсечения диапазонов данных. Если подходящего условия нет - кидается исключение. При этом не проверяется, действительно ли условие уменьшает объём данных для чтения. Подробнее про диапазоны данных в таблицах MergeTree читайте в разделе [MergeTree](../../engines/table-engines/mergetree-family/mergetree.md).

## format_schema {#format-schema}

Параметр применяется в том случае, когда используются форматы, требующие определения схемы, например [Cap’n Proto](https://capnproto.org/) или [Protobuf](https://developers.google.com/protocol-buffers/). Значение параметра зависит от формата.

## fsync_metadata {#fsync-metadata}

Включает или отключает [fsync](http://pubs.opengroup.org/onlinepubs/9699919799/functions/fsync.html) при записи `.sql` файлов. По умолчанию включено.

Имеет смысл выключать, если на сервере миллионы мелких таблиц-чанков, которые постоянно создаются и уничтожаются.

## enable_http_compression {#settings-enable_http_compression}

Включает или отключает сжатие данных в ответе на HTTP-запрос.

Для получения дополнительной информации, читайте [Описание интерфейса HTTP](../../interfaces/http.md).

Возможные значения:

-   0 — выключена.
-   1 — включена.

Значение по умолчанию: 0.

## http_zlib_compression_level {#settings-http_zlib_compression_level}

Задаёт уровень сжатия данных в ответе на HTTP-запрос, если [enable_http_compression = 1](#settings-enable_http_compression).

Возможные значения: числа от 1 до 9.

Значение по умолчанию: 3.

## http_native_compression_disable_checksumming_on_decompress {#settings-http_native_compression_disable_checksumming_on_decompress}

Включает или отключает проверку контрольной суммы при распаковке данных HTTP POST от клиента. Используется только для собственного (`Navite`) формата сжатия ClickHouse (ни `gzip`, ни `deflate`).

Для получения дополнительной информации, читайте [Описание интерфейса HTTP](../../interfaces/http.md).

Возможные значения:

-   0 — выключена.
-   1 — включена.

Значение по умолчанию: 0.

## http_max_uri_size {#http-max-uri-size}

Устанавливает максимальную длину URI в HTTP-запросе.

Возможные значения:

-   Положительное целое.

Значение по умолчанию: 1048576.

## send_progress_in_http_headers {#settings-send_progress_in_http_headers}

Включает или отключает HTTP-заголовки `X-ClickHouse-Progress` в ответах `clickhouse-server`.

Для получения дополнительной информации, читайте [Описание интерфейса HTTP](../../interfaces/http.md).

Возможные значения:

-   0 — выключена.
-   1 — включена.

Значение по умолчанию: 0.

## max_http_get_redirects {#setting-max_http_get_redirects}

Ограничивает максимальное количество переходов по редиректам в таблицах с движком [URL](../../engines/table-engines/special/url.md) при выполнении HTTP запросов методом GET. Настройка применяется для обоих типов таблиц: созданных запросом [CREATE TABLE](../../sql-reference/statements/create/table.md#create-table-query) и с помощью табличной функции [url](../../sql-reference/table-functions/url.md).

Возможные значения:

-   Положительное целое число переходов.
-   0 — переходы запрещены.

Значение по умолчанию: 0.

## input_format_allow_errors_num {#input-format-allow-errors-num}

Устанавливает максимальное количество допустимых ошибок при чтении из текстовых форматов (CSV, TSV и т.п.).

Значение по умолчанию: 0.

Используйте обязательно в паре с `input_format_allow_errors_ratio`. Для пропуска ошибок, значения обеих настроек должны быть больше 0.

Если при чтении строки возникла ошибка, но при этом счетчик ошибок меньше `input_format_allow_errors_num`, то ClickHouse игнорирует строку и переходит к следующей.

В случае превышения `input_format_allow_errors_num` ClickHouse генерирует исключение.

## input_format_allow_errors_ratio {#input-format-allow-errors-ratio}

Устанавливает максимальную долю допустимых ошибок при чтении из текстовых форматов (CSV, TSV и т.п.).
Доля ошибок задаётся в виде числа с плавающей запятой от 0 до 1.

Значение по умолчанию: 0.

Используйте обязательно в паре с `input_format_allow_errors_num`. Для пропуска ошибок, значения обеих настроек должны быть больше 0.

Если при чтении строки возникла ошибка, но при этом текущая доля ошибок меньше `input_format_allow_errors_ratio`, то ClickHouse игнорирует строку и переходит к следующей.

В случае превышения `input_format_allow_errors_ratio` ClickHouse генерирует исключение.

## input_format_values_interpret_expressions {#settings-input_format_values_interpret_expressions}

Включает или отключает парсер SQL, если потоковый парсер не может проанализировать данные. Этот параметр используется только для формата [Values](../../interfaces/formats.md#data-format-values) при вставке данных. Дополнительные сведения о парсерах читайте в разделе [Синтаксис](../../sql-reference/syntax.md).

Возможные значения:

-   0 — выключена.

        В этом случае необходимо вставлять форматированные данные. Смотрите раздел [Форматы](../../interfaces/formats.md).

-   1 — включена.

        В этом случае вы можете использовать выражение SQL в качестве значения, но вставка данных намного медленнее. Если вы вставляете только форматированные данные, ClickHouse ведет себя так, как будто значение параметра равно 0.

Значение по умолчанию: 1.

Пример использования:

Вставим значение типа [DateTime](../../sql-reference/data-types/datetime.md) при разных значения настройки.

``` sql
SET input_format_values_interpret_expressions = 0;
INSERT INTO datetime_t VALUES (now())
```

``` text
Exception on client:
Code: 27. DB::Exception: Cannot parse input: expected ) before: now()): (at row 1)
```

``` sql
SET input_format_values_interpret_expressions = 1;
INSERT INTO datetime_t VALUES (now())
```

``` text
Ok.
```

Последний запрос эквивалентен следующему:

``` sql
SET input_format_values_interpret_expressions = 0;
INSERT INTO datetime_t SELECT now()
```

``` text
Ok.
```

## input_format_values_deduce_templates_of_expressions {#settings-input_format_values_deduce_templates_of_expressions}

Включает или отключает попытку вычисления шаблона для выражений SQL в формате [Values](../../interfaces/formats.md#data-format-values). Это позволяет гораздо быстрее парсить и интерпретировать выражения в `Values`, если выражения в последовательных строках имеют одинаковую структуру. ClickHouse пытается вычислить шаблон выражения, распарсить следующие строки с помощью этого шаблона и вычислить выражение в пачке успешно проанализированных строк.

Возможные значения:

-   0 — Выключена.
-   1 — Включена.

Значение по умолчанию: 1.

Для следующего запроса:

``` sql
INSERT INTO test VALUES (lower('Hello')), (lower('world')), (lower('INSERT')), (upper('Values')), ...
```

-   Если `input_format_values_interpret_expressions=1` и `format_values_deduce_templates_of_expressions=0`, выражения интерпретируются отдельно для каждой строки (это очень медленно для большого количества строк).
-   Если `input_format_values_interpret_expressions=0` и `format_values_deduce_templates_of_expressions=1`, выражения в первой, второй и третьей строках парсятся с помощью шаблона `lower(String)` и интерпретируется вместе, выражение в четвертой строке парсится с другим шаблоном (`upper(String)`).
-   Если `input_format_values_interpret_expressions=1` и `format_values_deduce_templates_of_expressions=1`, то же самое, что и в предыдущем случае, но также позволяет выполнять резервную интерпретацию выражений отдельно, если невозможно вычислить шаблон.

## input_format_values_accurate_types_of_literals {#settings-input-format-values-accurate-types-of-literals}

Эта настройка используется, только когда `input_format_values_deduce_templates_of_expressions = 1`. Выражения для некоторых столбцов могут иметь одинаковую структуру, но содержат числовые литералы разных типов, например:

``` sql
(..., abs(0), ...),             -- UInt64 literal
(..., abs(3.141592654), ...),   -- Float64 literal
(..., abs(-1), ...),            -- Int64 literal
```

Возможные значения:

-   0 — Выключена.

    В этом случае, ClickHouse может использовать более общий тип для некоторых литералов (например, `Float64` или `Int64` вместо `UInt64` для `42`), но это может привести к переполнению и проблемам с точностью.

-   1 — Включена.

    В этом случае, ClickHouse проверяет фактический тип литерала и использует шаблон выражения соответствующего типа. В некоторых случаях это может значительно замедлить оценку выажения в `Values`.

Значение по умолчанию: 1.

## input_format_defaults_for_omitted_fields {#session_settings-input_format_defaults_for_omitted_fields}

При вставке данных запросом `INSERT`, заменяет пропущенные поля значениям по умолчанию для типа данных столбца.

Поддерживаемые форматы вставки:

-   [JSONEachRow](../../interfaces/formats.md#jsoneachrow)
-   [CSV](../../interfaces/formats.md#csv)
-   [TabSeparated](../../interfaces/formats.md#tabseparated)

!!! note "Примечание"
    Когда опция включена, сервер отправляет клиенту расширенные метаданные. Это требует дополнительных вычислительных ресурсов на сервере и может снизить производительность.

Возможные значения:

-   0 — выключена.
-   1 — включена.

Значение по умолчанию: 1.

## input_format_tsv_empty_as_default {#settings-input-format-tsv-empty-as-default}

Если эта настройка включена, все пустые поля во входящем TSV заменяются значениями по умолчанию. Для сложных выражений по умолчанию также должна быть включена настройка `input_format_defaults_for_omitted_fields`.

По умолчанию отключена.

## input_format_tsv_enum_as_number {#settings-input_format_tsv_enum_as_number}

Включает или отключает парсинг значений перечислений как идентификаторов перечислений для входного формата TSV.

Возможные значения:

-   0 — парсинг значений перечисления как значений.
-   1 — парсинг значений перечисления как идентификаторов перечисления.

Значение по умолчанию: 0.

**Пример**

Рассмотрим таблицу:

```sql
CREATE TABLE table_with_enum_column_for_tsv_insert (Id Int32,Value Enum('first' = 1, 'second' = 2)) ENGINE=Memory();
```

При включенной настройке `input_format_tsv_enum_as_number`:

```sql
SET input_format_tsv_enum_as_number = 1;
INSERT INTO table_with_enum_column_for_tsv_insert FORMAT TSV 102	2;
INSERT INTO table_with_enum_column_for_tsv_insert FORMAT TSV 103	1;
SELECT * FROM table_with_enum_column_for_tsv_insert;
```

Результат:

```text
┌──Id─┬─Value──┐
│ 102 │ second │
└─────┴────────┘
┌──Id─┬─Value──┐
│ 103 │ first  │
└─────┴────────┘
```

При отключенной настройке `input_format_tsv_enum_as_number` запрос `INSERT`:

```sql
SET input_format_tsv_enum_as_number = 0;
INSERT INTO table_with_enum_column_for_tsv_insert FORMAT TSV 102	2;
```

сгенерирует исключение.

## input_format_null_as_default {#settings-input-format-null-as-default}

Включает или отключает инициализацию [значениями по умолчанию](../../sql-reference/statements/create/table.md#create-default-values) ячеек с [NULL](../../sql-reference/syntax.md#null-literal), если тип данных столбца не позволяет [хранить NULL](../../sql-reference/data-types/nullable.md#data_type-nullable).
Если столбец не позволяет хранить `NULL` и эта настройка отключена, то вставка `NULL` приведет к возникновению исключения. Если столбец позволяет хранить `NULL`, то значения `NULL` вставляются независимо от этой настройки.

Эта настройка используется для запросов [INSERT ... VALUES](../../sql-reference/statements/insert-into.md) для текстовых входных форматов.

Возможные значения:

-   0 — вставка `NULL` в столбец, не позволяющий хранить `NULL`, приведет к возникновению исключения.
-   1 — ячейки с `NULL` инициализируются значением столбца по умолчанию.

Значение по умолчанию: `1`.

## insert_null_as_default {#insert_null_as_default}

Включает или отключает вставку [значений по умолчанию](../../sql-reference/statements/create/table.md#create-default-values) вместо [NULL](../../sql-reference/syntax.md#null-literal) в столбцы, которые не позволяют [хранить NULL](../../sql-reference/data-types/nullable.md#data_type-nullable).
Если столбец не позволяет хранить `NULL` и эта настройка отключена, то вставка `NULL` приведет к возникновению исключения. Если столбец позволяет хранить `NULL`, то значения `NULL` вставляются независимо от этой настройки.

Эта настройка используется для запросов [INSERT ... SELECT](../../sql-reference/statements/insert-into.md#insert_query_insert-select). При этом подзапросы `SELECT` могут объединяться с помощью `UNION ALL`.

Возможные значения:

-   0 — вставка `NULL` в столбец, не позволяющий хранить `NULL`, приведет к возникновению исключения.
-   1 — вместо `NULL` вставляется значение столбца по умолчанию.

Значение по умолчанию: `1`.

## input_format_skip_unknown_fields {#settings-input-format-skip-unknown-fields}

Включает или отключает пропускание вставки неизвестных данных.

При записи данных, если входные данные содержат столбцы, которых нет в целевой таблице, ClickHouse генерирует исключение. Если пропускание вставки включено, ClickHouse не вставляет неизвестные данные и не генерирует исключение.

Поддерживаемые форматы:

-   [JSONEachRow](../../interfaces/formats.md#jsoneachrow)
-   [CSVWithNames](../../interfaces/formats.md#csvwithnames)
-   [TabSeparatedWithNames](../../interfaces/formats.md#tabseparatedwithnames)
-   [TSKV](../../interfaces/formats.md#tskv)

Возможные значения:

-   0 — выключена.
-   1 — включена.

Значение по умолчанию: 0.

## input_format_import_nested_json {#settings-input_format_import_nested_json}

Включает или отключает вставку данных JSON с вложенными объектами.

Поддерживаемые форматы:

-   [JSONEachRow](../../interfaces/formats.md#jsoneachrow)

Возможные значения:

-   0 — выключена.
-   1 — включена.

Значение по умолчанию: 0.

См. также:

-   [Использование вложенных структур](../../interfaces/formats.md#jsoneachrow-nested) with the `JSONEachRow` format.

## input_format_with_names_use_header {#settings-input-format-with-names-use-header}

Включает или отключает проверку порядка столбцов при вставке данных.

Чтобы повысить эффективность вставки данных, рекомендуем отключить эту проверку, если вы уверены, что порядок столбцов входных данных такой же, как в целевой таблице.

Поддерживаемые форматы:

-   [CSVWithNames](../../interfaces/formats.md#csvwithnames)
-   [TabSeparatedWithNames](../../interfaces/formats.md#tabseparatedwithnames)

Возможные значения:

-   0 — выключена.
-   1 — включена.

Значение по умолчанию: 1.

## date_time_input_format {#settings-date_time_input_format}

Выбор парсера для текстового представления дат и времени при обработке входного формата.

Настройка не применяется к [функциям для работы с датой и временем](../../sql-reference/functions/date-time-functions.md).

Возможные значения:

-   `best_effort` — включает расширенный парсинг.

ClickHouse может парсить базовый формат `YYYY-MM-DD HH:MM:SS` и все форматы [ISO 8601](https://en.wikipedia.org/wiki/ISO_8601). Например, `2018-06-08T01:02:03.000Z`.

-   `basic` — используется базовый парсер.

ClickHouse может парсить только базовый формат `YYYY-MM-DD HH:MM:SS` или `YYYY-MM-DD`. Например, `2019-08-20 10:18:56` или `2019-08-20`.

Значение по умолчанию: `basic`.

См. также:

-   [Тип данных DateTime.](../../sql-reference/data-types/datetime.md)
-   [Функции для работы с датой и временем.](../../sql-reference/functions/date-time-functions.md)

## date_time_output_format {#settings-date_time_output_format}

Позволяет выбрать разные выходные форматы текстового представления даты и времени.

Возможные значения:

-   `simple` - простой выходной формат.

    Выходные дата и время Clickhouse в формате `YYYY-MM-DD hh:mm:ss`. Например, `2019-08-20 10:18:56`. Расчет выполняется в соответствии с часовым поясом типа данных (если он есть) или часовым поясом сервера.

-   `iso` - выходной формат ISO.

    Выходные дата и время Clickhouse в формате [ISO 8601](https://en.wikipedia.org/wiki/ISO_8601) `YYYY-MM-DDThh:mm:ssZ`. Например, `2019-08-20T10:18:56Z`. Обратите внимание, что выходные данные отображаются в формате UTC (`Z` означает UTC).

-   `unix_timestamp` - выходной формат Unix.

    Выходные дата и время в формате [Unix](https://en.wikipedia.org/wiki/Unix_time). Например `1566285536`.

Значение по умолчанию: `simple`.

См. также:

-   [Тип данных DateTime](../../sql-reference/data-types/datetime.md)
-   [Функции для работы с датой и временем](../../sql-reference/functions/date-time-functions.md)

## join_default_strictness {#settings-join_default_strictness}

Устанавливает строгость по умолчанию для [JOIN](../../sql-reference/statements/select/join.md#select-join).

Возможные значения:

-   `ALL` — если в правой таблице несколько совпадающих строк, данные умножаются на количество этих строк. Это нормальное поведение `JOIN` как в стандартном SQL.
-   `ANY` — если в правой таблице несколько соответствующих строк, то соединяется только первая найденная. Если в «правой» таблице есть не более одной подходящей строки, то результаты `ANY` и `ALL` совпадают.
-   `Пустая строка` — если `ALL` или `ANY` не указаны в запросе, то ClickHouse генерирует исключение.

Значение по умолчанию: `ALL`.

## join_any_take_last_row {#settings-join_any_take_last_row}

Изменяет поведение операций, выполняемых со строгостью `ANY`.

!!! warning "Внимание"
    Настройка применяется только для операций `JOIN`, выполняемых над таблицами с движком [Join](../../engines/table-engines/special/join.md).

Возможные значения:

-   0 — если в правой таблице несколько соответствующих строк, то присоединяется только первая найденная строка.
-   1 — если в правой таблице несколько соответствующих строк, то присоединяется только последняя найденная строка.

Значение по умолчанию: 0.

См. также:

-   [Секция JOIN](../../sql-reference/statements/select/join.md#select-join)
-   [Движок таблиц Join](../../engines/table-engines/special/join.md)
-   [join_default_strictness](#settings-join_default_strictness)

## join_use_nulls {#join_use_nulls}

Устанавливает тип поведения [JOIN](../../sql-reference/statements/select/join.md). При объединении таблиц могут появиться пустые ячейки. ClickHouse заполняет их по-разному в зависимости от настроек.

Возможные значения:

-   0 — пустые ячейки заполняются значением по умолчанию соответствующего типа поля.
-   1 — `JOIN` ведёт себя как в стандартном SQL. Тип соответствующего поля преобразуется в [Nullable](../../sql-reference/data-types/nullable.md#data_type-nullable), а пустые ячейки заполняются значениями [NULL](../../sql-reference/syntax.md).

## partial_merge_join_optimizations {#partial_merge_join_optimizations}

Отключает все оптимизации для запросов [JOIN](../../sql-reference/statements/select/join.md) с частичным MergeJoin алгоритмом.

По умолчанию оптимизации включены, что может привести к неправильным результатам. Если вы видите подозрительные результаты в своих запросах, отключите оптимизацию с помощью этого параметра. В различных версиях сервера ClickHouse, оптимизация может отличаться.

Возможные значения:

-   0 — Оптимизация отключена.
-   1 — Оптимизация включена.

Значение по умолчанию: 1.

## partial_merge_join_rows_in_right_blocks {#partial_merge_join_rows_in_right_blocks}

Устанавливает предельные размеры блоков данных «правого» соединения, для запросов [JOIN](../../sql-reference/statements/select/join.md) с частичным MergeJoin алгоритмом.

Сервер ClickHouse:

1. Разделяет данные правого соединения на блоки с заданным числом строк.
2. Индексирует для каждого блока минимальное и максимальное значение.
3. Выгружает подготовленные блоки на диск, если это возможно.

Возможные значения:

-  Положительное целое число. Рекомендуемый диапазон значений [1000, 100000].

Значение по умолчанию: 65536.

## join_on_disk_max_files_to_merge {#join_on_disk_max_files_to_merge}

Устанавливет количество файлов, разрешенных для параллельной сортировки, при выполнении операций MergeJoin на диске.

Чем больше значение параметра, тем больше оперативной памяти используется и тем меньше используется диск (I/O).

Возможные значения:

-   Положительное целое число, больше 2.

Значение по умолчанию: 64.

## temporary_files_codec {#temporary_files_codec}

Устанавливает метод сжатия для временных файлов на диске, используемых при сортировки и объединения.

Возможные значения:

-   LZ4 — применять сжатие, используя алгоритм [LZ4](https://ru.wikipedia.org/wiki/LZ4)
-   NONE — не применять сжатие.

Значение по умолчанию: LZ4.

## any_join_distinct_right_table_keys {#any_join_distinct_right_table_keys}

Включает устаревшее поведение сервера ClickHouse при выполнении операций `ANY INNER|LEFT JOIN`.

!!! note "Внимание"
    Используйте этот параметр только в целях обратной совместимости, если ваши варианты использования требуют устаревшего поведения `JOIN`.

Когда включено устаревшее поведение:

-   Результаты операций "t1 ANY LEFT JOIN t2" и "t2 ANY RIGHT JOIN t1" не равны, поскольку ClickHouse использует логику с сопоставлением ключей таблицы "многие к одному слева направо".
-   Результаты операций `ANY INNER JOIN` содержат все строки из левой таблицы, аналогично операции `SEMI LEFT JOIN`.

Когда устаревшее поведение отключено:

-   Результаты операций `t1 ANY LEFT JOIN t2` и `t2 ANY RIGHT JOIN t1` равно, потому что ClickHouse использует логику сопоставления ключей один-ко-многим в операциях `ANY RIGHT JOIN`.
-   Результаты операций `ANY INNER JOIN` содержат по одной строке на ключ из левой и правой таблиц.

Возможные значения:

-   0 — Устаревшее поведение отключено.
-   1 — Устаревшее поведение включено.

Значение по умолчанию: 0.

См. также:

-   [JOIN strictness](../../sql-reference/statements/select/join.md#join-settings)

## max_block_size {#setting-max_block_size}

Данные в ClickHouse обрабатываются по блокам (наборам кусочков столбцов). Внутренние циклы обработки для одного блока достаточно эффективны, но есть заметные издержки на каждый блок. Настройка `max_block_size` — это рекомендация, какой размер блока (в количестве строк) загружать из таблиц. Размер блока не должен быть слишком маленьким, чтобы затраты на каждый блок были заметны, но не слишком велики, чтобы запрос с LIMIT, который завершается после первого блока, обрабатывался быстро. Цель состоит в том, чтобы не использовалось слишком много оперативки при вынимании большого количества столбцов в несколько потоков; чтобы оставалась хоть какая-нибудь кэш-локальность.

Значение по умолчанию: 65,536.

Из таблицы не всегда загружаются блоки размера `max_block_size`. Если ясно, что нужно прочитать меньше данных, то будет считан блок меньшего размера.

## preferred_block_size_bytes {#preferred-block-size-bytes}

Служит для тех же целей что и `max_block_size`, но задает рекомендуемый размер блоков в байтах, выбирая адаптивное количество строк в блоке.
При этом размер блока не может быть более `max_block_size` строк.
По умолчанию: 1,000,000. Работает только при чтении из MergeTree-движков.

## merge_tree_uniform_read_distribution {#setting-merge-tree-uniform-read-distribution}

При чтении из таблиц [MergeTree](../../engines/table-engines/mergetree-family/mergetree.md) ClickHouse использует несколько потоков. Этот параметр включает/выключает равномерное распределение заданий по рабочим потокам. Алгоритм равномерного распределения стремится сделать время выполнения всех потоков примерно равным для одного запроса `SELECT`.

Возможные значения:

-   0 — не использовать равномерное распределение заданий на чтение.
-   1 — использовать равномерное распределение заданий на чтение.

Значение по умолчанию: 1.

## merge_tree_min_rows_for_concurrent_read {#setting-merge-tree-min-rows-for-concurrent-read}

Если количество строк, считываемых из файла таблицы [MergeTree](../../engines/table-engines/mergetree-family/mergetree.md) превышает `merge_tree_min_rows_for_concurrent_read`, то ClickHouse пытается выполнить одновременное чтение из этого файла в несколько потоков.

Возможные значения:

-   Любое положительное целое число.

Значение по умолчанию: 163840.

## merge_tree_min_bytes_for_concurrent_read {#setting-merge-tree-min-bytes-for-concurrent-read}

Если число байтов, которое должно быть прочитано из одного файла таблицы с движком [MergeTree](../../engines/table-engines/mergetree-family/mergetree.md), превышает значение `merge_tree_min_bytes_for_concurrent_read`, то ClickHouse выполняет одновременное чтение в несколько потоков из этого файла.

Возможное значение:

-   Положительное целое число.

Значение по умолчанию: 251658240.

## merge_tree_min_rows_for_seek {#setting-merge-tree-min-rows-for-seek}

Если расстояние между двумя блоками данных для чтения в одном файле меньше, чем `merge_tree_min_rows_for_seek` строк, то ClickHouse не перескакивает (seek) через блоки, а считывает данные последовательно.

Возможные значения:

-   Положительное целое число.

Значение по умолчанию: 0.

## merge_tree_min_bytes_for_seek {#setting-merge-tree-min-bytes-for-seek}

Если расстояние между двумя блоками данных для чтения в одном файле меньше, чем `merge_tree_min_bytes_for_seek` байтов, то ClickHouse не перескакивает (seek) через блоки, а считывает данные последовательно.

Возможные значения:

-   Положительное целое число.

Значение по умолчанию: 0.

## merge_tree_coarse_index_granularity {#setting-merge-tree-coarse-index-granularity}

При поиске данных ClickHouse проверяет засечки данных в файле индекса. Если ClickHouse обнаруживает, что требуемые ключи находятся в некотором диапазоне, он делит этот диапазон на `merge_tree_coarse_index_granularity` поддиапазонов и выполняет в них рекурсивный поиск нужных ключей.

Возможные значения:

-   Положительное целое число.

Значение по умолчанию: 8.

## merge_tree_max_rows_to_use_cache {#setting-merge-tree-max-rows-to-use-cache}

Если требуется прочитать более, чем `merge_tree_max_rows_to_use_cache` строк в одном запросе, ClickHouse не используют кэш несжатых блоков.

Кэш несжатых блоков хранит данные, извлечённые при выполнении запросов. ClickHouse использует этот кэш для ускорения ответов на повторяющиеся небольшие запросы. Настройка защищает кэш от замусоривания запросами, для выполнения которых необходимо извлечь большое количество данных. Настройка сервера [uncompressed_cache_size](../server-configuration-parameters/settings.md#server-settings-uncompressed_cache_size) определяет размер кэша несжатых блоков.

Возможные значения:

-   Положительное целое число.

Значение по умолчанию: 128 ✕ 8192.

## merge_tree_max_bytes_to_use_cache {#setting-merge-tree-max-bytes-to-use-cache}

Если требуется прочитать более, чем `merge_tree_max_bytes_to_use_cache` байтов в одном запросе, ClickHouse не используют кэш несжатых блоков.

Кэш несжатых блоков хранит данные, извлечённые при выполнении запросов. ClickHouse использует кэш для ускорения ответов на повторяющиеся небольшие запросы. Настройка защищает кэш от переполнения. Настройка сервера [uncompressed_cache_size](../server-configuration-parameters/settings.md#server-settings-uncompressed_cache_size) определяет размер кэша несжатых блоков.

Возможное значение:

-   Положительное целое число.

Значение по умолчанию: 2013265920.

## min_bytes_to_use_direct_io {#settings-min-bytes-to-use-direct-io}

Минимальный объём данных, необходимый для прямого (небуферизованного) чтения/записи (direct I/O) на диск.

ClickHouse использует этот параметр при чтении данных из таблиц. Если общий объём хранения всех данных для чтения превышает `min_bytes_to_use_direct_io` байт, тогда ClickHouse использует флаг `O_DIRECT` при чтении данных с диска.

Возможные значения:

-   0 — прямой ввод-вывод отключен.
-   Положительное целое число.

Значение по умолчанию: 0.

## network_compression_method {#network_compression_method}

Устанавливает метод сжатия данных, который используется для обмена данными между серверами и между сервером и [clickhouse-client](../../interfaces/cli.md).

Возможные значения:

-   `LZ4` — устанавливает метод сжатия LZ4.
-   `ZSTD` — устанавливает метод сжатия ZSTD.

Значение по умолчанию: `LZ4`.

**См. также**

-   [network_zstd_compression_level](#network_zstd_compression_level)

## network_zstd_compression_level {#network_zstd_compression_level}

Регулирует уровень сжатия ZSTD. Используется только тогда, когда [network_compression_method](#network_compression_method) установлен на `ZSTD`.

Возможные значения:

-   Положительное целое число от 1 до 15.

Значение по умолчанию: `1`.

## log_queries {#settings-log-queries}

Установка логирования запроса.

Запросы, переданные в ClickHouse с этой настройкой, логируются согласно правилам конфигурационного параметра сервера [query_log](../../operations/server-configuration-parameters/settings.md#server_configuration_parameters-query-log).

Пример:

``` text
log_queries=1
```

## log_queries_min_query_duration_ms {#settings-log-queries-min-query-duration-ms}

Минимальное время выполнения запроса для логгирования в системные таблицы:

- `system.query_log`
- `system.query_thread_log`

В случае ненулевого порога `log_queries_min_query_duration_ms`, в лог будут записываться лишь события об окончании выполнения запроса:

- `QUERY_FINISH`
- `EXCEPTION_WHILE_PROCESSING`

-   Тип: milliseconds
-   Значение по умолчанию: 0 (логгировать все запросы)

## log_queries_min_type {#settings-log-queries-min-type}

Задаёт минимальный уровень логирования в `query_log`.

Возможные значения:
- `QUERY_START` (`=1`)
- `QUERY_FINISH` (`=2`)
- `EXCEPTION_BEFORE_START` (`=3`)
- `EXCEPTION_WHILE_PROCESSING` (`=4`)

Значение по умолчанию: `QUERY_START`.

Можно использовать для ограничения того, какие объекты будут записаны в `query_log`, например, если вас интересуют ошибки, тогда вы можете использовать `EXCEPTION_WHILE_PROCESSING`:

``` text
log_queries_min_type='EXCEPTION_WHILE_PROCESSING'
```

## log_query_threads {#settings-log-query-threads}

Установка логирования информации о потоках выполнения запроса.

Лог информации о потоках выполнения запросов, переданных в ClickHouse с этой установкой, записывается согласно правилам конфигурационного параметра сервера [query_thread_log](../server-configuration-parameters/settings.md#server_configuration_parameters-query_thread_log).

Пример:

``` text
log_query_threads=1
```

## log_comment {#settings-log-comment}

Задаёт значение поля `log_comment` таблицы [system.query_log](../system-tables/query_log.md) и текст комментария в логе сервера.

Может быть использована для улучшения читабельности логов сервера. Кроме того, помогает быстро выделить связанные с тестом запросы из `system.query_log` после запуска [clickhouse-test](../../development/tests.md).

Возможные значения:

-   Любая строка не длиннее [max_query_size](#settings-max_query_size). При превышении длины сервер сгенерирует исключение.

Значение по умолчанию: пустая строка.

**Пример**

Запрос:

``` sql
SET log_comment = 'log_comment test', log_queries = 1;
SELECT 1;
SYSTEM FLUSH LOGS;
SELECT type, query FROM system.query_log WHERE log_comment = 'log_comment test' AND event_date >= yesterday() ORDER BY event_time DESC LIMIT 2;
```

Результат:

``` text
┌─type────────┬─query─────┐
│ QueryStart  │ SELECT 1; │
│ QueryFinish │ SELECT 1; │
└─────────────┴───────────┘
```

## max_insert_block_size {#settings-max_insert_block_size}

Формировать блоки указанного размера, при вставке в таблицу.
Эта настройка действует только в тех случаях, когда сервер сам формирует такие блоки.
Например, при INSERT-е через HTTP интерфейс, сервер парсит формат данных, и формирует блоки указанного размера.
А при использовании clickhouse-client, клиент сам парсит данные, и настройка max_insert_block_size на сервере не влияет на размер вставляемых блоков.
При использовании INSERT SELECT, настройка так же не имеет смысла, так как данные будут вставляться теми блоками, которые вышли после SELECT-а.

Значение по умолчанию: 1,048,576.

Это значение намного больше, чем `max_block_size`. Это сделано, потому что некоторые движки таблиц (`*MergeTree`) будут на каждый вставляемый блок формировать кусок данных на диске, что является довольно большой сущностью. Также, в таблицах типа `*MergeTree`, данные сортируются при вставке, и достаточно большой размер блока позволяет отсортировать больше данных в оперативке.

## min_insert_block_size_rows {#min-insert-block-size-rows}

Устанавливает минимальное количество строк в блоке, который может быть вставлен в таблицу запросом `INSERT`. Блоки меньшего размера склеиваются в блоки большего размера.

Возможные значения:

-   Целое положительное число.
-   0 — Склейка блоков выключена.

Значение по умолчанию: 1048576.

## min_insert_block_size_bytes {#min-insert-block-size-bytes}

Устанавливает минимальное количество байтов в блоке, который может быть вставлен в таблицу запросом `INSERT`. Блоки меньшего размера склеиваются в блоки большего размера.

Возможные значения:

-   Целое положительное число.
-   0 — Склейка блоков выключена.

Значение по умолчанию: 268435456.

## max_replica_delay_for_distributed_queries {#settings-max_replica_delay_for_distributed_queries}

Отключает отстающие реплики при распределенных запросах. См. [Репликация](../../engines/table-engines/mergetree-family/replication.md).

Устанавливает время в секундах. Если отставание реплики больше установленного значения, то реплика не используется.

Значение по умолчанию: 300.

Используется при выполнении `SELECT` из распределенной таблицы, которая указывает на реплицированные таблицы.

## max_threads {#settings-max_threads}

Максимальное количество потоков обработки запроса без учёта потоков для чтения данных с удалённых серверов (смотрите параметр max_distributed_connections).

Этот параметр относится к потокам, которые выполняют параллельно одни стадии конвейера выполнения запроса.
Например, при чтении из таблицы, если есть возможность вычислять выражения с функциями, фильтровать с помощью WHERE и предварительно агрегировать для GROUP BY параллельно, используя хотя бы количество потоков max_threads, то используются max_threads.

Значение по умолчанию: количество процессорных ядер без учёта Hyper-Threading.

Для запросов, которые быстро завершаются из-за LIMIT-а, имеет смысл выставить max_threads поменьше. Например, если нужное количество записей находится в каждом блоке, то при max_threads = 8 будет считано 8 блоков, хотя достаточно было прочитать один.

Чем меньше `max_threads`, тем меньше будет использоваться оперативки.

## max_insert_threads {#settings-max-insert-threads}

Максимальное количество потоков для выполнения запроса `INSERT SELECT`.

Возможные значения:

-   0 (или 1) — `INSERT SELECT` не выполняется параллельно.
-   Положительное целое число, больше 1.

Значение по умолчанию: 0.

Параллельный `INSERT SELECT` действует только в том случае, если часть SELECT выполняется параллельно, см. настройку [max_threads](#settings-max_threads).
Чем больше значение `max_insert_threads`, тем больше потребление оперативной памяти.

## max_compress_block_size {#max-compress-block-size}

Максимальный размер блоков несжатых данных перед сжатием при записи в таблицу. По умолчанию - 1 048 576 (1 MiB). При уменьшении размера, незначительно уменьшается коэффициент сжатия, незначительно возрастает скорость сжатия и разжатия за счёт кэш-локальности, и уменьшается потребление оперативной памяти.

!!! note "Предупреждение"
    Эта настройка экспертного уровня, не используйте ее, если вы только начинаете работать с Clickhouse.

Не путайте блоки для сжатия (кусок памяти, состоящий из байт) и блоки для обработки запроса (пачка строк из таблицы).

## min_compress_block_size {#min-compress-block-size}

Для таблиц типа [MergeTree](../../engines/table-engines/mergetree-family/mergetree.md). В целях уменьшения задержек при обработке запросов, блок сжимается при записи следующей засечки, если его размер не меньше `min_compress_block_size`. По умолчанию - 65 536.

Реальный размер блока, если несжатых данных меньше `max_compress_block_size`, будет не меньше этого значения и не меньше объёма данных на одну засечку.

Рассмотрим пример. Пусть `index_granularity`, указанная при создании таблицы - 8192.

Пусть мы записываем столбец типа UInt32 (4 байта на значение). При записи 8192 строк, будет всего 32 КБ данных. Так как `min_compress_block_size` = 65 536, сжатый блок будет сформирован на каждые две засечки.

Пусть мы записываем столбец URL типа String (средний размер - 60 байт на значение). При записи 8192 строк, будет, в среднем, чуть меньше 500 КБ данных. Так как это больше 65 536 строк, то сжатый блок будет сформирован на каждую засечку. В этом случае, при чтении с диска данных из диапазона в одну засечку, не будет разжато лишних данных.

!!! note "Предупреждение"
    Эта настройка экспертного уровня, не используйте ее, если вы только начинаете работать с Clickhouse.

## max_query_size {#settings-max_query_size}

Максимальный кусок запроса, который будет считан в оперативку для разбора парсером языка SQL.
Запрос INSERT также содержит данные для INSERT-а, которые обрабатываются отдельным, потоковым парсером (расходующим O(1) оперативки), и не учитываются в этом ограничении.

Значение по умолчанию: 256 Кб.

## max_parser_depth {#max_parser_depth}

Ограничивает максимальную глубину рекурсии в парсере рекурсивного спуска. Позволяет контролировать размер стека.

Возможные значения:

- Положительное целое число.
- 0 — Глубина рекурсии не ограничена.

Значение по умолчанию: 1000.

## interactive_delay {#interactive-delay}

Интервал в микросекундах для проверки, не запрошена ли остановка выполнения запроса, и отправки прогресса.

Значение по умолчанию: 100,000 (проверять остановку запроса и отправлять прогресс десять раз в секунду).

## connect_timeout, receive_timeout, send_timeout {#connect-timeout-receive-timeout-send-timeout}

Таймауты в секундах на сокет, по которому идёт общение с клиентом.

Значение по умолчанию: 10, 300, 300.

## cancel_http_readonly_queries_on_client_close {#cancel-http-readonly-queries-on-client-close}

Отменяет HTTP readonly запросы (например, SELECT), когда клиент обрывает соединение до завершения получения данных.

Значение по умолчанию: 0

## poll_interval {#poll-interval}

Блокироваться в цикле ожидания запроса в сервере на указанное количество секунд.

Значение по умолчанию: 10.

## max_distributed_connections {#max-distributed-connections}

Максимальное количество одновременных соединений с удалёнными серверами при распределённой обработке одного запроса к одной таблице типа Distributed. Рекомендуется выставлять не меньше, чем количество серверов в кластере.

Значение по умолчанию: 1024.

Следующие параметры имеют значение только на момент создания таблицы типа Distributed (и при запуске сервера), поэтому их не имеет смысла менять в рантайме.

## distributed_connections_pool_size {#distributed-connections-pool-size}

Максимальное количество одновременных соединений с удалёнными серверами при распределённой обработке всех запросов к одной таблице типа Distributed. Рекомендуется выставлять не меньше, чем количество серверов в кластере.

Значение по умолчанию: 1024.

## max_distributed_depth {#max-distributed-depth}

Ограничивает максимальную глубину рекурсивных запросов для [Distributed](../../engines/table-engines/special/distributed.md) таблиц.

Если значение превышено, сервер генерирует исключение.

Возможные значения:

-   Положительное целое число.
-   0 — глубина не ограничена.

Значение по умолчанию: `5`.

## connect_timeout_with_failover_ms {#connect-timeout-with-failover-ms}

Таймаут в миллисекундах на соединение с удалённым сервером, для движка таблиц Distributed, если используются секции shard и replica в описании кластера.
В случае неуспеха, делается несколько попыток соединений с разными репликами.

Значение по умолчанию: 50.

## connection_pool_max_wait_ms {#connection-pool-max-wait-ms}

Время ожидания соединения в миллисекундах, когда пул соединений заполнен.

Возможные значения:

- Положительное целое число.
- 0 — Бесконечный таймаут.

Значение по умолчанию: 0.

## connections_with_failover_max_tries {#connections-with-failover-max-tries}

Максимальное количество попыток соединения с каждой репликой, для движка таблиц Distributed.

Значение по умолчанию: 3.

## extremes {#extremes}

Считать ли экстремальные значения (минимумы и максимумы по столбцам результата запроса). Принимает 0 или 1. По умолчанию - 0 (выключено).
Подробнее смотрите раздел «Экстремальные значения».

## kafka_max_wait_ms {#kafka-max-wait-ms}

Время ожидания в миллисекундах для чтения сообщений из [Kafka](../../engines/table-engines/integrations/kafka.md#kafka) перед повторной попыткой.

Возможные значения:

- Положительное целое число.
- 0 — Бесконечный таймаут.

Значение по умолчанию: 5000.

См. также:

-   [Apache Kafka](https://kafka.apache.org/)

## use_uncompressed_cache {#setting-use_uncompressed_cache}

Использовать ли кэш разжатых блоков. Принимает 0 или 1. По умолчанию - 0 (выключено).

Использование кэша несжатых блоков (только для таблиц семейства MergeTree) может существенно сократить задержку и увеличить пропускную способность при работе с большим количеством коротких запросов. Включите эту настройку для пользователей, от которых идут частые короткие запросы. Также обратите внимание на конфигурационный параметр [uncompressed_cache_size](../server-configuration-parameters/settings.md#server-settings-uncompressed_cache_size) (настраивается только в конфигурационном файле) – размер кэша разжатых блоков. По умолчанию - 8 GiB. Кэш разжатых блоков заполняется по мере надобности, а наиболее невостребованные данные автоматически удаляются.

Для запросов, читающих хоть немного приличный объём данных (миллион строк и больше), кэш разжатых блоков автоматически выключается, чтобы оставить место для действительно мелких запросов. Поэтому, можно держать настройку `use_uncompressed_cache` всегда выставленной в 1.

## replace_running_query {#replace-running-query}

При использовании интерфейса HTTP может быть передан параметр query_id. Это любая строка, которая служит идентификатором запроса.
Если в этот момент, уже существует запрос от того же пользователя с тем же query_id, то поведение определяется параметром replace_running_query.

`0` - (по умолчанию) кинуть исключение (не давать выполнить запрос, если запрос с таким же query_id уже выполняется);

`1` - отменить старый запрос и начать выполнять новый.

Эта настройка, выставленная в 1, используется в Яндекс.Метрике для реализации suggest-а значений для условий сегментации. После ввода очередного символа, если старый запрос ещё не выполнился, его следует отменить.

## replace_running_query_max_wait_ms {#replace-running-query-max-wait-ms}

Время ожидания завершения выполнения запроса с тем же `query_id`, когда активирована настройка [replace_running_query](#replace-running-query).

Возможные значения:

- Положительное целое число.
- 0 — Создание исключения, которое не позволяет выполнить новый запрос, если сервер уже выполняет запрос с тем же `query_id`.

Значение по умолчанию: 5000.

## stream_flush_interval_ms {#stream-flush-interval-ms}

Работает для таблиц со стриммингом в случае тайм-аута, или когда поток генерирует [max_insert_block_size](#settings-max_insert_block_size) строк.

Значение по умолчанию: 7500.

Чем меньше значение, тем чаще данные сбрасываются в таблицу. Установка слишком низкого значения приводит к снижению производительности.

## load_balancing {#settings-load_balancing}

Задает алгоритм выбора реплик, используемый при обработке распределенных запросов.

ClickHouse поддерживает следующие алгоритмы выбора реплик:

-   [Random](#load_balancing-random) (by default)
-   [Nearest hostname](#load_balancing-nearest_hostname)
-   [In order](#load_balancing-in_order)
-   [First or random](#load_balancing-first_or_random)
-   [Round robin](#load_balancing-round_robin)

См. также:

-   [distributed_replica_max_ignored_errors](#settings-distributed_replica_max_ignored_errors)

### Random (by Default) {#load_balancing-random}

``` sql
load_balancing = random
```

Для каждой реплики считается количество ошибок. Запрос отправляется на реплику с минимальным числом ошибок, а если таких несколько, то на случайную из них.
Недостатки: не учитывается близость серверов; если на репликах оказались разные данные, то вы будете получать так же разные данные.

### Nearest Hostname {#load_balancing-nearest_hostname}

``` sql
load_balancing = nearest_hostname
```

Для каждой реплики считается количество ошибок. Каждые 5 минут, число ошибок целочисленно делится на 2. Таким образом, обеспечивается расчёт числа ошибок за недавнее время с экспоненциальным сглаживанием. Если есть одна реплика с минимальным числом ошибок (то есть, на других репликах недавно были ошибки) - запрос отправляется на неё. Если есть несколько реплик с одинаковым минимальным числом ошибок, то запрос отправляется на реплику, имя хоста которой в конфигурационном файле минимально отличается от имени хоста сервера (по количеству отличающихся символов на одинаковых позициях, до минимальной длины обеих имён хостов).

Для примера, example01-01-1 и example01-01-2.yandex.ru отличаются в одной позиции, а example01-01-1 и example01-02-2 - в двух.
Этот метод может показаться примитивным, но он не требует внешних данных о топологии сети и не сравнивает IP-адреса, что было бы сложно для наших IPv6-адресов.

Таким образом, если есть равнозначные реплики, предпочитается ближайшая по имени.
Также можно сделать предположение, что при отправке запроса на один и тот же сервер, в случае отсутствия сбоев, распределённый запрос будет идти тоже на одни и те же серверы. То есть, даже если на репликах расположены разные данные, запрос будет возвращать в основном одинаковые результаты.

### In Order {#load_balancing-in_order}

``` sql
load_balancing = in_order
```

Реплики с одинаковым количеством ошибок опрашиваются в порядке, определённом конфигурацией.
Этот способ подходит для тех случаев, когда вы точно знаете, какая реплика предпочтительнее.

### First or Random {#load_balancing-first_or_random}

``` sql
load_balancing = first_or_random
```

Алгоритм выбирает первую реплику или случайную реплику, если первая недоступна. Он эффективен в топологиях с перекрестной репликацией, но бесполезен в других конфигурациях.

Алгоритм `first or random` решает проблему алгоритма `in order`. При использовании `in order`, если одна реплика перестаёт отвечать, то следующая за ней принимает двойную нагрузку, в то время как все остальные обрабатываю свой обычный трафик. Алгоритм `first or random` равномерно распределяет нагрузку между репликами.

### Round Robin {#load_balancing-round_robin}

``` sql
load_balancing = round_robin
```

Этот алгоритм использует циклический перебор реплик с одинаковым количеством ошибок (учитываются только запросы с алгоритмом `round_robin`).

## prefer_localhost_replica {#settings-prefer-localhost-replica}

Включает или выключает предпочтительное использование localhost реплики при обработке распределенных запросов.

Возможные значения:

-   1 — ClickHouse всегда отправляет запрос на localhost реплику, если она существует.
-   0 — ClickHouse использует балансировку, заданную настройкой [load_balancing](#settings-load_balancing).

Значение по умолчанию: 1.

!!! warning "Warning"
    Отключайте эту настройку при использовании [max_parallel_replicas](#settings-max_parallel_replicas).

## totals_mode {#totals-mode}

Каким образом вычислять TOTALS при наличии HAVING, а также при наличии max_rows_to_group_by и group_by_overflow_mode = ‘any’.
Смотрите раздел «Модификатор WITH TOTALS».

## totals_auto_threshold {#totals-auto-threshold}

Порог для `totals_mode = 'auto'`.
Смотрите раздел «Модификатор WITH TOTALS».

## max_parallel_replicas {#settings-max_parallel_replicas}

Максимальное количество используемых реплик каждого шарда при выполнении запроса.

Возможные значения:

-   Целое положительное число.

**Дополнительная информация**

Эта настройка полезна для реплицируемых таблиц с ключом сэмплирования. Запрос может обрабатываться быстрее, если он выполняется на нескольких серверах параллельно. Однако производительность обработки запроса, наоборот, может упасть в следующих ситуациях:

- Позиция ключа сэмплирования в ключе партиционирования не позволяет выполнять эффективное сканирование.
- Добавление ключа сэмплирования в таблицу делает фильтрацию по другим столбцам менее эффективной.
- Ключ сэмплирования является выражением, которое сложно вычисляется.
- У распределения сетевых задержек в кластере длинный «хвост», из-за чего при параллельных запросах к нескольким серверам увеличивается среднее время задержки.

!!! warning "Предупреждение"
    Параллельное выполнение запроса может привести к неверному результату, если в запросе есть объединение или подзапросы и при этом таблицы не удовлетворяют определенным требованиям. Подробности смотрите в разделе [Распределенные подзапросы и max_parallel_replicas](../../sql-reference/operators/in.md#max_parallel_replica-subqueries).

## compile_expressions {#compile-expressions}

Включает или выключает компиляцию часто используемых функций и операторов. Компиляция производится в нативный код платформы с помощью LLVM во время выполнения.

Возможные значения:

- 0 — компиляция выключена.
- 1 — компиляция включена.

Значение по умолчанию: `1`.

## min_count_to_compile_expression {#min-count-to-compile-expression}

Минимальное количество выполнений одного и того же выражения до его компиляции.

Значение по умолчанию: `3`.

## input_format_skip_unknown_fields {#input-format-skip-unknown-fields}

Если значение равно true, то при выполнении INSERT входные данные из столбцов с неизвестными именами будут пропущены. В противном случае эта ситуация создаст исключение.
Работает для форматов JSONEachRow и TSKV.

## output_format_json_quote_64bit_integers {#session_settings-output_format_json_quote_64bit_integers}
Управляет кавычками при выводе 64-битных или более [целых чисел](../../sql-reference/data-types/int-uint.md) (например, `UInt64` или `Int128`) в формате [JSON](../../interfaces/formats.md#json).
По умолчанию такие числа заключаются в кавычки. Это поведение соответствует большинству реализаций JavaScript.

Возможные значения:

-   0 — числа выводятся без кавычек.
-   1 — числа выводятся в кавычках.

Значение по умолчанию: 1.

## output_format_json_quote_denormals {#settings-output_format_json_quote_denormals}

При выводе данных в формате [JSON](../../interfaces/formats.md#json) включает отображение значений `+nan`, `-nan`, `+inf`, `-inf`.

Возможные значения:

-   0 — выключена.
-   1 — включена.

Значение по умолчанию: 0.

**Пример**

Рассмотрим следующую таблицу `account_orders`:

```text
┌─id─┬─name───┬─duration─┬─period─┬─area─┐
│  1 │ Andrew │       20 │      0 │  400 │
│  2 │ John   │       40 │      0 │    0 │
│  3 │ Bob    │       15 │      0 │ -100 │
└────┴────────┴──────────┴────────┴──────┘
```

Когда `output_format_json_quote_denormals = 0`, следующий запрос возвращает значения `null`.

```sql
SELECT area/period FROM account_orders FORMAT JSON;
```

```json
{
        "meta":
        [
                {
                        "name": "divide(area, period)",
                        "type": "Float64"
                }
        ],
        "data":
        [
                {
                        "divide(area, period)": null
                },
                {
                        "divide(area, period)": null
                },
                {
                        "divide(area, period)": null
                }
        ],
        "rows": 3,
        "statistics":
        {
                "elapsed": 0.003648093,
                "rows_read": 3,
                "bytes_read": 24
        }
}
```

Если `output_format_json_quote_denormals = 1`, то запрос вернет:

```json
{
        "meta":
        [
                {
                        "name": "divide(area, period)",
                        "type": "Float64"
                }
        ],
        "data":
        [
                {
                        "divide(area, period)": "inf"
                },
                {
                        "divide(area, period)": "-nan"
                },
                {
                        "divide(area, period)": "-inf"
                }
        ],
        "rows": 3,
        "statistics":
        {
                "elapsed": 0.000070241,
                "rows_read": 3,
                "bytes_read": 24
        }
}
```


## format_csv_delimiter {#settings-format_csv_delimiter}

Символ, интерпретируемый как разделитель в данных формата CSV. По умолчанию — `,`.

## input_format_csv_unquoted_null_literal_as_null {#settings-input_format_csv_unquoted_null_literal_as_null}

Для формата CSV включает или выключает парсинг неэкранированной строки `NULL` как литерала (синоним для `\N`)

## input_format_csv_enum_as_number {#settings-input_format_csv_enum_as_number}

Включает или отключает парсинг значений перечислений как идентификаторов перечислений для входного формата CSV.

Возможные значения:

-   0 — парсинг значений перечисления как значений.
-   1 — парсинг значений перечисления как идентификаторов перечисления.

Значение по умолчанию: 0.

**Пример**

Рассмотрим таблицу:

```sql
CREATE TABLE table_with_enum_column_for_csv_insert (Id Int32,Value Enum('first' = 1, 'second' = 2)) ENGINE=Memory();
```

При включенной настройке `input_format_csv_enum_as_number`:

```sql
SET input_format_csv_enum_as_number = 1;
INSERT INTO table_with_enum_column_for_csv_insert FORMAT CSV 102,2;
SELECT * FROM table_with_enum_column_for_csv_insert;
```

Результат:

```text
┌──Id─┬─Value──┐
│ 102 │ second │
└─────┴────────┘
```

При отключенной настройке `input_format_csv_enum_as_number` запрос `INSERT`:

```sql
SET input_format_csv_enum_as_number = 0;
INSERT INTO table_with_enum_column_for_csv_insert FORMAT CSV 102,2;
```

сгенерирует исключение.

## output_format_csv_crlf_end_of_line {#settings-output-format-csv-crlf-end-of-line}

Использовать в качестве разделителя строк для CSV формата CRLF (DOS/Windows стиль) вместо LF (Unix стиль).

## output_format_tsv_crlf_end_of_line {#settings-output-format-tsv-crlf-end-of-line}

Использовать в качестве разделителя строк для TSV формата CRLF (DOC/Windows стиль) вместо LF (Unix стиль).

## insert_quorum {#settings-insert_quorum}

Включает кворумную запись.

-   Если `insert_quorum < 2`, то кворумная запись выключена.
-   Если `insert_quorum >= 2`, то кворумная запись включена.

Значение по умолчанию: 0.

Кворумная запись

`INSERT` завершается успешно только в том случае, когда ClickHouse смог без ошибки записать данные в `insert_quorum` реплик за время `insert_quorum_timeout`. Если по любой причине количество реплик с успешной записью не достигнет `insert_quorum`, то запись считается не состоявшейся и ClickHouse удалит вставленный блок из всех реплик, куда уже успел записать данные.

Все реплики в кворуме консистентны, т.е. содержат данные всех более ранних запросов `INSERT`. Последовательность `INSERT` линеаризуется.

При чтении данных, записанных с `insert_quorum` можно использовать настройку [select_sequential_consistency](#settings-select_sequential_consistency).

ClickHouse генерирует исключение

-   Если количество доступных реплик на момент запроса меньше `insert_quorum`.
-   При попытке записать данные в момент, когда предыдущий блок ещё не вставлен в `insert_quorum` реплик. Эта ситуация может возникнуть, если пользователь вызвал `INSERT` прежде, чем завершился предыдущий с `insert_quorum`.

См. также:

-   [insert_quorum_timeout](#settings-insert_quorum_timeout)
-   [select_sequential_consistency](#settings-select_sequential_consistency)

## insert_quorum_timeout {#settings-insert_quorum_timeout}

Время ожидания кворумной записи в миллисекундах. Если время прошло, а запись так не состоялась, то ClickHouse сгенерирует исключение и клиент должен повторить запрос на запись того же блока на эту же или любую другую реплику.

Значение по умолчанию: 600 000 миллисекунд (10 минут).

См. также:

-   [insert_quorum](#settings-insert_quorum)
-   [select_sequential_consistency](#settings-select_sequential_consistency)

## select_sequential_consistency {#settings-select_sequential_consistency}

Включает или выключает последовательную консистентность для запросов `SELECT`.

Возможные значения:

-   0 — выключена.
-   1 — включена.

Значение по умолчанию: 0.

Использование

Когда последовательная консистентность включена, то ClickHouse позволит клиенту выполнить запрос `SELECT` только к тем репликам, которые содержат данные всех предыдущих запросов `INSERT`, выполненных с `insert_quorum`. Если клиент обратится к неполной реплике, то ClickHouse сгенерирует исключение. В запросе SELECT не будут участвовать данные, которые ещё не были записаны на кворум реплик.

См. также:

-   [insert_quorum](#settings-insert_quorum)
-   [insert_quorum_timeout](#settings-insert_quorum_timeout)

## insert_deduplicate {#settings-insert-deduplicate}

Включает и выключает дедупликацию для запросов `INSERT` (для Replicated\* таблиц).

Возможные значения:

-   0 — выключена.
-   1 — включена.

Значение по умолчанию: 1.

По умолчанию блоки, вставляемые в реплицируемые таблицы оператором `INSERT`, дедуплицируются (см. [Репликация данных](../../engines/table-engines/mergetree-family/replication.md)).

## deduplicate_blocks_in_dependent_materialized_views {#settings-deduplicate-blocks-in-dependent-materialized-views}

Включает и выключает проверку дедупликации для материализованных представлений, которые получают данные из Replicated\* таблиц.

Возможные значения:

-   0 — выключена.
-   1 — включена.

Значение по умолчанию: 0.

По умолчанию проверка дедупликации у материализованных представлений не производится, а наследуется от Replicated\* (основной) таблицы, за которой «следит» материализованное представление.
Т.е. если `INSERT` в основную таблицу д.б. пропущен (сдедуплицирован), то автоматически не будет вставки и в материализованные представления. Это имплементировано для того, чтобы работали материализованные представления, которые сильно группируют данные основных `INSERT`, до такой степени что блоки вставляемые в материализованные представления получаются одинаковыми для разных `INSERT` в основную таблицу.
Одновременно это «ломает» идемпотентность вставки в материализованные представления. Т.е. если `INSERT` был успешен в основную таблицу и неуспешен в таблицу материализованного представления (напр. из-за сетевого сбоя при коммуникации с Zookeeper), клиент получит ошибку и попытается повторить `INSERT`. Но вставки в материализованные представления произведено не будет, потому что дедупликация сработает на основной таблице. Настройка `deduplicate_blocks_in_dependent_materialized_views` позволяет это изменить. Т.е. при повторном `INSERT` будет произведена дедупликация на таблице материализованного представления, и повторный инсерт вставит данные в таблицу материализованного представления, которые не удалось вставить из-за сбоя первого `INSERT`.

## count_distinct_implementation {#settings-count_distinct_implementation}

Задаёт, какая из функций `uniq*` используется при выполнении конструкции [COUNT(DISTINCT …)](../../sql-reference/aggregate-functions/reference/count.md#agg_function-count).

Возможные значения:

-   [uniq](../../sql-reference/aggregate-functions/reference/uniq.md#agg_function-uniq)
-   [uniqCombined](../../sql-reference/aggregate-functions/reference/uniqcombined.md#agg_function-uniqcombined)
-   [uniqCombined64](../../sql-reference/aggregate-functions/reference/uniqcombined64.md#agg_function-uniqcombined64)
-   [uniqHLL12](../../sql-reference/aggregate-functions/reference/uniqhll12.md#agg_function-uniqhll12)
-   [uniqExact](../../sql-reference/aggregate-functions/reference/uniqexact.md#agg_function-uniqexact)

Значение по умолчанию: `uniqExact`.

## max_network_bytes {#settings-max-network-bytes}

Ограничивает объём данных (в байтах), который принимается или передается по сети при выполнении запроса. Параметр применяется к каждому отдельному запросу.

Возможные значения:

-   Положительное целое число.
-   0 — контроль объёма данных отключен.

Значение по умолчанию: 0.

## max_network_bandwidth {#settings-max-network-bandwidth}

Ограничивает скорость обмена данными по сети в байтах в секунду. Параметр применяется к каждому отдельному запросу.

Возможные значения:

-   Положительное целое число.
-   0 — контроль скорости передачи данных отключен.

Значение по умолчанию: 0.

## max_network_bandwidth_for_user {#settings-max-network-bandwidth-for-user}

Ограничивает скорость обмена данными по сети в байтах в секунду. Этот параметр применяется ко всем одновременно выполняемым запросам, запущенным одним пользователем.

Возможные значения:

-   Положительное целое число.
-   0 — управление скоростью передачи данных отключено.

Значение по умолчанию: 0.

## max_network_bandwidth_for_all_users {#settings-max-network-bandwidth-for-all-users}

Ограничивает скорость обмена данными по сети в байтах в секунду. Этот параметр применяется ко всем одновременно выполняемым запросам на сервере.

Возможные значения:

-   Положительное целое число.
-   0 — управление скоростью передачи данных отключено.

Значение по умолчанию: 0.

## skip_unavailable_shards {#settings-skip_unavailable_shards}

Включает или отключает тихий пропуск недоступных шардов.

Шард считается недоступным, если все его реплики недоступны. Реплика недоступна в следующих случаях:

-   ClickHouse не может установить соединение с репликой по любой причине.

        ClickHouse предпринимает несколько попыток подключиться к реплике. Если все попытки оказались неудачными, реплика считается недоступной.

-   Реплика не может быть разрешена с помощью DNS.

        Если имя хоста реплики не может быть разрешено с помощью DNS, это может указывать на следующие ситуации:

        - Нет записи DNS для хоста. Это может происходить в системах с динамическим DNS, например, [Kubernetes](https://kubernetes.io), где отключенные ноды не разрешаться с помощью DNS и это не ошибка.

        - Ошибка конфигурации. Конфигурационный файл ClickHouse может содержать неправильное имя хоста.

Возможные значения:

-   1 — пропуск включен.

        Если шард недоступен, то ClickHouse возвращает результат, основанный на неполных данных и не оповещает о проблемах с доступностью хостов.

-   0 — пропуск выключен.

        Если шард недоступен, то ClickHouse генерирует исключение.

Значение по умолчанию: 0.

## optimize_skip_unused_shards {#optimize-skip-unused-shards}

Включает или отключает пропуск неиспользуемых шардов для запросов [SELECT](../../sql-reference/statements/select/index.md) , в которых условие ключа шардирования задано в секции `WHERE/PREWHERE`. Предполагается, что данные распределены с помощью ключа шардирования, в противном случае настройка ничего не делает.

Возможные значения:

-    0 — Выключена.
-    1 — Включена.

Значение по умолчанию: 0

## optimize_skip_unused_shards_nesting {#optimize-skip-unused-shards-nesting}

Контролирует настройку [`optimize_skip_unused_shards`](#optimize-skip-unused-shards) (поэтому все еще требует `optimize_skip_unused_shards`) в зависимости от вложенности распределенного запроса (когда у вас есть `Distributed` таблица которая смотрит на другую `Distributed` таблицу).

Возможные значения:

-    0 — Выключена, `optimize_skip_unused_shards` работает всегда.
-    1 — Включает `optimize_skip_unused_shards` только для 1-ого уровня вложенности.
-    2 — Включает `optimize_skip_unused_shards` для 1-ого и 2-ого уровня вложенности.

Значение по умолчанию: 0

## force_optimize_skip_unused_shards {#settings-force_optimize_skip_unused_shards}

Разрешает или запрещает выполнение запроса, если настройка [optimize_skip_unused_shards](#optimize-skip-unused-shards) включена, а пропуск неиспользуемых шардов невозможен. Если данная настройка включена и пропуск невозможен, ClickHouse генерирует исключение.

Возможные значения:

-    0 — Выключена, `force_optimize_skip_unused_shards` работает всегда.
-    1 — Включает `force_optimize_skip_unused_shards` только для 1-ого уровня вложенности.
-    2 — Включает `force_optimize_skip_unused_shards` для 1-ого и 2-ого уровня вложенности.

Значение по умолчанию: 0

## force_optimize_skip_unused_shards_nesting {#settings-force_optimize_skip_unused_shards_nesting}

Контролирует настройку [`force_optimize_skip_unused_shards`](#settings-force_optimize_skip_unused_shards) (поэтому все еще требует `optimize_skip_unused_shards`) в зависимости от вложенности распределенного запроса (когда у вас есть `Distributed` таблица которая смотрит на другую `Distributed` таблицу).

Возможные значения:

-   0 - Выключена, `force_optimize_skip_unused_shards` работает всегда.
-   1 — Включает `force_optimize_skip_unused_shards` только для 1-ого уровня вложенности.
-   2 — Включает `force_optimize_skip_unused_shards` для 1-ого и 2-ого уровня вложенности.

Значение по умолчанию: 0

## force_optimize_skip_unused_shards_no_nested {#settings-force_optimize_skip_unused_shards_no_nested}

Сбрасывает [`optimize_skip_unused_shards`](#settings-force_optimize_skip_unused_shards) для вложенных `Distributed` таблиц.

Возможные значения:

-   1 — Включена.
-   0 — Выключена.

Значение по умолчанию: 0

## optimize_throw_if_noop {#setting-optimize_throw_if_noop}

Включает или отключает генерирование исключения в случаях, когда запрос [OPTIMIZE](../../sql-reference/statements/misc.md#misc_operations-optimize) не выполняет мёрж.

По умолчанию, `OPTIMIZE` завершается успешно и в тех случаях, когда он ничего не сделал. Настройка позволяет отделить подобные случаи и включает генерирование исключения с поясняющим сообщением.

Возможные значения:

-   1 — генерирование исключения включено.
-   0 — генерирование исключения выключено.

Значение по умолчанию: 0.

## optimize_functions_to_subcolumns {#optimize-functions-to-subcolumns}

Включает или отключает оптимизацию путем преобразования некоторых функций к чтению подстолбцов, таким образом уменьшая объем данных для чтения.

Могут быть преобразованы следующие функции:

-   [length](../../sql-reference/functions/array-functions.md#array_functions-length) к чтению подстолбца [size0](../../sql-reference/data-types/array.md#array-size) subcolumn.
-   [empty](../../sql-reference/functions/array-functions.md#function-empty) к чтению подстолбца [size0](../../sql-reference/data-types/array.md#array-size) subcolumn.
-   [notEmpty](../../sql-reference/functions/array-functions.md#function-notempty) к чтению подстолбца [size0](../../sql-reference/data-types/array.md#array-size).
-   [isNull](../../sql-reference/operators/index.md#operator-is-null) к чтению подстолбца [null](../../sql-reference/data-types/nullable.md#finding-null).
-   [isNotNull](../../sql-reference/operators/index.md#is-not-null) к чтению подстолбца [null](../../sql-reference/data-types/nullable.md#finding-null).
-   [count](../../sql-reference/aggregate-functions/reference/count.md) к чтению подстолбца [null](../../sql-reference/data-types/nullable.md#finding-null).
-   [mapKeys](../../sql-reference/functions/tuple-map-functions.md#mapkeys) к чтению подстолбца [keys](../../sql-reference/data-types/map.md#map-subcolumns).
-   [mapValues](../../sql-reference/functions/tuple-map-functions.md#mapvalues) к чтению подстолбца [values](../../sql-reference/data-types/map.md#map-subcolumns).

Возможные значения:

-   0 — оптимизация отключена.
-   1 — оптимизация включена.

Значение по умолчанию: `0`.

## distributed_replica_error_half_life {#settings-distributed_replica_error_half_life}

-   Тип: секунды
-   Значение по умолчанию: 60 секунд

Управляет скоростью обнуления счетчика ошибок в распределенных таблицах. Предположим, реплика остается недоступна в течение какого-то времени, и за этот период накопилось 5 ошибок. Если настройка `distributed_replica_error_half_life` установлена в значение 1 секунда, то реплика снова будет считаться доступной через 3 секунды после последней ошибки.

См. также:

-   [load_balancing](#load_balancing-round_robin)
-   [Table engine Distributed](../../engines/table-engines/special/distributed.md)
-   [distributed_replica_error_cap](#settings-distributed_replica_error_cap)
-   [distributed_replica_max_ignored_errors](#settings-distributed_replica_max_ignored_errors)

## distributed_replica_error_cap {#settings-distributed_replica_error_cap}

-   Тип: unsigned int
-   Значение по умолчанию: 1000

Счетчик ошибок каждой реплики ограничен этим значением, чтобы одна реплика не накапливала слишком много ошибок.

См. также:

-   [load_balancing](#load_balancing-round_robin)
-   [Table engine Distributed](../../engines/table-engines/special/distributed.md)
-   [distributed_replica_error_half_life](#settings-distributed_replica_error_half_life)
-   [distributed_replica_max_ignored_errors](#settings-distributed_replica_max_ignored_errors)

## distributed_replica_max_ignored_errors {#settings-distributed_replica_max_ignored_errors}

-   Тип: unsigned int
-   Значение по умолчанию: 0

Количество ошибок, которые будут проигнорированы при выборе реплик (согласно алгоритму `load_balancing`).

См. также:

-   [load_balancing](#load_balancing-round_robin)
-   [Table engine Distributed](../../engines/table-engines/special/distributed.md)
-   [distributed_replica_error_cap](#settings-distributed_replica_error_cap)
-   [distributed_replica_error_half_life](#settings-distributed_replica_error_half_life)

## distributed_directory_monitor_sleep_time_ms {#distributed_directory_monitor_sleep_time_ms}

Основной интервал отправки данных движком таблиц [Distributed](../../engines/table-engines/special/distributed.md). Фактический интервал растёт экспоненциально при возникновении ошибок.

Возможные значения:

-   Положительное целое количество миллисекунд.

Значение по умолчанию: 100 миллисекунд.

## distributed_directory_monitor_max_sleep_time_ms {#distributed_directory_monitor_max_sleep_time_ms}

Максимальный интервал отправки данных движком таблиц [Distributed](../../engines/table-engines/special/distributed.md). Ограничивает экпоненциальный рост интервала, установленого настройкой [distributed_directory_monitor_sleep_time_ms](#distributed_directory_monitor_sleep_time_ms).

Возможные значения:

-   Положительное целое количество миллисекунд.

Значение по умолчанию: 30000 миллисекунд (30 секунд).

## distributed_directory_monitor_batch_inserts {#distributed_directory_monitor_batch_inserts}

Включает/выключает пакетную отправку вставленных данных.

Если пакетная отправка включена, то движок таблиц [Distributed](../../engines/table-engines/special/distributed.md) вместо того, чтобы отправлять каждый файл со вставленными данными по отдельности, старается отправить их все за одну операцию. Пакетная отправка улучшает производительность кластера за счет более оптимального использования ресурсов сервера и сети.

Возможные значения:

-   1 — включено.
-   0 — выключено.

Значение по умолчанию: 0.

## os_thread_priority {#setting-os-thread-priority}

Устанавливает приоритет ([nice](https://en.wikipedia.org/wiki/Nice_(Unix))) для потоков, исполняющих запросы. Планировщик ОС учитывает эти приоритеты при выборе следующего потока для исполнения на доступном ядре CPU.

!!! warning "Предупреждение"
    Для использования этой настройки необходимо установить свойство `CAP_SYS_NICE`. Пакет `clickhouse-server` устанавливает его во время инсталляции. Некоторые виртуальные окружения не позволяют установить `CAP_SYS_NICE`. В этом случае, `clickhouse-server` выводит сообщение при запуске.

Допустимые значения:

-   Любое значение из диапазона `[-20, 19]`.

Более низкие значения означают более высокий приоритет. Потоки с низкими значениями приоритета `nice` выполняются чаще, чем потоки с более высокими значениями. Высокие значения предпочтительно использовать для долгих неинтерактивных запросов, поскольку это позволяет бысто выделить ресурс в пользу коротких интерактивных запросов.

Значение по умолчанию: 0.

## query_profiler_real_time_period_ns {#query_profiler_real_time_period_ns}

Устанавливает период для таймера реального времени [профилировщика запросов](../../operations/optimizing-performance/sampling-query-profiler.md). Таймер реального времени считает wall-clock time.

Возможные значения:

-   Положительное целое число в наносекундах.

        Рекомендуемые значения:

            - 10000000 (100 раз в секунду) наносекунд и меньшее значение для одиночных запросов.
            - 1000000000 (раз в секунду) для профилирования в масштабе кластера.

-   0 для выключения таймера.

Тип: [UInt64](../../sql-reference/data-types/int-uint.md).

Значение по умолчанию: 1000000000 наносекунд (раз в секунду).

См. также:

-   Системная таблица [trace_log](../../operations/system-tables/trace_log.md#system_tables-trace_log)

## query_profiler_cpu_time_period_ns {#query_profiler_cpu_time_period_ns}

Устанавливает период для таймера CPU [query profiler](../../operations/optimizing-performance/sampling-query-profiler.md). Этот таймер считает только время CPU.

Возможные значения:

-   Положительное целое число в наносекундах.

        Рекомендуемые значения:

            - 10000000 (100 раз в секунду) наносекунд и большее значение для одиночных запросов.
            - 1000000000 (раз в секунду) для профилирования в масштабе кластера.

-   0 для выключения таймера.

Тип: [UInt64](../../sql-reference/data-types/int-uint.md).

Значение по умолчанию: 1000000000 наносекунд.

См. также:

-   Системная таблица [trace_log](../../operations/system-tables/trace_log.md#system_tables-trace_log)

## allow_introspection_functions {#settings-allow_introspection_functions}

Включает или отключает [функции самоанализа](../../sql-reference/functions/introspection.md) для профилирования запросов.

Возможные значения:

-   1 — включены функции самоанализа.
-   0 — функции самоанализа отключены.

Значение по умолчанию: 0.

**См. также**

-   [Sampling Query Profiler](../optimizing-performance/sampling-query-profiler.md)
-   Системная таблица [trace_log](../../operations/system-tables/trace_log.md#system_tables-trace_log)

## input_format_parallel_parsing {#input-format-parallel-parsing}

-   Тип: bool
-   Значение по умолчанию: True

Включает режим, при котором входящие данные парсятся параллельно, но с сохранением исходного порядка следования. Поддерживается только для форматов TSV, TKSV, CSV и JSONEachRow.

## min_chunk_bytes_for_parallel_parsing {#min-chunk-bytes-for-parallel-parsing}

-   Тип: unsigned int
-   Значение по умолчанию: 1 MiB

Минимальный размер блока в байтах, который каждый поток будет анализировать параллельно.

## output_format_avro_codec {#settings-output_format_avro_codec}

Устанавливает кодек сжатия, используемый для вывода файла Avro.

Тип: строка

Возможные значения:

-   `null` — без сжатия
-   `deflate` — сжать с помощью Deflate (zlib)
-   `snappy` — сжать с помощью [Snappy](https://google.github.io/snappy/)

Значение по умолчанию: `snappy` (если доступно) или `deflate`.

## output_format_avro_sync_interval {#settings-output_format_avro_sync_interval}

Устанавливает минимальный размер данных (в байтах) между маркерами синхронизации для выходного файла Avro.

Тип: unsigned int

озможные значения: 32 (32 байта) - 1073741824 (1 GiB)

Значение по умолчанию: 32768 (32 KiB)

## background_pool_size {#background_pool_size}

Задает количество потоков для выполнения фоновых операций в движках таблиц (например, слияния в таблицах c движком [MergeTree](../../engines/table-engines/mergetree-family/index.md)). Настройка применяется при запуске сервера ClickHouse и не может быть изменена во пользовательском сеансе. Настройка позволяет управлять загрузкой процессора и диска. Чем меньше пул, тем ниже нагрузка на CPU и диск, при этом фоновые процессы работают с меньшей интенсивностью, что в конечном итоге может повлиять на производительность запросов, потому что сервер будет обрабатывать больше кусков.

Допустимые значения:

-   Положительное целое число.

Значение по умолчанию: 16.

## parallel_distributed_insert_select {#parallel_distributed_insert_select}

Включает параллельную обработку распределённых запросов `INSERT ... SELECT`.

Если при выполнении запроса `INSERT INTO distributed_table_a SELECT ... FROM distributed_table_b` оказывается, что обе таблицы находятся в одном кластере, то независимо от того [реплицируемые](../../engines/table-engines/mergetree-family/replication.md) они или нет, запрос  выполняется локально на каждом шарде.

Допустимые значения:

-   0 — выключена.
-   1 — включена.

Значение по умолчанию: 0.

## insert_distributed_sync {#insert_distributed_sync}

Включает или отключает режим синхронного добавления данных в распределенные таблицы (таблицы с движком [Distributed](../../engines/table-engines/special/distributed.md#distributed)).

По умолчанию ClickHouse вставляет данные в распределённую таблицу в асинхронном режиме. Если `insert_distributed_sync=1`, то данные вставляются сихронно, а запрос `INSERT` считается выполненным успешно, когда данные записаны на все шарды (по крайней мере на одну реплику для каждого шарда, если `internal_replication = true`).

Возможные значения:

-   0 — Данные добавляются в асинхронном режиме.
-   1 — Данные добавляются в синхронном режиме.

Значение по умолчанию: `0`.

**См. также**

-   [Движок Distributed](../../engines/table-engines/special/distributed.md#distributed)
-   [Управление распределёнными таблицами](../../sql-reference/statements/system.md#query-language-system-distributed)

## insert_distributed_one_random_shard {#insert_distributed_one_random_shard}

Включает или отключает режим вставки данных в [Distributed](../../engines/table-engines/special/distributed.md#distributed)) таблицу в случайный шард при отсутствии ключ шардирования.

По умолчанию при вставке данных в `Distributed` таблицу с несколькими шардами и при отсутствии ключа шардирования сервер ClickHouse будет отклонять любой запрос на вставку данных. Когда `insert_distributed_one_random_shard = 1`, вставки принимаются, а данные записываются в случайный шард.

Возможные значения:

-   0 — если у таблицы несколько шардов, но ключ шардирования отсутствует, вставка данных отклоняется.
-   1 — если ключ шардирования отсутствует, то вставка данных осуществляется в случайный шард среди всех доступных шардов.

Значение по умолчанию: `0`.

## insert_shard_id {#insert_shard_id}

Если не `0`, указывает, в какой шард [Distributed](../../engines/table-engines/special/distributed.md#distributed) таблицы данные будут вставлены синхронно.

Если значение настройки `insert_shard_id` указано неверно, сервер выдаст ошибку.

Узнать количество шардов `shard_num` на кластере `requested_cluster` можно из конфигурации сервера, либо используя запрос:

``` sql
SELECT uniq(shard_num) FROM system.clusters WHERE cluster = 'requested_cluster';
```

Возможные значения:

-   0 — выключено.
-   Любое число от `1` до `shards_num` соответствующей [Distributed](../../engines/table-engines/special/distributed.md#distributed) таблицы.

Значение по умолчанию: `0`.

**Пример**

Запрос:

```sql
CREATE TABLE x AS system.numbers ENGINE = MergeTree ORDER BY number;
CREATE TABLE x_dist AS x ENGINE = Distributed('test_cluster_two_shards_localhost', currentDatabase(), x);
INSERT INTO x_dist SELECT * FROM numbers(5) SETTINGS insert_shard_id = 1;
SELECT * FROM x_dist ORDER BY number ASC;
```

Результат:

``` text
┌─number─┐
│      0 │
│      0 │
│      1 │
│      1 │
│      2 │
│      2 │
│      3 │
│      3 │
│      4 │
│      4 │
└────────┘
```

## validate_polygons {#validate_polygons}

Включает или отключает генерирование исключения в функции [pointInPolygon](../../sql-reference/functions/geo/index.md#pointinpolygon), если многоугольник самопересекающийся или самокасающийся.

Допустимые значения:

- 0 — генерирование исключения отключено. `pointInPolygon` принимает недопустимые многоугольники и возвращает для них, возможно, неверные результаты.
- 1 — генерирование исключения включено.

Значение по умолчанию: 1.

## always_fetch_merged_part {#always_fetch_merged_part}

Запрещает слияние данных для таблиц семейства [Replicated*MergeTree](../../engines/table-engines/mergetree-family/replication.md).

Если слияние запрещено, реплика никогда не выполняет слияние отдельных кусков данных, а всегда загружает объединённые данные из других реплик. Если объединённых данных пока нет, реплика ждет их появления. Нагрузка на процессор и диски на реплике уменьшается, но нагрузка на сеть в кластере возрастает. Настройка может быть полезна на репликах с относительно слабыми процессорами или медленными дисками, например, на репликах для хранения архивных данных.

Возможные значения:

-   0 — таблицы семейства `Replicated*MergeTree` выполняют слияние данных на реплике.
-   1 — таблицы семейства `Replicated*MergeTree` не выполняют слияние данных на реплике, а загружают объединённые данные из других реплик.

Значение по умолчанию: 0.

**См. также:**

-   [Репликация данных](../../engines/table-engines/mergetree-family/replication.md)

## transform_null_in {#transform_null_in}

Разрешает сравнивать значения [NULL](../../sql-reference/syntax.md#null-literal) в операторе [IN](../../sql-reference/operators/in.md).

По умолчанию, значения `NULL` нельзя сравнивать, поскольку `NULL` обозначает неопределённое значение. Следовательно, сравнение `expr = NULL` должно всегда возвращать `false`. С этой настройкой `NULL = NULL` возвращает `true` в операторе `IN`.

Possible values:

-   0 — Сравнение значений `NULL` в операторе `IN` возвращает `false`.
-   1 — Сравнение значений `NULL` в операторе `IN` возвращает `true`.

Значение по умолчанию: 0.

**Пример**

Рассмотрим таблицу `null_in`:

```text
┌──idx─┬─────i─┐
│    1 │     1 │
│    2 │  NULL │
│    3 │     3 │
└──────┴───────┘
```

Consider the `null_in` table:

```text
┌──idx─┬─────i─┐
│    1 │     1 │
│    2 │  NULL │
│    3 │     3 │
└──────┴───────┘
```

Запрос:

```sql
SELECT idx, i FROM null_in WHERE i IN (1, NULL) SETTINGS transform_null_in = 0;
```

Ответ:

```text
┌──idx─┬────i─┐
│    1 │    1 │
└──────┴──────┘
```

Запрос:

```sql
SELECT idx, i FROM null_in WHERE i IN (1, NULL) SETTINGS transform_null_in = 1;
```

Ответ:

```text
┌──idx─┬─────i─┐
│    1 │     1 │
│    2 │  NULL │
└──────┴───────┘
```

**См. также**

-   [Обработка значения NULL в операторе IN](../../sql-reference/operators/in.md#in-null-processing)

## low_cardinality_max_dictionary_size {#low_cardinality_max_dictionary_size}

Задает максимальный размер общего глобального словаря (в строках) для типа данных `LowCardinality`, который может быть записан в файловую систему хранилища. Настройка предотвращает проблемы с оперативной памятью в случае неограниченного увеличения словаря. Все данные, которые не могут быть закодированы из-за ограничения максимального размера словаря, ClickHouse записывает обычным способом.

Допустимые значения:

-   Положительное целое число.

Значение по умолчанию: 8192.

## low_cardinality_use_single_dictionary_for_part {#low_cardinality_use_single_dictionary_for_part}

Включает или выключает использование единого словаря для куска (парта).

По умолчанию сервер ClickHouse следит за размером словарей, и если словарь переполняется, сервер создает следующий. Чтобы запретить создание нескольких словарей, задайте настройку `low_cardinality_use_single_dictionary_for_part = 1`.

Допустимые значения:

-   1 — Создание нескольких словарей для частей данных запрещено.
-   0 — Создание нескольких словарей для частей данных не запрещено.

Значение по умолчанию: 0.

## low_cardinality_allow_in_native_format {#low_cardinality_allow_in_native_format}

Разрешает или запрещает использование типа данных `LowCardinality` с форматом данных [Native](../../interfaces/formats.md#native).

Если использование типа `LowCardinality` ограничено, сервер CLickHouse преобразует столбцы `LowCardinality` в обычные столбцы для запросов `SELECT`, а обычные столбцы - в столбцы `LowCardinality` для запросов `INSERT`.

В основном настройка используется для сторонних клиентов, не поддерживающих тип данных `LowCardinality`.

Допустимые значения:

-   1 — Использование `LowCardinality` не ограничено.
-   0 — Использование `LowCardinality` ограничено.

Значение по умолчанию: 1.

## allow_suspicious_low_cardinality_types {#allow_suspicious_low_cardinality_types}

Разрешает или запрещает использование типа данных `LowCardinality` с типами данных с фиксированным размером 8 байт или меньше: числовые типы данных и `FixedString (8_bytes_or_less)`.

Для небольших фиксированных значений использование `LowCardinality` обычно неэффективно, поскольку ClickHouse хранит числовой индекс для каждой строки. В результате:

-   Используется больше дискового пространства.
-   Потребление ОЗУ увеличивается, в зависимости от размера словаря.
-   Некоторые функции работают медленнее из-за дополнительных операций кодирования.

Время слияния в таблицах на движке [MergeTree](../../engines/table-engines/mergetree-family/mergetree.md) также может увеличиться по описанным выше причинам.

Допустимые значения:

-   1 — Использование `LowCardinality` не ограничено.
-   0 — Использование `LowCardinality` ограничено.

Значение по умолчанию: 0.

## background_buffer_flush_schedule_pool_size {#background_buffer_flush_schedule_pool_size}

Задает количество потоков для выполнения фонового сброса данных в таблицах с движком [Buffer](../../engines/table-engines/special/buffer.md). Настройка применяется при запуске сервера ClickHouse и не может быть изменена в пользовательском сеансе.

Допустимые значения:

-   Положительное целое число.

Значение по умолчанию: 16.

## background_move_pool_size {#background_move_pool_size}

Задает количество потоков для фоновых перемещений кусков между дисками. Работает для таблиц с движком [MergeTree](../../engines/table-engines/mergetree-family/mergetree.md#table_engine-mergetree-multiple-volumes). Настройка применяется при запуске сервера ClickHouse и не может быть изменена в пользовательском сеансе.

Допустимые значения:

-   Положительное целое число.

Значение по умолчанию: 8.

## background_schedule_pool_size {#background_schedule_pool_size}

Задает количество потоков для выполнения фоновых задач. Работает для [реплицируемых](../../engines/table-engines/mergetree-family/replication.md) таблиц, стримов в [Kafka](../../engines/table-engines/integrations/kafka.md) и обновления IP адресов у записей во внутреннем [DNS кеше](../server-configuration-parameters/settings.md#server-settings-dns-cache-update-period). Настройка применяется при запуске сервера ClickHouse и не может быть изменена в пользовательском сеансе.

Допустимые значения:

-   Положительное целое число.

Значение по умолчанию: 128.

## background_fetches_pool_size {#background_fetches_pool_size}

Задает количество потоков для скачивания кусков данных для [реплицируемых](../../engines/table-engines/mergetree-family/replication.md) таблиц. Настройка применяется при запуске сервера ClickHouse и не может быть изменена в пользовательском сеансе. Для использования в продакшене с частыми небольшими вставками или медленным кластером ZooKeeper рекомендуется использовать значение по умолчанию.

Допустимые значения:

-   Положительное целое число.

Значение по умолчанию: 8.

## background_distributed_schedule_pool_size {#background_distributed_schedule_pool_size}

Задает количество потоков для выполнения фоновых задач. Работает для таблиц с движком [Distributed](../../engines/table-engines/special/distributed.md). Настройка применяется при запуске сервера ClickHouse и не может быть изменена в пользовательском сеансе.

Допустимые значения:

-   Положительное целое число.

Значение по умолчанию: 16.

## background_message_broker_schedule_pool_size {#background_message_broker_schedule_pool_size}

Задает количество потоков для фонового потокового вывода сообщений. Настройка применяется при запуске сервера ClickHouse и не может быть изменена в пользовательском сеансе.

Допустимые значения:

-   Положительное целое число.

Значение по умолчанию: 16.

**Смотрите также**

-   Движок [Kafka](../../engines/table-engines/integrations/kafka.md#kafka).
-   Движок [RabbitMQ](../../engines/table-engines/integrations/rabbitmq.md#rabbitmq-engine).

## format_avro_schema_registry_url {#format_avro_schema_registry_url}

Задает URL реестра схем [Confluent](https://docs.confluent.io/current/schema-registry/index.html) для использования с форматом [AvroConfluent](../../interfaces/formats.md#data-format-avro-confluent).

Значение по умолчанию: `Пустая строка`.

## input_format_avro_allow_missing_fields {#input_format_avro_allow_missing_fields}
Позволяет использовать данные, которых не нашлось в схеме формата [Avro](../../interfaces/formats.md#data-format-avro) или [AvroConfluent](../../interfaces/formats.md#data-format-avro-confluent). Если поле не найдено в схеме, ClickHouse подставит значение по умолчанию вместо исключения.

Возможные значения:

-   0 — Выключена.
-   1 — Включена.

Значение по умолчанию: `0`.

## min_insert_block_size_rows_for_materialized_views {#min-insert-block-size-rows-for-materialized-views}

Устанавливает минимальное количество строк в блоке, который может быть вставлен в таблицу запросом `INSERT`. Блоки меньшего размера склеиваются в блоки большего размера. Настройка применяется только для блоков, вставляемых в [материализованное представление](../../sql-reference/statements/create/view.md#create-view). Настройка позволяет избежать избыточного потребления памяти.

Допустимые значения:

-   Положительное целое число.
-   0 — Склейка блоков выключена.

Значение по умолчанию: 1048576.

**См. также:**

-   [min_insert_block_size_rows](#min-insert-block-size-rows)

## min_insert_block_size_bytes_for_materialized_views {#min-insert-block-size-bytes-for-materialized-views}

Устанавливает минимальное количество байтов в блоке, который может быть вставлен в таблицу запросом `INSERT`. Блоки меньшего размера склеиваются в блоки большего размера. Настройка применяется только для блоков, вставляемых в [материализованное представление](../../sql-reference/statements/create/view.md#create-view). Настройка позволяет избежать избыточного потребления памяти.

Допустимые значения:

-   Положительное целое число.
-   0 — Склейка блоков выключена.

Значение по умолчанию: 268435456.

**См. также:**

-   [min_insert_block_size_bytes](#min-insert-block-size-bytes)

## output_format_pretty_grid_charset {#output-format-pretty-grid-charset}

Позволяет изменить кодировку, которая используется для отрисовки таблицы при выводе результатов запросов. Доступны следующие кодировки: UTF-8, ASCII.

**Пример**

``` text
SET output_format_pretty_grid_charset = 'UTF-8';
SELECT * FROM a;
┌─a─┐
│ 1 │
└───┘

SET output_format_pretty_grid_charset = 'ASCII';
SELECT * FROM a;
+-a-+
| 1 |
+---+
```

## optimize_read_in_order {#optimize_read_in_order}

Включает или отключает оптимизацию в запросах [SELECT](../../sql-reference/statements/select/index.md) с секцией [ORDER BY](../../sql-reference/statements/select/order-by.md#optimize_read_in_order) при работе с таблицами семейства [MergeTree](../../engines/table-engines/mergetree-family/mergetree.md).

Возможные значения:

-   0 — оптимизация отключена.
-   1 — оптимизация включена.

Значение по умолчанию: `1`.

**См. также**

-   [Оптимизация чтения данных](../../sql-reference/statements/select/order-by.md#optimize_read_in_order) в секции `ORDER BY`

## optimize_aggregation_in_order {#optimize_aggregation_in_order}

Включает или отключает оптимизацию в запросах [SELECT](../../sql-reference/statements/select/index.md) с секцией [GROUP BY](../../sql-reference/statements/select/group-by.md) при наличии подходящих ключей сортировки. Используется при работе с таблицами [MergeTree](../../engines/table-engines/mergetree-family/mergetree.md).

Возможные значения:

-   0 — оптимизация по ключу сортировки отключена.
-   1 — оптимизация по ключу сортировки включена.

Значение по умолчанию: `0`.

**См. также**

-   [Оптимизация GROUP BY для отсортированных таблиц](../../sql-reference/statements/select/group-by.md#aggregation-in-order)

## mutations_sync {#mutations_sync}

Позволяет выполнять запросы `ALTER TABLE ... UPDATE|DELETE` ([мутации](../../sql-reference/statements/alter/index.md#mutations)) синхронно.

Возможные значения:

-   0 - мутации выполняются асинхронно.
-   1 - запрос ждет завершения всех мутаций на текущем сервере.
-   2 - запрос ждет завершения всех мутаций на всех репликах (если они есть).

Значение по умолчанию: `0`.

**См. также**

-   [Синхронность запросов ALTER](../../sql-reference/statements/alter/index.md#synchronicity-of-alter-queries)
-   [Мутации](../../sql-reference/statements/alter/index.md#mutations)

## ttl_only_drop_parts {#ttl_only_drop_parts}

Для таблиц [MergeTree](../../engines/table-engines/mergetree-family/mergetree.md) включает или отключает  возможность полного удаления кусков данных, в которых все записи устарели.

Когда настройка `ttl_only_drop_parts` отключена (т.е. по умолчанию), сервер лишь удаляет устаревшие записи в соответствии с их временем жизни (TTL).

Когда настройка `ttl_only_drop_parts` включена, сервер целиком удаляет куски данных, в которых все записи устарели.

Удаление целых кусков данных вместо удаления отдельных записей позволяет устанавливать меньший таймаут `merge_with_ttl_timeout` и уменьшает нагрузку на сервер, что способствует росту производительности.

Возможные значения:

-   0 — Возможность удаления целых кусков данных отключена.
-   1 — Возможность удаления целых кусков данных включена.

Значение по умолчанию: `0`.

**См. также**

-   [Секции и настройки запроса CREATE TABLE](../../engines/table-engines/mergetree-family/mergetree.md#mergetree-query-clauses) (настройка `merge_with_ttl_timeout`)
-   [Table TTL](../../engines/table-engines/mergetree-family/mergetree.md#mergetree-table-ttl)

## output_format_pretty_max_value_width {#output_format_pretty_max_value_width}

Ограничивает длину значения, выводимого в формате [Pretty](../../interfaces/formats.md#pretty). Если значение длиннее указанного количества символов, оно обрезается.

Возможные значения:

-   Положительное целое число.
-   0 — значение обрезается полностью.

Значение по умолчанию: `10000` символов.

**Примеры**

Запрос:

```sql
SET output_format_pretty_max_value_width = 10;
SELECT range(number) FROM system.numbers LIMIT 10 FORMAT PrettyCompactNoEscapes;
```
Результат:

```text
┌─range(number)─┐
│ []            │
│ [0]           │
│ [0,1]         │
│ [0,1,2]       │
│ [0,1,2,3]     │
│ [0,1,2,3,4⋯   │
│ [0,1,2,3,4⋯   │
│ [0,1,2,3,4⋯   │
│ [0,1,2,3,4⋯   │
│ [0,1,2,3,4⋯   │
└───────────────┘
```

Запрос, где длина выводимого значения ограничена 0 символов:

```sql
SET output_format_pretty_max_value_width = 0;
SELECT range(number) FROM system.numbers LIMIT 5 FORMAT PrettyCompactNoEscapes;
```
Результат:

```text
┌─range(number)─┐
│ ⋯             │
│ ⋯             │
│ ⋯             │
│ ⋯             │
│ ⋯             │
└───────────────┘
```

## output_format_pretty_row_numbers {#output_format_pretty_row_numbers}

Включает режим отображения номеров строк для запросов, выводимых в формате [Pretty](../../interfaces/formats.md#pretty).

Возможные значения:

-   0 — номера строк не выводятся.
-   1 — номера строк выводятся.

Значение по умолчанию: `0`.

**Пример**

Запрос:

```sql
SET output_format_pretty_row_numbers = 1;
SELECT TOP 3 name, value FROM system.settings;
```

Результат:

```text
   ┌─name────────────────────┬─value───┐
1. │ min_compress_block_size │ 65536   │
2. │ max_compress_block_size │ 1048576 │
3. │ max_block_size          │ 65505   │
   └─────────────────────────┴─────────┘
```

## system_events_show_zero_values {#system_events_show_zero_values}

Позволяет выбрать события с нулевыми значениями из таблицы [`system.events`](../../operations/system-tables/events.md).

В некоторые системы мониторинга вам нужно передать значения всех измерений (для каждой контрольной точки), даже если в результате — "0".

Возможные значения:

-   0 — настройка отключена — вы получите все события.
-   1 — настройка включена — вы сможете отсортировать события по нулевым и остальным значениям.

Значение по умолчанию: `0`.

**Примеры**

Запрос

```sql
SELECT * FROM system.events WHERE event='QueryMemoryLimitExceeded';
```

Результат

```text
Ok.
```

Запрос

```sql
SET system_events_show_zero_values = 1;
SELECT * FROM system.events WHERE event='QueryMemoryLimitExceeded';
```

Результат

```text
┌─event────────────────────┬─value─┬─description───────────────────────────────────────────┐
│ QueryMemoryLimitExceeded │     0 │ Number of times when memory limit exceeded for query. │
└──────────────────────────┴───────┴───────────────────────────────────────────────────────┘
```

## lock_acquire_timeout {#lock_acquire_timeout}

Устанавливает, сколько секунд сервер ожидает возможности выполнить блокировку таблицы.

Таймаут устанавливается для защиты от взаимоблокировки при выполнении операций чтения или записи. Если время ожидания истекло, а блокировку выполнить не удалось, сервер возвращает исключение с кодом `DEADLOCK_AVOIDED` и сообщением "Locking attempt timed out! Possible deadlock avoided. Client should retry." ("Время ожидания блокировки истекло! Возможная взаимоблокировка предотвращена. Повторите запрос.").

Возможные значения:

-   Положительное целое число (в секундах).
-   0 — таймаут не устанавливается.

Значение по умолчанию: `120` секунд.

## cast_keep_nullable {#cast_keep_nullable}

Включает или отключает сохранение типа `Nullable` для аргумента функции [CAST](../../sql-reference/functions/type-conversion-functions.md#type_conversion_function-cast).

Если настройка включена, то когда в функцию `CAST` передается аргумент с типом `Nullable`, функция возвращает результат, также преобразованный к типу `Nullable`.
Если настройка отключена, то функция `CAST` всегда возвращает результат строго указанного типа.

Возможные значения:

-  0 — функция `CAST` преобразует аргумент строго к указанному типу.
-  1 — если аргумент имеет тип `Nullable`, то функция `CAST` преобразует его к типу `Nullable` для указанного типа.

Значение по умолчанию: `0`.

**Примеры**

Запрос возвращает аргумент, преобразованный строго к указанному типу:

```sql
SET cast_keep_nullable = 0;
SELECT CAST(toNullable(toInt32(0)) AS Int32) as x, toTypeName(x);
```

Результат:

```text
┌─x─┬─toTypeName(CAST(toNullable(toInt32(0)), 'Int32'))─┐
│ 0 │ Int32                                             │
└───┴───────────────────────────────────────────────────┘
```

Запрос возвращает аргумент, преобразованный к типу `Nullable` для указанного типа:

```sql
SET cast_keep_nullable = 1;
SELECT CAST(toNullable(toInt32(0)) AS Int32) as x, toTypeName(x);
```

Результат:

```text
┌─x─┬─toTypeName(CAST(toNullable(toInt32(0)), 'Int32'))─┐
│ 0 │ Nullable(Int32)                                   │
└───┴───────────────────────────────────────────────────┘
```

**См. также**

-   Функция [CAST](../../sql-reference/functions/type-conversion-functions.md#type_conversion_function-cast)

## persistent {#persistent}

Отключает перманентность для табличных движков [Set](../../engines/table-engines/special/set.md#set) и [Join](../../engines/table-engines/special/join.md#join).

Уменьшает расходы на ввод/вывод. Может быть полезно, когда требуется высокая производительность, а перманентность не обязательна.

Возможные значения:

- 1 — включено.
- 0 — отключено.

Значение по умолчанию: `1`.

## output_format_tsv_null_representation {#output_format_tsv_null_representation}

Определяет представление `NULL` для формата выходных данных [TSV](../../interfaces/formats.md#tabseparated). Пользователь может установить в качестве значения любую строку.

Значение по умолчанию: `\N`.

**Примеры**

Запрос

```sql
SELECT * FROM tsv_custom_null FORMAT TSV;
```

Результат

```text
788
\N
\N
```

Запрос

```sql
SET output_format_tsv_null_representation = 'My NULL';
SELECT * FROM tsv_custom_null FORMAT TSV;
```

Результат

```text
788
My NULL
My NULL
```

## output_format_json_array_of_rows {#output-format-json-array-of-rows}

Позволяет выводить все строки в виде массива JSON в формате [JSONEachRow](../../interfaces/formats.md#jsoneachrow).

Возможные значения:

-   1 — ClickHouse выводит все строки в виде массива и при этом каждую строку в формате `JSONEachRow`.
-   0 — ClickHouse выводит каждую строку отдельно в формате `JSONEachRow`.

Значение по умолчанию: `0`.

**Пример запроса с включенной настройкой**

Запрос:

```sql
SET output_format_json_array_of_rows = 1;
SELECT number FROM numbers(3) FORMAT JSONEachRow;
```

Результат:

```text
[
{"number":"0"},
{"number":"1"},
{"number":"2"}
]
```

**Пример запроса с отключенной настройкой**

Запрос:

```sql
SET output_format_json_array_of_rows = 0;
SELECT number FROM numbers(3) FORMAT JSONEachRow;
```

Результат:

```text
{"number":"0"}
{"number":"1"}
{"number":"2"}
```

## allow_nullable_key {#allow-nullable-key}

Включает или отключает поддержку типа [Nullable](../../sql-reference/data-types/nullable.md#data_type-nullable) для ключей таблиц [MergeTree](../../engines/table-engines/mergetree-family/mergetree.md#table_engines-mergetree).

Возможные значения:

- 1 — включает поддержку типа `Nullable` для ключей таблиц.
- 0 — отключает поддержку типа `Nullable` для ключей таблиц.

Значение по умолчанию: `0`.


## aggregate_functions_null_for_empty {#aggregate_functions_null_for_empty}

Включает или отключает перезапись всех агрегатных функций в запросе, с добавлением к ним суффикса [-OrNull](../../sql-reference/aggregate-functions/combinators.md#agg-functions-combinator-ornull). Включите для совместимости со стандартом SQL.
Реализуется с помощью перезаписи запросов (аналогично настройке [count_distinct_implementation](#settings-count_distinct_implementation)), чтобы получить согласованные результаты для распределенных запросов.

Возможные значения:

-   0 — выключена.
-   1 — включена.

Значение по умолчанию: 0.

**Пример**

Рассмотрим запрос с агрегирующими функциями:
```sql
SELECT SUM(-1), MAX(0) FROM system.one WHERE 0;
```

Результат запроса с настройкой `aggregate_functions_null_for_empty = 0`:
```text
┌─SUM(-1)─┬─MAX(0)─┐
│       0 │      0 │
└─────────┴────────┘
```

Результат запроса с настройкой `aggregate_functions_null_for_empty = 1`:
```text
┌─SUMOrNull(-1)─┬─MAXOrNull(0)─┐
│          NULL │         NULL │
└───────────────┴──────────────┘
```


## union_default_mode {#union-default-mode}

Устанавливает режим объединения результатов `SELECT` запросов. Настройка используется только при совместном использовании с [UNION](../../sql-reference/statements/select/union.md) без явного указания `UNION ALL` или `UNION DISTINCT`.

Возможные значения:

-   `'DISTINCT'` — ClickHouse выводит строки в результате объединения результатов запросов, удаляя повторяющиеся строки.
-   `'ALL'` — ClickHouse выводит все строки в результате объединения результатов запросов, включая повторяющиеся строки.
-   `''` — Clickhouse генерирует исключение при использовании с `UNION`.

Значение по умолчанию: `''`.

Смотрите примеры в разделе [UNION](../../sql-reference/statements/select/union.md).

## data_type_default_nullable {#data_type_default_nullable}

Позволяет использовать по умолчанию тип данных [Nullable](../../sql-reference/data-types/nullable.md#data_type-nullable) в определении столбца без явных модификаторов [NULL или NOT NULL](../../sql-reference/statements/create/table.md#null-modifiers).

Возможные значения:

- 1 — типы данных в определении столбца заданы по умолчанию как `Nullable`.
- 0 — типы данных в определении столбца не заданы по умолчанию как `Nullable`.

Значение по умолчанию: `0`.

## execute_merges_on_single_replica_time_threshold {#execute-merges-on-single-replica-time-threshold}

Включает особую логику выполнения слияний на репликах.

Возможные значения:

-   Положительное целое число (в секундах).
-   0 — не используется особая логика выполнения слияний. Слияния происходят обычным образом на всех репликах.

Значение по умолчанию: `0`.

**Использование**

Выбирается одна реплика для выполнения слияния. Устанавливается порог времени с момента начала слияния. Другие реплики ждут завершения слияния, а затем скачивают результат. Если время выполнения слияния превышает установленный порог и выбранная реплика не выполняет слияние, тогда слияние выполняется на других репликах как обычно.

Большие значения этой настройки могут привести к задержкам репликации.

Эта настройка полезна, когда скорость слияния ограничивается мощностью процессора, а не скоростью операций ввода-вывода (при выполнении "тяжелого" сжатия данных, при расчете агрегатных функций или выражений по умолчанию, требующих большого объема вычислений, или просто при большом количестве мелких слияний).

## max_final_threads {#max-final-threads}

Устанавливает максимальное количество параллельных потоков для фазы чтения данных запроса `SELECT` с модификатором [FINAL](../../sql-reference/statements/select/from.md#select-from-final).

Возможные значения:

-   Положительное целое число.
-   0 или 1 — настройка отключена. `SELECT` запросы выполняются в один поток.

Значение по умолчанию: `16`.

## opentelemetry_start_trace_probability {#opentelemetry-start-trace-probability}

Задает вероятность того, что ClickHouse начнет трассировку для выполненных запросов (если не указан [входящий контекст](https://www.w3.org/TR/trace-context/) трассировки).

Возможные значения:

-   0 — трассировка для выполненных запросов отключена (если не указан входящий контекст трассировки).
-   Положительное число с плавающей точкой в диапазоне [0..1]. Например, при значении настройки, равной `0,5`, ClickHouse начнет трассировку в среднем для половины запросов.
-   1 — трассировка для всех выполненных запросов включена.

Значение по умолчанию: `0`.

## optimize_on_insert {#optimize-on-insert}

Включает или выключает преобразование данных перед добавлением в таблицу, как будто над добавляемым блоком предварительно было произведено слияние (в соответствии с движком таблицы).

Возможные значения:

-   0 — выключена
-   1 — включена.

Значение по умолчанию: 1.

**Пример**

Сравните добавление данных при включенной и выключенной настройке:

Запрос:

```sql
SET optimize_on_insert = 1;

CREATE TABLE test1 (`FirstTable` UInt32) ENGINE = ReplacingMergeTree ORDER BY FirstTable;

INSERT INTO test1 SELECT number % 2 FROM numbers(5);

SELECT * FROM test1;

SET optimize_on_insert = 0;

CREATE TABLE test2 (`SecondTable` UInt32) ENGINE = ReplacingMergeTree ORDER BY SecondTable;

INSERT INTO test2 SELECT number % 2 FROM numbers(5);

SELECT * FROM test2;
```

Результат:

``` text
┌─FirstTable─┐
│          0 │
│          1 │
└────────────┘

┌─SecondTable─┐
│           0 │
│           0 │
│           0 │
│           1 │
│           1 │
└─────────────┘
```

Обратите внимание на то, что эта настройка влияет на поведение [материализованных представлений](../../sql-reference/statements/create/view.md#materialized) и БД [MaterializeMySQL](../../engines/database-engines/materialize-mysql.md).

## engine_file_empty_if_not_exists {#engine-file-empty_if-not-exists}

Включает или отключает возможность выполнять запрос `SELECT` к таблице на движке [File](../../engines/table-engines/special/file.md), не содержащей файл.

Возможные значения:
- 0 — запрос `SELECT` генерирует исключение.
- 1 — запрос `SELECT` возвращает пустой результат.

Значение по умолчанию: `0`.

## engine_file_truncate_on_insert {#engine-file-truncate-on-insert}

Включает или выключает удаление данных из таблицы до вставки в таблицу на движке [File](../../engines/table-engines/special/file.md).

Возможные значения:
- 0 — запрос `INSERT` добавляет данные в конец файла после существующих.
- 1 — `INSERT` удаляет имеющиеся в файле данные и замещает их новыми.

Значение по умолчанию: `0`.

## allow_experimental_geo_types {#allow-experimental-geo-types}

Разрешает использование экспериментальных типов данных для работы с [географическими структурами](../../sql-reference/data-types/geo.md).

Возможные значения:
-   0 — использование типов данных для работы с географическими структурами не поддерживается.
-   1 — использование типов данных для работы с географическими структурами поддерживается.

Значение по умолчанию: `0`.

## database_atomic_wait_for_drop_and_detach_synchronously {#database_atomic_wait_for_drop_and_detach_synchronously}

Добавляет модификатор `SYNC` ко всем запросам `DROP` и `DETACH`.

Возможные значения:

-   0 — Запросы будут выполняться с задержкой.
-   1 — Запросы будут выполняться без задержки.

Значение по умолчанию: `0`.

## show_table_uuid_in_table_create_query_if_not_nil {#show_table_uuid_in_table_create_query_if_not_nil}

Устанавливает отображение запроса `SHOW TABLE`.

Возможные значения:

-   0 — Запрос будет отображаться без UUID таблицы.
-   1 — Запрос будет отображаться с UUID таблицы.

Значение по умолчанию: `0`.

## allow_experimental_live_view {#allow-experimental-live-view}

Включает экспериментальную возможность использования [LIVE-представлений](../../sql-reference/statements/create/view.md#live-view).

Возможные значения:
- 0 — живые представления не поддерживаются.
- 1 — живые представления поддерживаются.

Значение по умолчанию: `0`.

## live_view_heartbeat_interval {#live-view-heartbeat-interval}

Задает интервал в секундах для периодической проверки существования [LIVE VIEW](../../sql-reference/statements/create/view.md#live-view).

Значение по умолчанию: `15`.

## max_live_view_insert_blocks_before_refresh {#max-live-view-insert-blocks-before-refresh}

Задает наибольшее число вставок, после которых запрос на формирование [LIVE VIEW](../../sql-reference/statements/create/view.md#live-view) исполняется снова.

Значение по умолчанию: `64`.

## temporary_live_view_timeout {#temporary-live-view-timeout}

Задает время в секундах, после которого [LIVE VIEW](../../sql-reference/statements/create/view.md#live-view) удаляется.

Значение по умолчанию: `5`.

## periodic_live_view_refresh {#periodic-live-view-refresh}

Задает время в секундах, по истечении которого [LIVE VIEW](../../sql-reference/statements/create/view.md#live-view) с установленным автообновлением обновляется.

Значение по умолчанию: `60`.

## check_query_single_value_result {#check_query_single_value_result}

Определяет уровень детализации результата для запросов [CHECK TABLE](../../sql-reference/statements/check-table.md#checking-mergetree-tables) для таблиц семейства `MergeTree`.

Возможные значения:

-   0 — запрос возвращает статус каждого куска данных таблицы.
-   1 — запрос возвращает статус таблицы в целом.

Значение по умолчанию: `0`.

## prefer_column_name_to_alias {#prefer-column-name-to-alias}

Включает или отключает замену названий столбцов на псевдонимы (alias) в выражениях и секциях запросов, см. [Примечания по использованию синонимов](../../sql-reference/syntax.md#syntax-expression_aliases). Включите эту настройку, чтобы синтаксис псевдонимов в ClickHouse был более совместим с большинством других СУБД.

Возможные значения:

- 0 — псевдоним подставляется вместо имени столбца.
- 1 — псевдоним не подставляется вместо имени столбца.

Значение по умолчанию: `0`.

**Пример**

Какие изменения привносит включение и выключение настройки:

Запрос:

```sql
SET prefer_column_name_to_alias = 0;
SELECT avg(number) AS number, max(number) FROM numbers(10);
```

Результат:

```text
Received exception from server (version 21.5.1):
Code: 184. DB::Exception: Received from localhost:9000. DB::Exception: Aggregate function avg(number) is found inside another aggregate function in query: While processing avg(number) AS number.
```

Запрос:

```sql
SET prefer_column_name_to_alias = 1;
SELECT avg(number) AS number, max(number) FROM numbers(10);
```

Результат:

```text
┌─number─┬─max(number)─┐
│    4.5 │           9 │
└────────┴─────────────┘
```

## limit {#limit}

Устанавливает максимальное количество строк, возвращаемых запросом. Ограничивает сверху значение, установленное в запросе в секции [LIMIT](../../sql-reference/statements/select/limit.md#limit-clause).

Возможные значения:

-   0 — число строк не ограничено.
-   Положительное целое число.

Значение по умолчанию: `0`.

## offset {#offset}

Устанавливает количество строк, которые необходимо пропустить перед началом возврата строк из запроса. Суммируется со значением, установленным в запросе в секции [OFFSET](../../sql-reference/statements/select/offset.md#offset-fetch).

Возможные значения:

-   0 — строки не пропускаются.
-   Положительное целое число.

Значение по умолчанию: `0`.

**Пример**

Исходная таблица:

``` sql
CREATE TABLE test (i UInt64) ENGINE = MergeTree() ORDER BY i;
INSERT INTO test SELECT number FROM numbers(500);
```

Запрос:

``` sql
SET limit = 5;
SET offset = 7;
SELECT * FROM test LIMIT 10 OFFSET 100;
```

Результат:

``` text
┌───i─┐
│ 107 │
│ 108 │
│ 109 │
└─────┘
```
## http_connection_timeout {#http_connection_timeout}

Тайм-аут для HTTP-соединения (в секундах).

Возможные значения:

-   0 - бесконечный тайм-аут.
-   Любое положительное целое число.

Значение по умолчанию: `1`.

## http_send_timeout {#http_send_timeout}

Тайм-аут для отправки данных через HTTP-интерфейс (в секундах).

Возможные значения:

-   0 - бесконечный тайм-аут.
-   Любое положительное целое число.

Значение по умолчанию: `1800`.

## http_receive_timeout {#http_receive_timeout}

Тайм-аут для получения данных через HTTP-интерфейс (в секундах).

Возможные значения:

-   0 - бесконечный тайм-аут.
-   Любое положительное целое число.

Значение по умолчанию: `1800`.

## optimize_fuse_sum_count_avg {#optimize_fuse_sum_count_avg}

Позволяет объединить агрегатные функции с одинаковым аргументом. Запрос, содержащий по крайней мере две агрегатные функции: [sum](../../sql-reference/aggregate-functions/reference/sum.md#agg_function-sum), [count](../../sql-reference/aggregate-functions/reference/count.md#agg_function-count) или [avg](../../sql-reference/aggregate-functions/reference/avg.md#agg_function-avg) с одинаковым аргументом, перезаписывается как [sumCount](../../sql-reference/aggregate-functions/reference/sumcount.md#agg_function-sumCount).

Возможные значения:

-   0 — функции с одинаковым аргументом не объединяются.
-   1 — функции с одинаковым аргументом объединяются.

Значение по умолчанию: `0`.

**Пример**

Запрос:

``` sql
CREATE TABLE fuse_tbl(a Int8, b Int8) Engine = Log;
SET optimize_fuse_sum_count_avg = 1;
EXPLAIN SYNTAX SELECT sum(a), sum(b), count(b), avg(b) from fuse_tbl FORMAT TSV;
```

Результат:

``` text
SELECT
    sum(a),
    sumCount(b).1,
    sumCount(b).2,
    (sumCount(b).1) / (sumCount(b).2)
FROM fuse_tbl
```

## allow_experimental_database_replicated {#allow_experimental_database_replicated}

Позволяет создавать базы данных с движком [Replicated](../../engines/database-engines/replicated.md).

Возможные значения:

-   0 — Disabled.
-   1 — Enabled.

Значение по умолчанию: `0`.

## database_replicated_initial_query_timeout_sec {#database_replicated_initial_query_timeout_sec}

Устанавливает, как долго начальный DDL-запрос должен ждать, пока реплицированная база данных прецессирует предыдущие записи очереди DDL в секундах.

Возможные значения:

-   Положительное целое число.
-   0 — Не ограничено.

Значение по умолчанию: `300`.

## distributed_ddl_task_timeout {#distributed_ddl_task_timeout}

Устанавливает тайм-аут для ответов на DDL-запросы от всех хостов в кластере. Если DDL-запрос не был выполнен на всех хостах, ответ будет содержать ошибку тайм-аута, и запрос будет выполнен в асинхронном режиме.

Возможные значения:

-   Положительное целое число.
-   0 — Асинхронный режим.
-   Отрицательное число — бесконечный тайм-аут.

Значение по умолчанию: `180`.

## distributed_ddl_output_mode {#distributed_ddl_output_mode}

Задает формат результата распределенного DDL-запроса.

Возможные значения:

-   `throw` — возвращает набор результатов со статусом выполнения запросов для всех хостов, где завершен запрос. Если запрос не выполнился на некоторых хостах, то будет выброшено исключение. Если запрос еще не закончен на некоторых хостах и таймаут [distributed_ddl_task_timeout](#distributed_ddl_task_timeout) превышен, то выбрасывается исключение `TIMEOUT_EXCEEDED`.
-   `none` — идентично `throw`, но распределенный DDL-запрос не возвращает набор результатов.
-   `null_status_on_timeout` — возвращает `NULL` в качестве статуса выполнения в некоторых строках набора результатов вместо выбрасывания `TIMEOUT_EXCEEDED`, если запрос не закончен на соответствующих хостах.
-   `never_throw` — не выбрасывает исключение и `TIMEOUT_EXCEEDED`, если запрос не удался на некоторых хостах.

Значение по умолчанию: `throw`.

## flatten_nested {#flatten-nested}

Устанавливает формат данных у [вложенных](../../sql-reference/data-types/nested-data-structures/nested.md) столбцов.

Возможные значения:

-   1 — вложенный столбец преобразуется к отдельным массивам.
-   0 — вложенный столбец преобразуется к массиву кортежей.

Значение по умолчанию: `1`.

**Использование**

Если установлено значение `0`, можно использовать любой уровень вложенности.

**Примеры**

Запрос:

``` sql
SET flatten_nested = 1;

CREATE TABLE t_nest (`n` Nested(a UInt32, b UInt32)) ENGINE = MergeTree ORDER BY tuple();

SHOW CREATE TABLE t_nest;
```

Результат:

``` text
┌─statement───────────────────────────────────────────────────────────────────────────────────────────────────────────────────────────────────────┐
│ CREATE TABLE default.t_nest
(
    `n.a` Array(UInt32),
    `n.b` Array(UInt32)
)
ENGINE = MergeTree
ORDER BY tuple()
SETTINGS index_granularity = 8192 │
└─────────────────────────────────────────────────────────────────────────────────────────────────────────────────────────────────────────────────┘
```

Запрос:

``` sql
SET flatten_nested = 0;

CREATE TABLE t_nest (`n` Nested(a UInt32, b UInt32)) ENGINE = MergeTree ORDER BY tuple();

SHOW CREATE TABLE t_nest;
```

Результат:

``` text
┌─statement──────────────────────────────────────────────────────────────────────────────────────────────────────────────────────────┐
│ CREATE TABLE default.t_nest
(
    `n` Nested(a UInt32, b UInt32)
)
ENGINE = MergeTree
ORDER BY tuple()
SETTINGS index_granularity = 8192 │
└────────────────────────────────────────────────────────────────────────────────────────────────────────────────────────────────────┘
```

## external_table_functions_use_nulls {#external-table-functions-use-nulls}

Определяет, как табличные функции [mysql](../../sql-reference/table-functions/mysql.md), [postgresql](../../sql-reference/table-functions/postgresql.md) и [odbc](../../sql-reference/table-functions/odbc.md)] используют Nullable столбцы.

Возможные значения:

-   0 — табличная функция явно использует Nullable столбцы.
-   1 — табличная функция неявно использует Nullable столбцы.

Значение по умолчанию: `1`.

**Использование**

Если установлено значение `0`, то табличная функция не делает Nullable столбцы, а вместо NULL выставляет значения по умолчанию для скалярного типа. Это также применимо для значений NULL внутри массивов.
<<<<<<< HEAD
=======

## output_format_arrow_low_cardinality_as_dictionary {#output-format-arrow-low-cardinality-as-dictionary}

Позволяет конвертировать тип [LowCardinality](../../sql-reference/data-types/lowcardinality.md) в тип `DICTIONARY` формата [Arrow](../../interfaces/formats.md#data-format-arrow) для запросов `SELECT`.

Возможные значения:

-   0 — тип `LowCardinality` не конвертируется в тип `DICTIONARY`.
-   1 — тип `LowCardinality` конвертируется в тип `DICTIONARY`.

Значение по умолчанию: `0`.
>>>>>>> 1d579317
<|MERGE_RESOLUTION|>--- conflicted
+++ resolved
@@ -3113,8 +3113,6 @@
 **Использование**
 
 Если установлено значение `0`, то табличная функция не делает Nullable столбцы, а вместо NULL выставляет значения по умолчанию для скалярного типа. Это также применимо для значений NULL внутри массивов.
-<<<<<<< HEAD
-=======
 
 ## output_format_arrow_low_cardinality_as_dictionary {#output-format-arrow-low-cardinality-as-dictionary}
 
@@ -3125,5 +3123,4 @@
 -   0 — тип `LowCardinality` не конвертируется в тип `DICTIONARY`.
 -   1 — тип `LowCardinality` конвертируется в тип `DICTIONARY`.
 
-Значение по умолчанию: `0`.
->>>>>>> 1d579317
+Значение по умолчанию: `0`.