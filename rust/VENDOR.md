As we have multiple projects we use a workspace to manage them (it's way
simpler and leads to less issues). In order to vendor all the dependencies we
need to store both the registry and the packages themselves.

<<<<<<< HEAD
Note that this includes the exact `std` dependencies for the rustc version used in CI (currently nightly-2024-12-01),
so you need to install `rustup component add rust-src` for the specific version.

* First step: (Re)-generate the Cargo.lock file (run under `workspace/`).

```bash
cargo generate-lockfile
```

* Generate the vendor dir:

```bash
export CH_TOP_DIR=$(git rev-parse --show-toplevel)
export RUSTC_ROOT=$(rustc --print=sysroot)
# Currently delta-lake is built outside the workspace (TODO)
export DELTA_LAKE_DIR="$CH_TOP_DIR"/contrib/delta-kernel-rs

# Clean the vendor repo
rm -rf "$CH_TOP_DIR"/contrib/rust_vendor/*

cd "$CH_TOP_DIR"/rust/workspace
cargo vendor --no-delete --locked --versioned-dirs --manifest-path Cargo.toml "$CH_TOP_DIR"/contrib/rust_vendor

# Now handle delta-lake
cd "$DELTA_LAKE_DIR"
cargo vendor --no-delete --locked --versioned-dirs --manifest-path Cargo.toml "$CH_TOP_DIR"/contrib/rust_vendor

# Standard library deps
cargo vendor --no-delete --locked --versioned-dirs --manifest-path "$RUSTC_ROOT"/lib/rustlib/src/rust/library/std/Cargo.toml "$CH_TOP_DIR"/contrib/rust_vendor
cargo vendor --no-delete --locked --versioned-dirs --manifest-path "$RUSTC_ROOT"/lib/rustlib/src/rust/library/test/Cargo.toml "$CH_TOP_DIR"/contrib/rust_vendor

cd "$CH_TOP_DIR"/rust/workspace
```

The `rustc --print=sysroot` part includes `std` dependencies, required to build with sanitizer flags. It must be kept
in sync with the rustc version used in CI.
=======
To re-generate just use `vendor.sh`
>>>>>>> bdae49ab
<|MERGE_RESOLUTION|>--- conflicted
+++ resolved
@@ -2,43 +2,4 @@
 simpler and leads to less issues). In order to vendor all the dependencies we
 need to store both the registry and the packages themselves.
 
-<<<<<<< HEAD
-Note that this includes the exact `std` dependencies for the rustc version used in CI (currently nightly-2024-12-01),
-so you need to install `rustup component add rust-src` for the specific version.
-
-* First step: (Re)-generate the Cargo.lock file (run under `workspace/`).
-
-```bash
-cargo generate-lockfile
-```
-
-* Generate the vendor dir:
-
-```bash
-export CH_TOP_DIR=$(git rev-parse --show-toplevel)
-export RUSTC_ROOT=$(rustc --print=sysroot)
-# Currently delta-lake is built outside the workspace (TODO)
-export DELTA_LAKE_DIR="$CH_TOP_DIR"/contrib/delta-kernel-rs
-
-# Clean the vendor repo
-rm -rf "$CH_TOP_DIR"/contrib/rust_vendor/*
-
-cd "$CH_TOP_DIR"/rust/workspace
-cargo vendor --no-delete --locked --versioned-dirs --manifest-path Cargo.toml "$CH_TOP_DIR"/contrib/rust_vendor
-
-# Now handle delta-lake
-cd "$DELTA_LAKE_DIR"
-cargo vendor --no-delete --locked --versioned-dirs --manifest-path Cargo.toml "$CH_TOP_DIR"/contrib/rust_vendor
-
-# Standard library deps
-cargo vendor --no-delete --locked --versioned-dirs --manifest-path "$RUSTC_ROOT"/lib/rustlib/src/rust/library/std/Cargo.toml "$CH_TOP_DIR"/contrib/rust_vendor
-cargo vendor --no-delete --locked --versioned-dirs --manifest-path "$RUSTC_ROOT"/lib/rustlib/src/rust/library/test/Cargo.toml "$CH_TOP_DIR"/contrib/rust_vendor
-
-cd "$CH_TOP_DIR"/rust/workspace
-```
-
-The `rustc --print=sysroot` part includes `std` dependencies, required to build with sanitizer flags. It must be kept
-in sync with the rustc version used in CI.
-=======
-To re-generate just use `vendor.sh`
->>>>>>> bdae49ab
+To re-generate just use `vendor.sh`