#pragma once

#include <Parsers/IAST.h>
#include <Parsers/ASTQueryWithTableAndOutput.h>
#include <Parsers/ASTQueryWithOnCluster.h>


namespace DB
{

/** ALTER query:
 *  ALTER TABLE [db.]name_type
 *      ADD COLUMN col_name type [AFTER col_after],
 *      DROP COLUMN col_drop [FROM PARTITION partition],
 *      MODIFY COLUMN col_name type,
 *      DROP PARTITION partition,
 *      COMMENT_COLUMN col_name 'comment',
 *  ALTER LIVE VIEW [db.]name_type
 *      REFRESH
 *  ALTER CHANNEL [db.]name_type
 *      ADD live_view,...
 *      DROP live_view,...
 *      SUSPEND live_view,...
 *      RESUME live_view,...
 *      REFRESH live_view,...
 *      MODIFY live_view,...
 */

class ASTAlterCommand : public IAST
{
public:
    enum Type
    {
        ADD_COLUMN,
        DROP_COLUMN,
        MODIFY_COLUMN,
        COMMENT_COLUMN,
        MODIFY_ORDER_BY,
        MODIFY_TTL,
        MODIFY_SETTING,

        ADD_INDEX,
        DROP_INDEX,
        MATERIALIZE_INDEX,

        DROP_PARTITION,
        ATTACH_PARTITION,
        REPLACE_PARTITION,
        FETCH_PARTITION,
        FREEZE_PARTITION,
        FREEZE_ALL,

        DELETE,
        UPDATE,

        NO_TYPE,

        LIVE_VIEW_REFRESH,

        LIVE_CHANNEL_ADD,
        LIVE_CHANNEL_DROP,
        LIVE_CHANNEL_SUSPEND,
        LIVE_CHANNEL_RESUME,
        LIVE_CHANNEL_REFRESH,
        LIVE_CHANNEL_MODIFY
    };

    Type type = NO_TYPE;

    /** The ADD COLUMN query stores the name and type of the column to add
     *  This field is not used in the DROP query
     *  In MODIFY query, the column name and the new type are stored here
     */
    ASTPtr col_decl;

    /** The ADD COLUMN query here optionally stores the name of the column following AFTER
     * The DROP query stores the column name for deletion here
     */
    ASTPtr column;

    /** For MODIFY ORDER BY
     */
    ASTPtr order_by;

    /** The ADD INDEX query stores the IndexDeclaration there.
     */
    ASTPtr index_decl;

    /** The ADD INDEX query stores the name of the index following AFTER.
     *  The DROP INDEX query stores the name for deletion.
     *  The MATERIALIZE INDEX query stores the name of the index to materialize.
     *  The CLEAR INDEX query stores the name of the index to clear.
     */
    ASTPtr index;

    /** Used in DROP PARTITION and ATTACH PARTITION FROM queries.
     *  The value or ID of the partition is stored here.
     */
    ASTPtr partition;

    /// For DELETE/UPDATE WHERE: the predicate that filters the rows to delete/update.
    ASTPtr predicate;

    /// A list of expressions of the form `column = expr` for the UPDATE command.
    ASTPtr update_assignments;

    /// A column comment
    ASTPtr comment;

    /// For MODIFY TTL query
    ASTPtr ttl;

<<<<<<< HEAD
    /// FOR MODIFY_SETTING
    ASTPtr settings_changes;
=======
    /** In ALTER CHANNEL, ADD, DROP, SUSPEND, RESUME, REFRESH, MODIFY queries, the list of live views is stored here
     */
    ASTPtr values;
>>>>>>> e89e23c0

    bool detach = false;        /// true for DETACH PARTITION

    bool part = false;          /// true for ATTACH PART

    bool clear_column = false;  /// for CLEAR COLUMN (do not drop column from metadata)

    bool clear_index = false;   /// for CLEAR INDEX (do not drop index from metadata)

    bool if_not_exists = false; /// option for ADD_COLUMN

    bool if_exists = false;     /// option for DROP_COLUMN, MODIFY_COLUMN, COMMENT_COLUMN

    /** For FETCH PARTITION - the path in ZK to the shard, from which to download the partition.
     */
    String from;

    /** For FREEZE PARTITION - place local backup to directory with specified name.
     */
    String with_name;

    /// REPLACE(ATTACH) PARTITION partition FROM db.table
    String from_database;
    String from_table;
    /// To distinguish REPLACE and ATTACH PARTITION partition FROM db.table
    bool replace = true;

    String getID(char delim) const override { return "AlterCommand" + (delim + std::to_string(static_cast<int>(type))); }

    ASTPtr clone() const override;

protected:
    void formatImpl(const FormatSettings & settings, FormatState & state, FormatStateStacked frame) const override;
};

class ASTAlterCommandList : public IAST
{
public:
    std::vector<ASTAlterCommand *> commands;

    void add(const ASTPtr & command)
    {
        commands.push_back(command->as<ASTAlterCommand>());
        children.push_back(command);
    }

    String getID(char) const override { return "AlterCommandList"; }

    ASTPtr clone() const override;

protected:
    void formatImpl(const FormatSettings & settings, FormatState & state, FormatStateStacked frame) const override;
};

class ASTAlterQuery : public ASTQueryWithTableAndOutput, public ASTQueryWithOnCluster
{
public:
    bool is_live_view{false}; /// true for ALTER LIVE VIEW
    bool is_live_channel{false}; /// true for ALTER LIVE CHANNEL

    ASTAlterCommandList * command_list = nullptr;

    String getID(char) const override;

    ASTPtr clone() const override;

    ASTPtr getRewrittenASTWithoutOnCluster(const std::string & new_database) const override
    {
        return removeOnCluster<ASTAlterQuery>(clone(), new_database);
    }

protected:
    void formatQueryImpl(const FormatSettings & settings, FormatState & state, FormatStateStacked frame) const override;
};

}<|MERGE_RESOLUTION|>--- conflicted
+++ resolved
@@ -110,14 +110,12 @@
     /// For MODIFY TTL query
     ASTPtr ttl;
 
-<<<<<<< HEAD
     /// FOR MODIFY_SETTING
     ASTPtr settings_changes;
-=======
+
     /** In ALTER CHANNEL, ADD, DROP, SUSPEND, RESUME, REFRESH, MODIFY queries, the list of live views is stored here
      */
     ASTPtr values;
->>>>>>> e89e23c0
 
     bool detach = false;        /// true for DETACH PARTITION
 
