#include <sys/stat.h>
#include <sys/types.h>
#include <errno.h>

#include <map>
#include <optional>

#include <Common/escapeForFileName.h>
#include <Common/Exception.h>

#include <Compression/CompressedReadBuffer.h>
#include <Compression/CompressedReadBufferFromFile.h>
#include <Compression/CompressedWriteBuffer.h>
#include <IO/ReadHelpers.h>
#include <IO/WriteHelpers.h>

#include <DataStreams/IBlockInputStream.h>
#include <DataStreams/IBlockOutputStream.h>
#include <DataStreams/NativeBlockInputStream.h>
#include <DataStreams/NativeBlockOutputStream.h>
#include <DataStreams/NullBlockInputStream.h>

#include <DataTypes/DataTypeFactory.h>

#include <Columns/ColumnArray.h>

#include <Interpreters/Context.h>

#include <Storages/StorageStripeLog.h>
#include <Storages/StorageFactory.h>


namespace DB
{

#define INDEX_BUFFER_SIZE 4096

namespace ErrorCodes
{
    extern const int EMPTY_LIST_OF_COLUMNS_PASSED;
    extern const int CANNOT_CREATE_DIRECTORY;
    extern const int NUMBER_OF_ARGUMENTS_DOESNT_MATCH;
    extern const int INCORRECT_FILE_NAME;
    extern const int LOGICAL_ERROR;
}


class StripeLogBlockInputStream final : public IBlockInputStream
{
public:
    StripeLogBlockInputStream(StorageStripeLog & storage_, size_t max_read_buffer_size_,
        std::shared_ptr<const IndexForNativeFormat> & index_,
        IndexForNativeFormat::Blocks::const_iterator index_begin_,
        IndexForNativeFormat::Blocks::const_iterator index_end_)
        : storage(storage_), max_read_buffer_size(max_read_buffer_size_),
        index(index_), index_begin(index_begin_), index_end(index_end_)
    {
        if (index_begin != index_end)
        {
            for (const auto & column : index_begin->columns)
            {
                auto type = DataTypeFactory::instance().get(column.type);
                header.insert(ColumnWithTypeAndName{ type, column.name });
            }
        }
    }

    String getName() const override { return "StripeLog"; }

    Block getHeader() const override
    {
        return header;
    }

protected:
    Block readImpl() override
    {
        Block res;
        start();

        if (block_in)
        {
            res = block_in->read();

            /// Freeing memory before destroying the object.
            if (!res)
            {
                block_in.reset();
                data_in.reset();
                index.reset();
            }
        }

        return res;
    }

private:
    StorageStripeLog & storage;
    size_t max_read_buffer_size;

    std::shared_ptr<const IndexForNativeFormat> index;
    IndexForNativeFormat::Blocks::const_iterator index_begin;
    IndexForNativeFormat::Blocks::const_iterator index_end;
    Block header;

    /** optional - to create objects only on first reading
      *  and delete objects (release buffers) after the source is exhausted
      * - to save RAM when using a large number of sources.
      */
    bool started = false;
    std::optional<CompressedReadBufferFromFile> data_in;
    std::optional<NativeBlockInputStream> block_in;

    void start()
    {
        if (!started)
        {
            started = true;

<<<<<<< HEAD
            String data_file_path = storage.table_path + "data.bin";
            size_t buffer_size = std::min(max_read_buffer_size, storage.disk->getFileSize(data_file_path));
=======
            data_in.emplace(
                storage.fullPath() + "data.bin", 0, 0,
                std::min(static_cast<Poco::File::FileSize>(max_read_buffer_size), Poco::File(storage.fullPath() + "data.bin").getSize()));
>>>>>>> 6f28e69e

            data_in.emplace(fullPath(storage.disk, data_file_path), 0, 0, buffer_size);
            block_in.emplace(*data_in, 0, index_begin, index_end);
        }
    }
};


class StripeLogBlockOutputStream final : public IBlockOutputStream
{
public:
    explicit StripeLogBlockOutputStream(StorageStripeLog & storage_)
        : storage(storage_), lock(storage.rwlock),
<<<<<<< HEAD
        data_out_file(storage.table_path + "data.bin"),
        data_out_compressed(storage.disk->append(data_out_file)),
        data_out(*data_out_compressed, CompressionCodecFactory::instance().getDefaultCodec(), storage.max_compress_block_size),
        index_out_file(storage.table_path + "index.mrk"),
        index_out_compressed(storage.disk->append(index_out_file)),
        index_out(*index_out_compressed),
        block_out(data_out, 0, storage.getSampleBlock(), false, &index_out, storage.disk->getFileSize(data_out_file))
=======
        data_out_compressed(storage.fullPath() + "data.bin", DBMS_DEFAULT_BUFFER_SIZE, O_WRONLY | O_APPEND | O_CREAT),
        data_out(data_out_compressed, CompressionCodecFactory::instance().getDefaultCodec(), storage.max_compress_block_size),
        index_out_compressed(storage.fullPath() + "index.mrk", INDEX_BUFFER_SIZE, O_WRONLY | O_APPEND | O_CREAT),
        index_out(index_out_compressed),
        block_out(data_out, 0, storage.getSampleBlock(), false, &index_out, Poco::File(storage.fullPath() + "data.bin").getSize())
>>>>>>> 6f28e69e
    {
    }

    ~StripeLogBlockOutputStream() override
    {
        try
        {
            writeSuffix();
        }
        catch (...)
        {
            tryLogCurrentException(__PRETTY_FUNCTION__);
        }
    }

    Block getHeader() const override { return storage.getSampleBlock(); }

    void write(const Block & block) override
    {
        block_out.write(block);
    }

    void writeSuffix() override
    {
        if (done)
            return;

        block_out.writeSuffix();
        data_out.next();
        data_out_compressed->next();
        index_out.next();
        index_out_compressed->next();

        storage.file_checker.update(data_out_file);
        storage.file_checker.update(index_out_file);

        done = true;
    }

private:
    StorageStripeLog & storage;
    std::unique_lock<std::shared_mutex> lock;

    String data_out_file;
    std::unique_ptr<WriteBuffer> data_out_compressed;
    CompressedWriteBuffer data_out;
    String index_out_file;
    std::unique_ptr<WriteBuffer> index_out_compressed;
    CompressedWriteBuffer index_out;
    NativeBlockOutputStream block_out;

    bool done = false;
};


StorageStripeLog::StorageStripeLog(
<<<<<<< HEAD
    DiskPtr disk_,
    const String & database_name_,
    const String & table_name_,
    const ColumnsDescription & columns_,
    const ConstraintsDescription & constraints_,
    bool attach,
    size_t max_compress_block_size_)
    : disk(std::move(disk_)), database_name(database_name_), table_name(table_name_),
    table_path("data/" + escapeForFileName(database_name_) + '/' + escapeForFileName(table_name_) + '/'),
    max_compress_block_size(max_compress_block_size_),
    file_checker(disk, table_path + "sizes.json"),
=======
    const std::string & relative_path_,
    const std::string & database_name_,
    const std::string & table_name_,
    const ColumnsDescription & columns_,
    const ConstraintsDescription & constraints_,
    bool attach,
    size_t max_compress_block_size_,
    const Context & context_)
    : base_path(context_.getPath()), path(base_path + relative_path_), table_name(table_name_), database_name(database_name_),
    max_compress_block_size(max_compress_block_size_),
    file_checker(path + "sizes.json"),
>>>>>>> 6f28e69e
    log(&Logger::get("StorageStripeLog"))
{
    setColumns(columns_);
    setConstraints(constraints_);

<<<<<<< HEAD
    if (!attach)
    {
        /// create directories if they do not exist
        disk->createDirectories(table_path);
    }
}


void StorageStripeLog::rename(const String & /*new_path_to_db*/, const String & new_database_name, const String & new_table_name, TableStructureWriteLockHolder &)
{
    std::unique_lock<std::shared_mutex> lock(rwlock);

    String new_table_path = "data/" + escapeForFileName(new_database_name) + '/' + escapeForFileName(new_table_name) + '/';

    disk->moveDirectory(table_path, new_table_path);

    database_name = new_database_name;
    table_name = new_table_name;
    table_path = new_table_path;
    file_checker.setPath(table_path + "sizes.json");
=======
    if (relative_path_.empty())
        throw Exception("Storage " + getName() + " requires data path", ErrorCodes::INCORRECT_FILE_NAME);

    if (!attach)
        Poco::File(path).createDirectories();
}


void StorageStripeLog::rename(const String & new_path_to_table_data, const String & new_database_name, const String & new_table_name, TableStructureWriteLockHolder &)
{
    std::unique_lock<std::shared_mutex> lock(rwlock);

    /// Rename directory with data.
    String new_path = base_path + new_path_to_table_data;
    Poco::File(path).renameTo(new_path);

    path = new_path;
    table_name = new_table_name;
    database_name = new_database_name;
    file_checker.setPath(path + "sizes.json");
>>>>>>> 6f28e69e
}


BlockInputStreams StorageStripeLog::read(
    const Names & column_names,
    const SelectQueryInfo & /*query_info*/,
    const Context & context,
    QueryProcessingStage::Enum /*processed_stage*/,
    const size_t /*max_block_size*/,
    unsigned num_streams)
{
    std::shared_lock<std::shared_mutex> lock(rwlock);

    check(column_names);

    NameSet column_names_set(column_names.begin(), column_names.end());

<<<<<<< HEAD
    String index_file = table_path + "index.mrk";
    if (!disk->exists(index_file))
        return { std::make_shared<NullBlockInputStream>(getSampleBlockForColumns(column_names)) };

    CompressedReadBufferFromFile index_in(fullPath(disk, index_file), 0, 0, INDEX_BUFFER_SIZE);

=======
    if (!Poco::File(fullPath() + "index.mrk").exists())
        return { std::make_shared<NullBlockInputStream>(getSampleBlockForColumns(column_names)) };

    CompressedReadBufferFromFile index_in(fullPath() + "index.mrk", 0, 0, INDEX_BUFFER_SIZE);
>>>>>>> 6f28e69e
    std::shared_ptr<const IndexForNativeFormat> index{std::make_shared<IndexForNativeFormat>(index_in, column_names_set)};

    BlockInputStreams res;

    size_t size = index->blocks.size();
    if (num_streams > size)
        num_streams = size;

    for (size_t stream = 0; stream < num_streams; ++stream)
    {
        IndexForNativeFormat::Blocks::const_iterator begin = index->blocks.begin();
        IndexForNativeFormat::Blocks::const_iterator end = index->blocks.begin();

        std::advance(begin, stream * size / num_streams);
        std::advance(end, (stream + 1) * size / num_streams);

        res.emplace_back(std::make_shared<StripeLogBlockInputStream>(
            *this, context.getSettingsRef().max_read_buffer_size, index, begin, end));
    }

    /// We do not keep read lock directly at the time of reading, because we read ranges of data that do not change.

    return res;
}


BlockOutputStreamPtr StorageStripeLog::write(
    const ASTPtr & /*query*/, const Context & /*context*/)
{
    return std::make_shared<StripeLogBlockOutputStream>(*this);
}


CheckResults StorageStripeLog::checkData(const ASTPtr & /* query */, const Context & /* context */)
{
    std::shared_lock<std::shared_mutex> lock(rwlock);
    return file_checker.check();
}

void StorageStripeLog::truncate(const ASTPtr &, const Context &, TableStructureWriteLockHolder &)
{
    if (table_name.empty())
        throw Exception("Logical error: table name is empty", ErrorCodes::LOGICAL_ERROR);

    std::shared_lock<std::shared_mutex> lock(rwlock);

<<<<<<< HEAD
    disk->clearDirectory(table_path);

    file_checker = FileChecker{disk, table_path + "sizes.json"};
=======
    auto file = Poco::File(path);
    file.remove(true);
    file.createDirectories();

    file_checker = FileChecker{path + "sizes.json"};
>>>>>>> 6f28e69e
}


void registerStorageStripeLog(StorageFactory & factory)
{
    factory.registerStorage("StripeLog", [](const StorageFactory::Arguments & args)
    {
        if (!args.engine_args.empty())
            throw Exception(
                "Engine " + args.engine_name + " doesn't support any arguments (" + toString(args.engine_args.size()) + " given)",
                ErrorCodes::NUMBER_OF_ARGUMENTS_DOESNT_MATCH);

        return StorageStripeLog::create(
<<<<<<< HEAD
            args.context.getDefaultDisk(), args.database_name, args.table_name, args.columns, args.constraints,
            args.attach, args.context.getSettings().max_compress_block_size);
=======
            args.relative_data_path, args.database_name, args.table_name, args.columns, args.constraints,
            args.attach, args.context.getSettings().max_compress_block_size, args.context);
>>>>>>> 6f28e69e
    });
}

}<|MERGE_RESOLUTION|>--- conflicted
+++ resolved
@@ -117,14 +117,8 @@
         {
             started = true;
 
-<<<<<<< HEAD
             String data_file_path = storage.table_path + "data.bin";
             size_t buffer_size = std::min(max_read_buffer_size, storage.disk->getFileSize(data_file_path));
-=======
-            data_in.emplace(
-                storage.fullPath() + "data.bin", 0, 0,
-                std::min(static_cast<Poco::File::FileSize>(max_read_buffer_size), Poco::File(storage.fullPath() + "data.bin").getSize()));
->>>>>>> 6f28e69e
 
             data_in.emplace(fullPath(storage.disk, data_file_path), 0, 0, buffer_size);
             block_in.emplace(*data_in, 0, index_begin, index_end);
@@ -138,7 +132,6 @@
 public:
     explicit StripeLogBlockOutputStream(StorageStripeLog & storage_)
         : storage(storage_), lock(storage.rwlock),
-<<<<<<< HEAD
         data_out_file(storage.table_path + "data.bin"),
         data_out_compressed(storage.disk->append(data_out_file)),
         data_out(*data_out_compressed, CompressionCodecFactory::instance().getDefaultCodec(), storage.max_compress_block_size),
@@ -146,13 +139,6 @@
         index_out_compressed(storage.disk->append(index_out_file)),
         index_out(*index_out_compressed),
         block_out(data_out, 0, storage.getSampleBlock(), false, &index_out, storage.disk->getFileSize(data_out_file))
-=======
-        data_out_compressed(storage.fullPath() + "data.bin", DBMS_DEFAULT_BUFFER_SIZE, O_WRONLY | O_APPEND | O_CREAT),
-        data_out(data_out_compressed, CompressionCodecFactory::instance().getDefaultCodec(), storage.max_compress_block_size),
-        index_out_compressed(storage.fullPath() + "index.mrk", INDEX_BUFFER_SIZE, O_WRONLY | O_APPEND | O_CREAT),
-        index_out(index_out_compressed),
-        block_out(data_out, 0, storage.getSampleBlock(), false, &index_out, Poco::File(storage.fullPath() + "data.bin").getSize())
->>>>>>> 6f28e69e
     {
     }
 
@@ -209,37 +195,25 @@
 
 
 StorageStripeLog::StorageStripeLog(
-<<<<<<< HEAD
     DiskPtr disk_,
+    const String & relative_path_,
     const String & database_name_,
     const String & table_name_,
     const ColumnsDescription & columns_,
     const ConstraintsDescription & constraints_,
     bool attach,
     size_t max_compress_block_size_)
-    : disk(std::move(disk_)), database_name(database_name_), table_name(table_name_),
-    table_path("data/" + escapeForFileName(database_name_) + '/' + escapeForFileName(table_name_) + '/'),
+    : disk(std::move(disk_)), table_path(relative_path_), database_name(database_name_), table_name(table_name_),
     max_compress_block_size(max_compress_block_size_),
     file_checker(disk, table_path + "sizes.json"),
-=======
-    const std::string & relative_path_,
-    const std::string & database_name_,
-    const std::string & table_name_,
-    const ColumnsDescription & columns_,
-    const ConstraintsDescription & constraints_,
-    bool attach,
-    size_t max_compress_block_size_,
-    const Context & context_)
-    : base_path(context_.getPath()), path(base_path + relative_path_), table_name(table_name_), database_name(database_name_),
-    max_compress_block_size(max_compress_block_size_),
-    file_checker(path + "sizes.json"),
->>>>>>> 6f28e69e
     log(&Logger::get("StorageStripeLog"))
 {
     setColumns(columns_);
     setConstraints(constraints_);
 
-<<<<<<< HEAD
+    if (relative_path_.empty())
+        throw Exception("Storage " + getName() + " requires data path", ErrorCodes::INCORRECT_FILE_NAME);
+
     if (!attach)
     {
         /// create directories if they do not exist
@@ -248,40 +222,16 @@
 }
 
 
-void StorageStripeLog::rename(const String & /*new_path_to_db*/, const String & new_database_name, const String & new_table_name, TableStructureWriteLockHolder &)
+void StorageStripeLog::rename(const String & new_path_to_table_data, const String & new_database_name, const String & new_table_name, TableStructureWriteLockHolder &)
 {
     std::unique_lock<std::shared_mutex> lock(rwlock);
 
-    String new_table_path = "data/" + escapeForFileName(new_database_name) + '/' + escapeForFileName(new_table_name) + '/';
-
-    disk->moveDirectory(table_path, new_table_path);
-
+    disk->moveDirectory(table_path, new_path_to_table_data);
+
+    table_path = new_path_to_table_data;
     database_name = new_database_name;
     table_name = new_table_name;
-    table_path = new_table_path;
     file_checker.setPath(table_path + "sizes.json");
-=======
-    if (relative_path_.empty())
-        throw Exception("Storage " + getName() + " requires data path", ErrorCodes::INCORRECT_FILE_NAME);
-
-    if (!attach)
-        Poco::File(path).createDirectories();
-}
-
-
-void StorageStripeLog::rename(const String & new_path_to_table_data, const String & new_database_name, const String & new_table_name, TableStructureWriteLockHolder &)
-{
-    std::unique_lock<std::shared_mutex> lock(rwlock);
-
-    /// Rename directory with data.
-    String new_path = base_path + new_path_to_table_data;
-    Poco::File(path).renameTo(new_path);
-
-    path = new_path;
-    table_name = new_table_name;
-    database_name = new_database_name;
-    file_checker.setPath(path + "sizes.json");
->>>>>>> 6f28e69e
 }
 
 
@@ -299,19 +249,12 @@
 
     NameSet column_names_set(column_names.begin(), column_names.end());
 
-<<<<<<< HEAD
     String index_file = table_path + "index.mrk";
     if (!disk->exists(index_file))
         return { std::make_shared<NullBlockInputStream>(getSampleBlockForColumns(column_names)) };
 
     CompressedReadBufferFromFile index_in(fullPath(disk, index_file), 0, 0, INDEX_BUFFER_SIZE);
 
-=======
-    if (!Poco::File(fullPath() + "index.mrk").exists())
-        return { std::make_shared<NullBlockInputStream>(getSampleBlockForColumns(column_names)) };
-
-    CompressedReadBufferFromFile index_in(fullPath() + "index.mrk", 0, 0, INDEX_BUFFER_SIZE);
->>>>>>> 6f28e69e
     std::shared_ptr<const IndexForNativeFormat> index{std::make_shared<IndexForNativeFormat>(index_in, column_names_set)};
 
     BlockInputStreams res;
@@ -358,17 +301,9 @@
 
     std::shared_lock<std::shared_mutex> lock(rwlock);
 
-<<<<<<< HEAD
     disk->clearDirectory(table_path);
 
     file_checker = FileChecker{disk, table_path + "sizes.json"};
-=======
-    auto file = Poco::File(path);
-    file.remove(true);
-    file.createDirectories();
-
-    file_checker = FileChecker{path + "sizes.json"};
->>>>>>> 6f28e69e
 }
 
 
@@ -382,13 +317,8 @@
                 ErrorCodes::NUMBER_OF_ARGUMENTS_DOESNT_MATCH);
 
         return StorageStripeLog::create(
-<<<<<<< HEAD
-            args.context.getDefaultDisk(), args.database_name, args.table_name, args.columns, args.constraints,
+            args.context.getDefaultDisk(), args.relative_data_path, args.database_name, args.table_name, args.columns, args.constraints,
             args.attach, args.context.getSettings().max_compress_block_size);
-=======
-            args.relative_data_path, args.database_name, args.table_name, args.columns, args.constraints,
-            args.attach, args.context.getSettings().max_compress_block_size, args.context);
->>>>>>> 6f28e69e
     });
 }
 
