#pragma once

#include <ext/shared_ptr_helper.h>

#include <Core/Names.h>
#include <Storages/AlterCommands.h>
#include <Storages/IStorage.h>
#include <Storages/MergeTree/MergeTreeData.h>
#include <Storages/MergeTree/MergeTreeDataSelectExecutor.h>
#include <Storages/MergeTree/MergeTreeDataWriter.h>
#include <Storages/MergeTree/MergeTreeDataMergerMutator.h>
#include <Storages/MergeTree/MergeTreePartsMover.h>
#include <Storages/MergeTree/MergeTreeMutationEntry.h>
#include <Storages/MergeTree/MergeTreeMutationStatus.h>
#include <Disks/DiskSpaceMonitor.h>
#include <Storages/MergeTree/BackgroundProcessingPool.h>
#include <Common/SimpleIncrement.h>
#include <Core/BackgroundSchedulePool.h>


namespace DB
{

/** See the description of the data structure in MergeTreeData.
  */
class StorageMergeTree : public ext::shared_ptr_helper<StorageMergeTree>, public MergeTreeData
{
    friend struct ext::shared_ptr_helper<StorageMergeTree>;
public:
    void startup() override;
    void shutdown() override;
    ~StorageMergeTree() override;

    std::string getName() const override { return merging_params.getModeName() + "MergeTree"; }
    std::string getTableName() const override { return table_name; }
    std::string getDatabaseName() const override { return database_name; }

    bool supportsIndexForIn() const override { return true; }

    Pipes readWithProcessors(
        const Names & column_names,
        const SelectQueryInfo & query_info,
        const Context & context,
        QueryProcessingStage::Enum processed_stage,
        size_t max_block_size,
        unsigned num_streams) override;

    bool supportProcessorsPipeline() const override { return true; }

    std::optional<UInt64> totalRows() const override;

    BlockOutputStreamPtr write(const ASTPtr & query, const Context & context) override;

    /** Perform the next step in combining the parts.
      */
    bool optimize(const ASTPtr & query, const ASTPtr & partition, bool final, bool deduplicate, const Context & context) override;

    void alterPartition(const ASTPtr & query, const PartitionCommands & commands, const Context & context) override;

    void mutate(const MutationCommands & commands, const Context & context) override;

    /// Return introspection information about currently processing or recently processed mutations.
    std::vector<MergeTreeMutationStatus> getMutationsStatus() const override;

    CancellationCode killMutation(const String & mutation_id) override;

    void drop(TableStructureWriteLockHolder &) override;
    void truncate(const ASTPtr &, const Context &, TableStructureWriteLockHolder &) override;

    void alter(const AlterCommands & commands, const Context & context, TableStructureWriteLockHolder & table_lock_holder) override;

    void checkTableCanBeDropped() const override;

    void checkPartitionCanBeDropped(const ASTPtr & partition) override;

    ActionLock getActionLock(StorageActionBlockType action_type) override;

    CheckResults checkData(const ASTPtr & query, const Context & context) override;

private:

    /// Mutex and condvar for synchronous mutations wait
    std::mutex mutation_wait_mutex;
    std::condition_variable mutation_wait_event;

    MergeTreeDataSelectExecutor reader;
    MergeTreeDataWriter writer;
    MergeTreeDataMergerMutator merger_mutator;

    /// For block numbers.
    SimpleIncrement increment{0};

    /// For clearOldParts, clearOldTemporaryDirectories.
    AtomicStopwatch time_after_previous_cleanup;

    /// Mutex for parts currently processing in background
    /// merging (also with TTL), mutating or moving.
    mutable std::mutex currently_processing_in_background_mutex;

    /// Parts that currently participate in merge or mutation.
    /// This set have to be used with `currently_processing_in_background_mutex`.
    DataParts currently_merging_mutating_parts;


    std::map<String, MergeTreeMutationEntry> current_mutations_by_id;
    std::multimap<Int64, MergeTreeMutationEntry &> current_mutations_by_version;

    std::atomic<bool> shutdown_called {false};

    /// Task handler for merges, mutations and moves.
    BackgroundProcessingPool::TaskHandle merging_mutating_task_handle;
    BackgroundProcessingPool::TaskHandle moving_task_handle;

    std::vector<MergeTreeData::AlterDataPartTransactionPtr> prepareAlterTransactions(
        const ColumnsDescription & new_columns, const IndicesDescription & new_indices, const Context & context);

    void loadMutations();

    /** Determines what parts should be merged and merges it.
      * If aggressive - when selects parts don't takes into account their ratio size and novelty (used for OPTIMIZE query).
      * Returns true if merge is finished successfully.
      */
    bool merge(bool aggressive, const String & partition_id, bool final, bool deduplicate, String * out_disable_reason = nullptr);

    BackgroundProcessingPoolTaskResult movePartsTask();

    /// Try and find a single part to mutate and mutate it. If some part was successfully mutated, return true.
    bool tryMutatePart();

    BackgroundProcessingPoolTaskResult mergeMutateTask();

    Int64 getCurrentMutationVersion(
        const DataPartPtr & part,
        std::lock_guard<std::mutex> & /* currently_processing_in_background_mutex_lock */) const;

    void clearOldMutations(bool truncate = false);

    // Partition helpers
    void dropPartition(const ASTPtr & partition, bool detach, const Context & context);
    void clearColumnOrIndexInPartition(const ASTPtr & partition, const AlterCommand & alter_command, const Context & context);
    void attachPartition(const ASTPtr & partition, bool part, const Context & context);
    void replacePartitionFrom(const StoragePtr & source_table, const ASTPtr & partition, bool replace, const Context & context);
    void movePartitionToTable(const StoragePtr & dest_table, const ASTPtr & partition, const Context & context);
    bool partIsAssignedToBackgroundOperation(const DataPartPtr & part) const override;

<<<<<<< HEAD
=======
    /// Just checks versions of each active data part
    bool isMutationDone(Int64 mutation_version) const;

>>>>>>> 76f78e6a
    friend class MergeTreeBlockOutputStream;
    friend class MergeTreeData;
    friend struct CurrentlyMergingPartsTagger;

protected:

    /** Attach the table with the appropriate name, along the appropriate path (with / at the end),
      *  (correctness of names and paths are not checked)
      *  consisting of the specified columns.
      *
      * See MergeTreeData constructor for comments on parameters.
      */
    StorageMergeTree(
        const String & database_name_,
        const String & table_name_,
        const String & relative_data_path_,
        const StorageInMemoryMetadata & metadata,
        bool attach,
        Context & context_,
        const String & date_column_name,
        const MergingParams & merging_params_,
        std::unique_ptr<MergeTreeSettings> settings_,
        bool has_force_restore_data_flag);
};

}<|MERGE_RESOLUTION|>--- conflicted
+++ resolved
@@ -143,12 +143,9 @@
     void movePartitionToTable(const StoragePtr & dest_table, const ASTPtr & partition, const Context & context);
     bool partIsAssignedToBackgroundOperation(const DataPartPtr & part) const override;
 
-<<<<<<< HEAD
-=======
     /// Just checks versions of each active data part
     bool isMutationDone(Int64 mutation_version) const;
 
->>>>>>> 76f78e6a
     friend class MergeTreeBlockOutputStream;
     friend class MergeTreeData;
     friend struct CurrentlyMergingPartsTagger;
