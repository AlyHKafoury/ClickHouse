--- conflicted
+++ resolved
@@ -31,16 +31,11 @@
     ~DatabaseWithDictionaries() override;
 
 protected:
-<<<<<<< HEAD
-    DatabaseWithDictionaries(const String & name, const String & metadata_path_, const String & logger, const Context & context_)
-    : DatabaseOnDisk(name, metadata_path_, logger, context_) {}
-=======
-    DatabaseWithDictionaries(const String & name, const String & metadata_path_, const String & logger)
-        : DatabaseOnDisk(name, metadata_path_, logger) {}
+    DatabaseWithDictionaries(const String & name, const String & metadata_path_, const String & logger, const Context & context)
+        : DatabaseOnDisk(name, metadata_path_, logger, context) {}
 
     void attachToExternalDictionariesLoader(Context & context);
     void detachFromExternalDictionariesLoader();
->>>>>>> afb003cb
 
     StoragePtr getDictionaryStorage(const Context & context, const String & table_name) const;
 
