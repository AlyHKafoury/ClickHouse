--- conflicted
+++ resolved
@@ -437,13 +437,10 @@
     extern const int CANNOT_CREATE_TIMER = 460;
     extern const int CANNOT_SET_TIMER_PERIOD = 461;
     extern const int CANNOT_DELETE_TIMER = 462;
-<<<<<<< HEAD
-    extern const int UNKNOWN_POLICY = 463;
-    extern const int UNKNOWN_DISK = 464;
-    extern const int UNKNOWN_PROTOCOL = 465;
-=======
     extern const int CANNOT_FCNTL = 463;
->>>>>>> cad9a231
+    extern const int UNKNOWN_POLICY = 464;
+    extern const int UNKNOWN_DISK = 465;
+    extern const int UNKNOWN_PROTOCOL = 466;
 
     extern const int KEEPER_EXCEPTION = 999;
     extern const int POCO_EXCEPTION = 1000;
