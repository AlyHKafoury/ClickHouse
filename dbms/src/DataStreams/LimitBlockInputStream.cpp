--- conflicted
+++ resolved
@@ -27,9 +27,6 @@
     Block res;
     UInt64 rows = 0;
 
-<<<<<<< HEAD
-    /// pos - how many rows were read, including the last read block
-=======
     /// pos >= offset + limit and all rows in previous block were equal to ties_row_ref
     /// so we check current block
     if (with_ties && ties_row_ref.shared_block)
@@ -64,7 +61,6 @@
     }
 
     /// pos - how many lines were read, including the last read block
->>>>>>> a2c3fd20
 
     if (pos >= offset + limit)
     {
@@ -87,12 +83,8 @@
         pos += rows;
     } while (pos <= offset);
 
-<<<<<<< HEAD
-    /// return the whole block
-=======
 
     /// give away the whole block
->>>>>>> a2c3fd20
     if (pos >= offset + rows && pos <= offset + limit)
         return res;
 
@@ -106,10 +98,6 @@
         static_cast<Int64>(pos) - static_cast<Int64>(offset),
         static_cast<Int64>(limit) + static_cast<Int64>(offset) - static_cast<Int64>(pos) + static_cast<Int64>(rows)));
 
-<<<<<<< HEAD
-    for (size_t i = 0; i < res.columns(); ++i)
-        res.getByPosition(i).column = res.getByPosition(i).column->cut(start, length);
-=======
     SharedBlockPtr ptr = new detail::SharedBlock(std::move(res));
 
     /// check if other rows in current block equals to last one in limit
@@ -134,7 +122,6 @@
 
     for (size_t i = 0; i < ptr->columns(); ++i)
         ptr->safeGetByPosition(i).column = ptr->safeGetByPosition(i).column->cut(start, length);
->>>>>>> a2c3fd20
 
     // TODO: we should provide feedback to child-block, so it will know how many rows are actually consumed.
     //       It's crucial for streaming engines like Kafka.
