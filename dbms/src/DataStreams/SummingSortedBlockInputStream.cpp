#include <DataStreams/SummingSortedBlockInputStream.h>
#include <DataTypes/DataTypesNumber.h>
#include <DataTypes/NestedUtils.h>
#include <DataTypes/DataTypeTuple.h>
#include <DataTypes/DataTypeArray.h>
#include <DataTypes/DataTypeAggregateFunction.h>
#include <Columns/ColumnAggregateFunction.h>
#include <Columns/ColumnTuple.h>
#include <Common/StringUtils/StringUtils.h>
#include <Common/FieldVisitors.h>
#include <common/logger_useful.h>
#include <Common/typeid_cast.h>

#include <AggregateFunctions/AggregateFunctionFactory.h>
#include <Functions/FunctionFactory.h>
#include <Functions/FunctionHelpers.h>
#include <Interpreters/Context.h>


namespace DB
{

namespace ErrorCodes
{
<<<<<<< HEAD
    std::stringstream res;
    res << "SummingSorted(inputs";

    for (size_t i = 0; i < children.size(); ++i)
        res << ", " << children[i]->getID();

    res << ", description";

    for (size_t i = 0; i < description.size(); ++i)
        res << ", " << description[i].getID();

    res << ")";
    return res.str();
}


void SummingSortedBlockInputStream::insertCurrentRowIfNeeded(ColumnPlainPtrs & merged_columns, bool force_insertion)
{
    for (auto & desc : columns_to_aggregate)
    {
        // Do not insert if the aggregation state hasn't been created
        if (desc.created)
        {
            try
            {
                desc.function->insertResultInto(desc.state.data(), *desc.merged_column);

                /// Update zero status of current row
                if (desc.column_numbers.size() == 1)
                {
                    // Flag row as non-empty if at least one column number if non-zero
                    current_row_is_zero = current_row_is_zero && desc.merged_column->get64(desc.merged_column->size() - 1) == 0;
                }
                else
                {
                    /// It is sumMap aggregate function.
                    /// Assume that the row isn't empty in this case (just because it is compatible with previous version)
                    current_row_is_zero = false;
                }
            }
            catch (...)
            {
                desc.function->destroy(desc.state.data());
                desc.created = false;
                throw;
            }
            desc.function->destroy(desc.state.data());
            desc.created = false;
        }
        else
            desc.merged_column->insertDefault();
    }

    /// If it is "zero" row and it is not the last row of the result block, then
    ///  rollback the insertion (at this moment we need rollback only cols from columns_to_aggregate)
    if (!force_insertion && current_row_is_zero)
    {
        for (auto & desc : columns_to_aggregate)
            desc.merged_column->popBack(1);

        return;
    }

    for (auto i : column_numbers_not_to_aggregate)
        merged_columns[i]->insert(current_row[i]);

    /// Update per-block and per-group flags
    ++merged_rows;
    output_is_non_empty = true;
=======
    extern const int LOGICAL_ERROR;
>>>>>>> aabee36d
}


namespace
{
    bool isInPrimaryKey(const SortDescription & description, const std::string & name, const size_t number)
    {
        for (auto & desc : description)
            if (desc.column_name == name || (desc.column_name.empty() && desc.column_number == number))
                return true;

        return false;
    }
}


SummingSortedBlockInputStream::SummingSortedBlockInputStream(
    const BlockInputStreams & inputs_,
    const SortDescription & description_,
    /// List of columns to be summed. If empty, all numeric columns that are not in the description are taken.
    const Names & column_names_to_sum,
    size_t max_block_size_)
    : MergingSortedBlockInputStream(inputs_, description_, max_block_size_)
{
    current_row.resize(num_columns);

    /// name of nested structure -> the column numbers that refer to it.
    std::unordered_map<std::string, std::vector<size_t>> discovered_maps;

    /** Fill in the column numbers, which must be summed.
        * This can only be numeric columns that are not part of the sort key.
        * If a non-empty column_names_to_sum is specified, then we only take these columns.
        * Some columns from column_names_to_sum may not be found. This is ignored.
        */
    for (size_t i = 0; i < num_columns; ++i)
    {
        const ColumnWithTypeAndName & column = header.safeGetByPosition(i);

        /// Discover nested Maps and find columns for summation
        if (typeid_cast<const DataTypeArray *>(column.type.get()))
        {
            const auto map_name = Nested::extractTableName(column.name);
            /// if nested table name ends with `Map` it is a possible candidate for special handling
            if (map_name == column.name || !endsWith(map_name, "Map"))
            {
                column_numbers_not_to_aggregate.push_back(i);
                continue;
            }

<<<<<<< HEAD
                if (column_names_to_sum.empty()
                    || column_names_to_sum.end() !=
                       std::find(column_names_to_sum.begin(), column_names_to_sum.end(), column.name))
                {
                    // Create aggregator to sum this column
                    auto desc = AggregateDescription{};
                    desc.column_numbers = {i};
                    desc.function = factory.get("sumWithOverflow", {column.type});
                    desc.function->setArguments({column.type});
                    desc.add_function = desc.function->getAddressOfAddFunction();
                    desc.state.resize(desc.function->sizeOfData());
                    columns_to_aggregate.emplace_back(std::move(desc));
                }
                else
                {
                    // Column is not going to be summed, use last value
                    column_numbers_not_to_aggregate.push_back(i);
                }
            }
=======
            discovered_maps[map_name].emplace_back(i);
>>>>>>> aabee36d
        }
        else
        {
            bool is_agg_func = WhichDataType(column.type).isAggregateFunction();
            if (!column.type->isSummable() && !is_agg_func)
            {
                column_numbers_not_to_aggregate.push_back(i);
                continue;
            }

            /// Are they inside the PK?
            if (isInPrimaryKey(description, column.name, i))
            {
                column_numbers_not_to_aggregate.push_back(i);
                continue;
            }

            if (column_names_to_sum.empty()
                || column_names_to_sum.end() !=
                    std::find(column_names_to_sum.begin(), column_names_to_sum.end(), column.name))
            {
                // Create aggregator to sum this column
                AggregateDescription desc;
                desc.is_agg_func_type = is_agg_func;
                desc.column_numbers = {i};

                if (!is_agg_func)
                {
                    desc.init("sumWithOverflow", {column.type});
                }

                columns_to_aggregate.emplace_back(std::move(desc));
            }
            else
            {
                // Column is not going to be summed, use last value
                column_numbers_not_to_aggregate.push_back(i);
            }
        }
    }

    /// select actual nested Maps from list of candidates
    for (const auto & map : discovered_maps)
    {
        /// map should contain at least two elements (key -> value)
        if (map.second.size() < 2)
        {
            for (auto col : map.second)
                column_numbers_not_to_aggregate.push_back(col);
            continue;
        }

        /// no elements of map could be in primary key
        auto column_num_it = map.second.begin();
        for (; column_num_it != map.second.end(); ++column_num_it)
            if (isInPrimaryKey(description, header.safeGetByPosition(*column_num_it).name, *column_num_it))
                break;
        if (column_num_it != map.second.end())
        {
            for (auto col : map.second)
                column_numbers_not_to_aggregate.push_back(col);
            continue;
        }

        DataTypes argument_types;
        AggregateDescription desc;
        MapDescription map_desc;

        column_num_it = map.second.begin();
        for (; column_num_it != map.second.end(); ++column_num_it)
        {
            const ColumnWithTypeAndName & key_col = header.safeGetByPosition(*column_num_it);
            const String & name = key_col.name;
            const IDataType & nested_type = *static_cast<const DataTypeArray *>(key_col.type.get())->getNestedType();

            if (column_num_it == map.second.begin()
                || endsWith(name, "ID")
                || endsWith(name, "Key")
                || endsWith(name, "Type"))
            {
                if (!nested_type.isValueRepresentedByInteger())
                    break;

                map_desc.key_col_nums.push_back(*column_num_it);
            }
            else
            {
                if (!nested_type.isSummable())
                    break;

                map_desc.val_col_nums.push_back(*column_num_it);
            }

            // Add column to function arguments
            desc.column_numbers.push_back(*column_num_it);
            argument_types.push_back(key_col.type);
        }

        if (column_num_it != map.second.end())
        {
            for (auto col : map.second)
                column_numbers_not_to_aggregate.push_back(col);
            continue;
        }

        if (map_desc.key_col_nums.size() == 1)
        {
            // Create summation for all value columns in the map
            desc.init("sumMapWithOverflow", argument_types);
            columns_to_aggregate.emplace_back(std::move(desc));
        }
        else
        {
            // Fall back to legacy mergeMaps for composite keys
            for (auto col : map.second)
                column_numbers_not_to_aggregate.push_back(col);
            maps_to_sum.emplace_back(std::move(map_desc));
        }
    }
}


void SummingSortedBlockInputStream::insertCurrentRowIfNeeded(MutableColumns & merged_columns)
{
    for (auto & desc : columns_to_aggregate)
    {
        // Do not insert if the aggregation state hasn't been created
        if (desc.created)
        {
            if (desc.is_agg_func_type)
            {
<<<<<<< HEAD
                // Create summation for all value columns in the map
                desc.function = factory.get("sumMap", argument_types);
                desc.function->setArguments(argument_types);
                desc.add_function = desc.function->getAddressOfAddFunction();
                desc.state.resize(desc.function->sizeOfData());
                columns_to_aggregate.emplace_back(std::move(desc));
=======
                current_row_is_zero = false;
>>>>>>> aabee36d
            }
            else
            {
                try
                {
                    desc.function->insertResultInto(desc.state.data(), *desc.merged_column);

                    /// Update zero status of current row
                    if (desc.column_numbers.size() == 1)
                    {
                        // Flag row as non-empty if at least one column number if non-zero
                        current_row_is_zero = current_row_is_zero && desc.merged_column->isDefaultAt(desc.merged_column->size() - 1);
                    }
                    else
                    {
                        /// It is sumMapWithOverflow aggregate function.
                        /// Assume that the row isn't empty in this case (just because it is compatible with previous version)
                        current_row_is_zero = false;
                    }
                }
                catch (...)
                {
                    desc.destroyState();
                    throw;
                }
            }
            desc.destroyState();
        }
        else
            desc.merged_column->insertDefault();
    }

    /// If it is "zero" row, then rollback the insertion
    /// (at this moment we need rollback only cols from columns_to_aggregate)
    if (current_row_is_zero)
    {
        for (auto & desc : columns_to_aggregate)
            desc.merged_column->popBack(1);

        return;
    }

    for (auto i : column_numbers_not_to_aggregate)
        merged_columns[i]->insert(current_row[i]);

    /// Update per-block and per-group flags
    ++merged_rows;
}


Block SummingSortedBlockInputStream::readImpl()
{
    if (finished)
        return Block();

    MutableColumns merged_columns;
    init(merged_columns);

    if (has_collation)
        throw Exception("Logical error: " + getName() + " does not support collations", ErrorCodes::LOGICAL_ERROR);

    if (merged_columns.empty())
        return {};

    /// Update aggregation result columns for current block
    for (auto & desc : columns_to_aggregate)
    {
        // Wrap aggregated columns in a tuple to match function signature
        if (!desc.is_agg_func_type && isTuple(desc.function->getReturnType()))
        {
            size_t tuple_size = desc.column_numbers.size();
            MutableColumns tuple_columns(tuple_size);
            for (size_t i = 0; i < tuple_size; ++i)
                tuple_columns[i] = header.safeGetByPosition(desc.column_numbers[i]).column->cloneEmpty();

            desc.merged_column = ColumnTuple::create(std::move(tuple_columns));
        }
        else
            desc.merged_column = header.safeGetByPosition(desc.column_numbers[0]).column->cloneEmpty();
    }

    merge(merged_columns, queue_without_collation);
    Block res = header.cloneWithColumns(std::move(merged_columns));

    /// Place aggregation results into block.
    for (auto & desc : columns_to_aggregate)
    {
        if (!desc.is_agg_func_type && isTuple(desc.function->getReturnType()))
        {
            /// Unpack tuple into block.
            size_t tuple_size = desc.column_numbers.size();
            for (size_t i = 0; i < tuple_size; ++i)
                res.getByPosition(desc.column_numbers[i]).column = static_cast<const ColumnTuple &>(*desc.merged_column).getColumnPtr(i);
        }
        else
            res.getByPosition(desc.column_numbers[0]).column = std::move(desc.merged_column);
    }

    return res;
}


void SummingSortedBlockInputStream::merge(MutableColumns & merged_columns, std::priority_queue<SortCursor> & queue)
{
    merged_rows = 0;

    /// Take the rows in needed order and put them in `merged_columns` until rows no more than `max_block_size`
    while (!queue.empty())
    {
        SortCursor current = queue.top();

        setPrimaryKeyRef(next_key, current);

        bool key_differs;

        if (current_key.empty())    /// The first key encountered.
        {
            key_differs = true;
            current_row_is_zero = true;
        }
        else
            key_differs = next_key != current_key;

        if (key_differs)
        {
<<<<<<< HEAD
            /// Write the data for the previous group.
            insertCurrentRowIfNeeded(merged_columns, false);
=======
            if (!current_key.empty())
                /// Write the data for the previous group.
                insertCurrentRowIfNeeded(merged_columns);

            if (merged_rows >= max_block_size)
            {
                /// The block is now full and the last row is calculated completely.
                current_key.reset();
                return;
            }
>>>>>>> aabee36d

            current_key.swap(next_key);

            setRow(current_row, current);

            /// Reset aggregation states for next row
            for (auto & desc : columns_to_aggregate)
                desc.createState();

            // Start aggregations with current row
<<<<<<< HEAD
            addRow(current_row, current);
            current_row_is_zero = true;
        }
        else
        {
            addRow(current_row, current);
=======
            addRow(current);

            if (maps_to_sum.empty())
            {
                /// We have only columns_to_aggregate. The status of current row will be determined
                /// in 'insertCurrentRowIfNeeded' method on the values of aggregate functions.
                current_row_is_zero = true;
            }
            else
            {
                /// We have complex maps that will be summed with 'mergeMap' method.
                /// The single row is considered non zero, and the status after merging with other rows
                /// will be determined in the branch below (when key_differs == false).
                current_row_is_zero = false;
            }
        }
        else
        {
            addRow(current);
>>>>>>> aabee36d

            // Merge maps only for same rows
            for (const auto & desc : maps_to_sum)
                if (mergeMap(desc, current_row, current))
                    current_row_is_zero = false;
        }

        queue.pop();

        if (!current->isLast())
        {
            current->next();
            queue.push(current);
        }
        else
        {
            /// We get the next block from the corresponding source, if there is one.
            fetchNextBlock(current, queue);
        }
    }

    /// We will write the data for the last group, if it is non-zero.
    /// If it is zero, and without it the output stream will be empty, we will write it anyway.
<<<<<<< HEAD
    insertCurrentRowIfNeeded(merged_columns, !output_is_non_empty);
=======
    insertCurrentRowIfNeeded(merged_columns);
>>>>>>> aabee36d
    finished = true;
}


bool SummingSortedBlockInputStream::mergeMap(const MapDescription & desc, Row & row, SortCursor & cursor)
{
    /// Strongly non-optimal.

    Row & left = row;
    Row right(left.size());

    for (size_t col_num : desc.key_col_nums)
        right[col_num] = (*cursor->all_columns[col_num])[cursor->pos].template get<Array>();

    for (size_t col_num : desc.val_col_nums)
        right[col_num] = (*cursor->all_columns[col_num])[cursor->pos].template get<Array>();

    auto at_ith_column_jth_row = [&](const Row & matrix, size_t i, size_t j) -> const Field &
    {
        return matrix[i].get<Array>()[j];
    };

    auto tuple_of_nth_columns_at_jth_row = [&](const Row & matrix, const ColumnNumbers & col_nums, size_t j) -> Array
    {
        size_t size = col_nums.size();
        Array res(size);
        for (size_t col_num_index = 0; col_num_index < size; ++col_num_index)
            res[col_num_index] = at_ith_column_jth_row(matrix, col_nums[col_num_index], j);
        return res;
    };

    std::map<Array, Array> merged;

    auto accumulate = [](Array & dst, const Array & src)
    {
        bool has_non_zero = false;
        size_t size = dst.size();
        for (size_t i = 0; i < size; ++i)
            if (applyVisitor(FieldVisitorSum(src[i]), dst[i]))
                has_non_zero = true;
        return has_non_zero;
    };

    auto merge = [&](const Row & matrix)
    {
        size_t rows = matrix[desc.key_col_nums[0]].get<Array>().size();

        for (size_t j = 0; j < rows; ++j)
        {
            Array key = tuple_of_nth_columns_at_jth_row(matrix, desc.key_col_nums, j);
            Array value = tuple_of_nth_columns_at_jth_row(matrix, desc.val_col_nums, j);

            auto it = merged.find(key);
            if (merged.end() == it)
                merged.emplace(std::move(key), std::move(value));
            else
            {
                if (!accumulate(it->second, value))
                    merged.erase(it);
            }
        }
    };

    merge(left);
    merge(right);

    for (size_t col_num : desc.key_col_nums)
        row[col_num] = Array(merged.size());
    for (size_t col_num : desc.val_col_nums)
        row[col_num] = Array(merged.size());

    size_t row_num = 0;
    for (const auto & key_value : merged)
    {
        for (size_t col_num_index = 0, size = desc.key_col_nums.size(); col_num_index < size; ++col_num_index)
            row[desc.key_col_nums[col_num_index]].get<Array>()[row_num] = key_value.first[col_num_index];

        for (size_t col_num_index = 0, size = desc.val_col_nums.size(); col_num_index < size; ++col_num_index)
            row[desc.val_col_nums[col_num_index]].get<Array>()[row_num] = key_value.second[col_num_index];

        ++row_num;
    }

    return row_num != 0;
}


<<<<<<< HEAD
template <typename TSortCursor>
void SummingSortedBlockInputStream::addRow(Row & row, TSortCursor & cursor)
=======
void SummingSortedBlockInputStream::addRow(SortCursor & cursor)
>>>>>>> aabee36d
{
    for (auto & desc : columns_to_aggregate)
    {
        if (!desc.created)
            throw Exception("Logical error in SummingSortedBlockInputStream, there are no description", ErrorCodes::LOGICAL_ERROR);

<<<<<<< HEAD
        // Specialized case for unary functions
        if (desc.column_numbers.size() == 1)
        {
            auto & col = cursor->all_columns[desc.column_numbers[0]];
            desc.add_function(desc.function.get(), desc.state.data(), &col, cursor->pos, nullptr);
        }
        else
        {
            // Gather all source columns into a vector
            ConstColumnPlainPtrs columns(desc.column_numbers.size());
            for (size_t i = 0; i < desc.column_numbers.size(); ++i)
                columns[i] = cursor->all_columns[desc.column_numbers[i]];

            desc.add_function(desc.function.get(),desc.state.data(), columns.data(), cursor->pos, nullptr);
        }
=======
        if (desc.is_agg_func_type)
        {
            // desc.state is not used for AggregateFunction types
            auto & col = cursor->all_columns[desc.column_numbers[0]];
            static_cast<ColumnAggregateFunction &>(*desc.merged_column).insertMergeFrom(*col, cursor->pos);
        }
        else
        {
            // Specialized case for unary functions
            if (desc.column_numbers.size() == 1)
            {
                auto & col = cursor->all_columns[desc.column_numbers[0]];
                desc.add_function(desc.function.get(), desc.state.data(), &col, cursor->pos, nullptr);
            }
            else
            {
                // Gather all source columns into a vector
                ColumnRawPtrs columns(desc.column_numbers.size());
                for (size_t i = 0; i < desc.column_numbers.size(); ++i)
                    columns[i] = cursor->all_columns[desc.column_numbers[i]];

                desc.add_function(desc.function.get(), desc.state.data(), columns.data(), cursor->pos, nullptr);
            }
        }
>>>>>>> aabee36d
    }
}

}<|MERGE_RESOLUTION|>--- conflicted
+++ resolved
@@ -22,79 +22,7 @@
 
 namespace ErrorCodes
 {
-<<<<<<< HEAD
-    std::stringstream res;
-    res << "SummingSorted(inputs";
-
-    for (size_t i = 0; i < children.size(); ++i)
-        res << ", " << children[i]->getID();
-
-    res << ", description";
-
-    for (size_t i = 0; i < description.size(); ++i)
-        res << ", " << description[i].getID();
-
-    res << ")";
-    return res.str();
-}
-
-
-void SummingSortedBlockInputStream::insertCurrentRowIfNeeded(ColumnPlainPtrs & merged_columns, bool force_insertion)
-{
-    for (auto & desc : columns_to_aggregate)
-    {
-        // Do not insert if the aggregation state hasn't been created
-        if (desc.created)
-        {
-            try
-            {
-                desc.function->insertResultInto(desc.state.data(), *desc.merged_column);
-
-                /// Update zero status of current row
-                if (desc.column_numbers.size() == 1)
-                {
-                    // Flag row as non-empty if at least one column number if non-zero
-                    current_row_is_zero = current_row_is_zero && desc.merged_column->get64(desc.merged_column->size() - 1) == 0;
-                }
-                else
-                {
-                    /// It is sumMap aggregate function.
-                    /// Assume that the row isn't empty in this case (just because it is compatible with previous version)
-                    current_row_is_zero = false;
-                }
-            }
-            catch (...)
-            {
-                desc.function->destroy(desc.state.data());
-                desc.created = false;
-                throw;
-            }
-            desc.function->destroy(desc.state.data());
-            desc.created = false;
-        }
-        else
-            desc.merged_column->insertDefault();
-    }
-
-    /// If it is "zero" row and it is not the last row of the result block, then
-    ///  rollback the insertion (at this moment we need rollback only cols from columns_to_aggregate)
-    if (!force_insertion && current_row_is_zero)
-    {
-        for (auto & desc : columns_to_aggregate)
-            desc.merged_column->popBack(1);
-
-        return;
-    }
-
-    for (auto i : column_numbers_not_to_aggregate)
-        merged_columns[i]->insert(current_row[i]);
-
-    /// Update per-block and per-group flags
-    ++merged_rows;
-    output_is_non_empty = true;
-=======
     extern const int LOGICAL_ERROR;
->>>>>>> aabee36d
 }
 
 
@@ -144,29 +72,7 @@
                 continue;
             }
 
-<<<<<<< HEAD
-                if (column_names_to_sum.empty()
-                    || column_names_to_sum.end() !=
-                       std::find(column_names_to_sum.begin(), column_names_to_sum.end(), column.name))
-                {
-                    // Create aggregator to sum this column
-                    auto desc = AggregateDescription{};
-                    desc.column_numbers = {i};
-                    desc.function = factory.get("sumWithOverflow", {column.type});
-                    desc.function->setArguments({column.type});
-                    desc.add_function = desc.function->getAddressOfAddFunction();
-                    desc.state.resize(desc.function->sizeOfData());
-                    columns_to_aggregate.emplace_back(std::move(desc));
-                }
-                else
-                {
-                    // Column is not going to be summed, use last value
-                    column_numbers_not_to_aggregate.push_back(i);
-                }
-            }
-=======
             discovered_maps[map_name].emplace_back(i);
->>>>>>> aabee36d
         }
         else
         {
@@ -298,16 +204,7 @@
         {
             if (desc.is_agg_func_type)
             {
-<<<<<<< HEAD
-                // Create summation for all value columns in the map
-                desc.function = factory.get("sumMap", argument_types);
-                desc.function->setArguments(argument_types);
-                desc.add_function = desc.function->getAddressOfAddFunction();
-                desc.state.resize(desc.function->sizeOfData());
-                columns_to_aggregate.emplace_back(std::move(desc));
-=======
                 current_row_is_zero = false;
->>>>>>> aabee36d
             }
             else
             {
@@ -433,10 +330,6 @@
 
         if (key_differs)
         {
-<<<<<<< HEAD
-            /// Write the data for the previous group.
-            insertCurrentRowIfNeeded(merged_columns, false);
-=======
             if (!current_key.empty())
                 /// Write the data for the previous group.
                 insertCurrentRowIfNeeded(merged_columns);
@@ -447,7 +340,6 @@
                 current_key.reset();
                 return;
             }
->>>>>>> aabee36d
 
             current_key.swap(next_key);
 
@@ -458,14 +350,6 @@
                 desc.createState();
 
             // Start aggregations with current row
-<<<<<<< HEAD
-            addRow(current_row, current);
-            current_row_is_zero = true;
-        }
-        else
-        {
-            addRow(current_row, current);
-=======
             addRow(current);
 
             if (maps_to_sum.empty())
@@ -485,7 +369,6 @@
         else
         {
             addRow(current);
->>>>>>> aabee36d
 
             // Merge maps only for same rows
             for (const auto & desc : maps_to_sum)
@@ -509,11 +392,7 @@
 
     /// We will write the data for the last group, if it is non-zero.
     /// If it is zero, and without it the output stream will be empty, we will write it anyway.
-<<<<<<< HEAD
-    insertCurrentRowIfNeeded(merged_columns, !output_is_non_empty);
-=======
     insertCurrentRowIfNeeded(merged_columns);
->>>>>>> aabee36d
     finished = true;
 }
 
@@ -601,35 +480,13 @@
 }
 
 
-<<<<<<< HEAD
-template <typename TSortCursor>
-void SummingSortedBlockInputStream::addRow(Row & row, TSortCursor & cursor)
-=======
 void SummingSortedBlockInputStream::addRow(SortCursor & cursor)
->>>>>>> aabee36d
 {
     for (auto & desc : columns_to_aggregate)
     {
         if (!desc.created)
             throw Exception("Logical error in SummingSortedBlockInputStream, there are no description", ErrorCodes::LOGICAL_ERROR);
 
-<<<<<<< HEAD
-        // Specialized case for unary functions
-        if (desc.column_numbers.size() == 1)
-        {
-            auto & col = cursor->all_columns[desc.column_numbers[0]];
-            desc.add_function(desc.function.get(), desc.state.data(), &col, cursor->pos, nullptr);
-        }
-        else
-        {
-            // Gather all source columns into a vector
-            ConstColumnPlainPtrs columns(desc.column_numbers.size());
-            for (size_t i = 0; i < desc.column_numbers.size(); ++i)
-                columns[i] = cursor->all_columns[desc.column_numbers[i]];
-
-            desc.add_function(desc.function.get(),desc.state.data(), columns.data(), cursor->pos, nullptr);
-        }
-=======
         if (desc.is_agg_func_type)
         {
             // desc.state is not used for AggregateFunction types
@@ -654,7 +511,6 @@
                 desc.add_function(desc.function.get(), desc.state.data(), columns.data(), cursor->pos, nullptr);
             }
         }
->>>>>>> aabee36d
     }
 }
 
