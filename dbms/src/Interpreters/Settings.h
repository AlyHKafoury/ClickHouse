#pragma once

#include <Core/Defines.h>
#include <Interpreters/SettingsCommon.h>


namespace Poco
{
    namespace Util
    {
        class AbstractConfiguration;
    }
}

namespace DB
{

<<<<<<< HEAD
class IColumn;
=======
class Field;
>>>>>>> 29c7c369

/** Settings of query execution.
  */
struct Settings
{
    /// For initialization from empty initializer-list to be "value initialization", not "aggregate initialization" in C++14.
    /// http://en.cppreference.com/w/cpp/language/aggregate_initialization
    Settings() {}

    /** List of settings: type, name, default value.
      *
      * This looks rather unconvenient. It is done that way to avoid repeating settings in different places.
      * Note: as an alternative, we could implement settings to be completely dynamic in form of map: String -> Field,
      *  but we are not going to do it, because settings is used everywhere as static struct fields.
      */

#define APPLY_FOR_SETTINGS(M) \
    M(SettingUInt64, min_compress_block_size, DEFAULT_MIN_COMPRESS_BLOCK_SIZE, "The actual size of the block to compress, if the uncompressed data less than max_compress_block_size is no less than this value and no less than the volume of data for one mark.") \
    M(SettingUInt64, max_compress_block_size, DEFAULT_MAX_COMPRESS_BLOCK_SIZE, "The maximum size of blocks of uncompressed data before compressing for writing to a table.") \
    M(SettingUInt64, max_block_size, DEFAULT_BLOCK_SIZE, "Maximum block size for reading") \
    M(SettingUInt64, max_insert_block_size, DEFAULT_INSERT_BLOCK_SIZE, "The maximum block size for insertion, if we control the creation of blocks for insertion.") \
    M(SettingUInt64, min_insert_block_size_rows, DEFAULT_INSERT_BLOCK_SIZE, "Squash blocks passed to INSERT query to specified size in rows, if blocks are not big enough.") \
    M(SettingUInt64, min_insert_block_size_bytes, (DEFAULT_INSERT_BLOCK_SIZE * 256), "Squash blocks passed to INSERT query to specified size in bytes, if blocks are not big enough.") \
    M(SettingMaxThreads, max_threads, 0, "The maximum number of threads to execute the request. By default, it is determined automatically.") \
    M(SettingUInt64, max_read_buffer_size, DBMS_DEFAULT_BUFFER_SIZE, "The maximum size of the buffer to read from the filesystem.") \
    M(SettingUInt64, max_distributed_connections, DEFAULT_MAX_DISTRIBUTED_CONNECTIONS, "The maximum number of connections for distributed processing of one query (should be greater than max_threads).") \
    M(SettingUInt64, max_query_size, DEFAULT_MAX_QUERY_SIZE, "Which part of the query can be read into RAM for parsing (the remaining data for INSERT, if any, is read later)") \
    M(SettingUInt64, interactive_delay, DEFAULT_INTERACTIVE_DELAY, "The interval in microseconds to check if the request is cancelled, and to send progress info.") \
    M(SettingSeconds, connect_timeout, DBMS_DEFAULT_CONNECT_TIMEOUT_SEC, "Connection timeout if there are no replicas.") \
    M(SettingMilliseconds, connect_timeout_with_failover_ms, DBMS_DEFAULT_CONNECT_TIMEOUT_WITH_FAILOVER_MS, "Connection timeout for selecting first healthy replica.") \
    M(SettingSeconds, receive_timeout, DBMS_DEFAULT_RECEIVE_TIMEOUT_SEC, "") \
    M(SettingSeconds, send_timeout, DBMS_DEFAULT_SEND_TIMEOUT_SEC, "") \
    M(SettingMilliseconds, queue_max_wait_ms, DEFAULT_QUERIES_QUEUE_WAIT_TIME_MS, "The wait time in the request queue, if the number of concurrent requests exceeds the maximum.") \
    M(SettingUInt64, poll_interval, DBMS_DEFAULT_POLL_INTERVAL, "Block at the query wait loop on the server for the specified number of seconds.") \
    M(SettingUInt64, distributed_connections_pool_size, DBMS_DEFAULT_DISTRIBUTED_CONNECTIONS_POOL_SIZE, "Maximum number of connections with one remote server in the pool.") \
    M(SettingUInt64, connections_with_failover_max_tries, DBMS_CONNECTION_POOL_WITH_FAILOVER_DEFAULT_MAX_TRIES, "The maximum number of attempts to connect to replicas.") \
    M(SettingBool, extremes, false, "Calculate minimums and maximums of the result columns. They can be output in JSON-formats.") \
    M(SettingBool, use_uncompressed_cache, true, "Whether to use the cache of uncompressed blocks.") \
    M(SettingBool, replace_running_query, false, "Whether the running request should be canceled with the same id as the new one.") \
    M(SettingUInt64, background_pool_size, DBMS_DEFAULT_BACKGROUND_POOL_SIZE, "Number of threads performing background work for tables (for example, merging in merge tree). Only has meaning at server startup.") \
    M(SettingUInt64, background_schedule_pool_size, DBMS_DEFAULT_BACKGROUND_POOL_SIZE, "Number of threads performing background tasks for replicated tables. Only has meaning at server startup.") \
    \
    M(SettingMilliseconds, distributed_directory_monitor_sleep_time_ms, DBMS_DISTRIBUTED_DIRECTORY_MONITOR_SLEEP_TIME_MS, "Sleep time for StorageDistributed DirectoryMonitors in case there is no work or exception has been thrown.") \
    \
    M(SettingBool, distributed_directory_monitor_batch_inserts, false, "Should StorageDistributed DirectoryMonitors try to batch individual inserts into bigger ones.") \
    \
    M(SettingBool, optimize_move_to_prewhere, true, "Allows disabling WHERE to PREWHERE optimization in SELECT queries from MergeTree.") \
    \
    M(SettingUInt64, replication_alter_partitions_sync, 1, "Wait for actions to manipulate the partitions. 0 - do not wait, 1 - wait for execution only of itself, 2 - wait for everyone.") \
    M(SettingUInt64, replication_alter_columns_timeout, 60, "Wait for actions to change the table structure within the specified number of seconds. 0 - wait unlimited time.") \
    \
    M(SettingLoadBalancing, load_balancing, LoadBalancing::RANDOM, "Which replicas (among healthy replicas) to preferably send a query to (on the first attempt) for distributed processing.") \
    \
    M(SettingTotalsMode, totals_mode, TotalsMode::AFTER_HAVING_EXCLUSIVE, "How to calculate TOTALS when HAVING is present, as well as when max_rows_to_group_by and group_by_overflow_mode = ‘any’ are present.") \
    M(SettingFloat, totals_auto_threshold, 0.5, "The threshold for totals_mode = 'auto'.") \
    \
    M(SettingBool, compile, false, "Whether query compilation is enabled.") \
    M(SettingBool, compile_expressions, false, "Compile some scalar functions and operators to native code.") \
    M(SettingUInt64, min_count_to_compile, 3, "The number of structurally identical queries before they are compiled.") \
    M(SettingUInt64, group_by_two_level_threshold, 100000, "From what number of keys, a two-level aggregation starts. 0 - the threshold is not set.") \
    M(SettingUInt64, group_by_two_level_threshold_bytes, 100000000, "From what size of the aggregation state in bytes, a two-level aggregation begins to be used. 0 - the threshold is not set. Two-level aggregation is used when at least one of the thresholds is triggered.") \
    M(SettingBool, distributed_aggregation_memory_efficient, false, "Is the memory-saving mode of distributed aggregation enabled.") \
    M(SettingUInt64, aggregation_memory_efficient_merge_threads, 0, "Number of threads to use for merge intermediate aggregation results in memory efficient mode. When bigger, then more memory is consumed. 0 means - same as 'max_threads'.") \
    \
    M(SettingUInt64, max_parallel_replicas, 1, "The maximum number of replicas of each shard used when the query is executed. For consistency (to get different parts of the same partition), this option only works for the specified sampling key. The lag of the replicas is not controlled.") \
    M(SettingUInt64, parallel_replicas_count, 0, "") \
    M(SettingUInt64, parallel_replica_offset, 0, "") \
    \
    M(SettingBool, skip_unavailable_shards, false, "Silently skip unavailable shards.") \
    \
    M(SettingBool, distributed_group_by_no_merge, false, "Do not merge aggregation states from different servers for distributed query processing - in case it is for certain that there are different keys on different shards.") \
    \
    M(SettingUInt64, merge_tree_min_rows_for_concurrent_read, (20 * 8192), "If at least as many lines are read from one file, the reading can be parallelized.") \
    M(SettingUInt64, merge_tree_min_rows_for_seek, 0, "You can skip reading more than that number of rows at the price of one seek per file.") \
    M(SettingUInt64, merge_tree_coarse_index_granularity, 8, "If the index segment can contain the required keys, divide it into as many parts and recursively check them. ") \
    M(SettingUInt64, merge_tree_max_rows_to_use_cache, (1024 * 1024), "The maximum number of rows per request, to use the cache of uncompressed data. If the request is large, the cache is not used. (For large queries not to flush out the cache.)") \
    \
    M(SettingBool, merge_tree_uniform_read_distribution, true, "Distribute read from MergeTree over threads evenly, ensuring stable average execution time of each thread within one read operation.") \
    \
    M(SettingUInt64, mysql_max_rows_to_insert, 65536, "The maximum number of rows in MySQL batch insertion of the MySQL storage engine") \
    \
    M(SettingUInt64, optimize_min_equality_disjunction_chain_length, 3, "The minimum length of the expression `expr = x1 OR ... expr = xN` for optimization ") \
    \
    M(SettingUInt64, min_bytes_to_use_direct_io, 0, "The minimum number of bytes for input/output operations is bypassing the page cache. 0 - disabled.") \
    \
    M(SettingBool, force_index_by_date, 0, "Throw an exception if there is a partition key in a table, and it is not used.") \
    M(SettingBool, force_primary_key, 0, "Throw an exception if there is primary key in a table, and it is not used.") \
    \
    M(SettingUInt64, mark_cache_min_lifetime, 10000, "If the maximum size of mark_cache is exceeded, delete only records older than mark_cache_min_lifetime seconds.") \
    \
    M(SettingFloat, max_streams_to_max_threads_ratio, 1, "Allows you to use more sources than the number of threads - to more evenly distribute work across threads. It is assumed that this is a temporary solution, since it will be possible in the future to make the number of sources equal to the number of threads, but for each source to dynamically select available work for itself.") \
    \
    M(SettingCompressionMethod, network_compression_method, CompressionMethod::LZ4, "Allows you to select the method of data compression when writing.") \
    \
    M(SettingInt64, network_zstd_compression_level, 1, "Allows you to select the level of ZSTD compression.") \
    \
    M(SettingUInt64, priority, 0, "Priority of the query. 1 - the highest, higher value - lower priority; 0 - do not use priorities.") \
    \
    M(SettingBool, log_queries, 0, "Log requests and write the log to the system table.") \
    \
    M(SettingUInt64, log_queries_cut_to_length, 100000, "If query length is greater than specified threshold (in bytes), then cut query when writing to query log. Also limit length of printed query in ordinary text log.") \
    \
    M(SettingDistributedProductMode, distributed_product_mode, DistributedProductMode::DENY, "How are distributed subqueries performed inside IN or JOIN sections?") \
    \
    M(SettingUInt64, max_concurrent_queries_for_user, 0, "The maximum number of concurrent requests per user.") \
    \
    M(SettingBool, insert_deduplicate, true, "For INSERT queries in the replicated table, specifies that deduplication of insertings blocks should be preformed") \
    \
    M(SettingUInt64, insert_quorum, 0, "For INSERT queries in the replicated table, wait writing for the specified number of replicas and linearize the addition of the data. 0 - disabled.") \
    M(SettingMilliseconds, insert_quorum_timeout, 600000, "") \
    M(SettingUInt64, select_sequential_consistency, 0, "For SELECT queries from the replicated table, throw an exception if the replica does not have a chunk written with the quorum; do not read the parts that have not yet been written with the quorum.") \
    M(SettingUInt64, table_function_remote_max_addresses, 1000, "The maximum number of different shards and the maximum number of replicas of one shard in the `remote` function.") \
    M(SettingMilliseconds, read_backoff_min_latency_ms, 1000, "Setting to reduce the number of threads in case of slow reads. Pay attention only to reads that took at least that much time.") \
    M(SettingUInt64, read_backoff_max_throughput, 1048576, "Settings to reduce the number of threads in case of slow reads. Count events when the read bandwidth is less than that many bytes per second.") \
    M(SettingMilliseconds, read_backoff_min_interval_between_events_ms, 1000, "Settings to reduce the number of threads in case of slow reads. Do not pay attention to the event, if the previous one has passed less than a certain amount of time.") \
    M(SettingUInt64, read_backoff_min_events, 2, "Settings to reduce the number of threads in case of slow reads. The number of events after which the number of threads will be reduced.") \
    \
    M(SettingFloat, memory_tracker_fault_probability, 0., "For testing of `exception safety` - throw an exception every time you allocate memory with the specified probability.") \
    \
    M(SettingBool, enable_http_compression, 0, "Compress the result if the client over HTTP said that it understands data compressed by gzip or deflate.") \
    M(SettingInt64, http_zlib_compression_level, 3, "Compression level - used if the client on HTTP said that it understands data compressed by gzip or deflate.") \
    \
    M(SettingBool, http_native_compression_disable_checksumming_on_decompress, 0, "If you uncompress the POST data from the client compressed by the native format, do not check the checksum.") \
    \
    M(SettingString, count_distinct_implementation, "uniqExact", "What aggregate function to use for implementation of count(DISTINCT ...)") \
    \
    M(SettingBool, output_format_write_statistics, true, "Write statistics about read rows, bytes, time elapsed in suitable output formats.") \
    \
    M(SettingBool, add_http_cors_header, false, "Write add http CORS header.") \
    \
    M(SettingBool, input_format_skip_unknown_fields, false, "Skip columns with unknown names from input data (it works for JSONEachRow and TSKV formats).") \
    \
    M(SettingBool, input_format_values_interpret_expressions, true, "For Values format: if field could not be parsed by streaming parser, run SQL parser and try to interpret it as SQL expression.") \
    \
    M(SettingBool, output_format_json_quote_64bit_integers, true, "Controls quoting of 64-bit integers in JSON output format.") \
    \
    M(SettingBool, output_format_json_quote_denormals, false, "Enables '+nan', '-nan', '+inf', '-inf' outputs in JSON output format.") \
    \
    M(SettingUInt64, output_format_pretty_max_rows, 10000, "Rows limit for Pretty formats.") \
    M(SettingBool, output_format_pretty_color, true, "Use ANSI escape sequences to paint colors in Pretty formats") \
    \
    M(SettingBool, use_client_time_zone, false, "Use client timezone for interpreting DateTime string values, instead of adopting server timezone.") \
    \
    M(SettingBool, send_progress_in_http_headers, false, "Send progress notifications using X-ClickHouse-Progress headers. Some clients do not support high amount of HTTP headers (Python requests in particular), so it is disabled by default.") \
    \
    M(SettingUInt64, http_headers_progress_interval_ms, 100, "Do not send HTTP headers X-ClickHouse-Progress more frequently than at each specified interval.") \
    \
    M(SettingBool, fsync_metadata, 1, "Do fsync after changing metadata for tables and databases (.sql files). Could be disabled in case of poor latency on server with high load of DDL queries and high load of disk subsystem.") \
    \
    M(SettingUInt64, input_format_allow_errors_num, 0, "Maximum absolute amount of errors while reading text formats (like CSV, TSV). In case of error, if both absolute and relative values are non-zero, and at least absolute or relative amount of errors is lower than corresponding value, will skip until next line and continue.") \
    M(SettingFloat, input_format_allow_errors_ratio, 0, "Maximum relative amount of errors while reading text formats (like CSV, TSV). In case of error, if both absolute and relative values are non-zero, and at least absolute or relative amount of errors is lower than corresponding value, will skip until next line and continue.") \
    \
    M(SettingBool, join_use_nulls, 0, "Use NULLs for non-joined rows of outer JOINs. If false, use default value of corresponding columns data type.") \
    \
    M(SettingUInt64, preferred_block_size_bytes, 1000000, "") \
    \
    M(SettingUInt64, max_replica_delay_for_distributed_queries, 300, "If set, distributed queries of Replicated tables will choose servers with replication delay in seconds less than the specified value (not inclusive). Zero means do not take delay into account.") \
    M(SettingBool, fallback_to_stale_replicas_for_distributed_queries, 1, "Suppose max_replica_delay_for_distributed_queries is set and all replicas for the queried table are stale. If this setting is enabled, the query will be performed anyway, otherwise the error will be reported.") \
    M(SettingUInt64, preferred_max_column_in_block_size_bytes, 0, "Limit on max column size in block while reading. Helps to decrease cache misses count. Should be close to L2 cache size.") \
    \
    M(SettingBool, insert_distributed_sync, false, "If setting is enabled, insert query into distributed waits until data will be sent to all nodes in cluster.") \
    M(SettingUInt64, insert_distributed_timeout, 0, "Timeout for insert query into distributed. Setting is used only with insert_distributed_sync enabled. Zero value means no timeout.") \
    M(SettingInt64, distributed_ddl_task_timeout, 180, "Timeout for DDL query responses from all hosts in cluster. Negative value means infinite.") \
    M(SettingMilliseconds, stream_flush_interval_ms, DEFAULT_QUERY_LOG_FLUSH_INTERVAL_MILLISECONDS, "Timeout for flushing data from streaming storages.") \
    M(SettingString, format_schema, "", "Schema identifier (used by schema-based formats)") \
    M(SettingBool, insert_allow_materialized_columns, 0, "If setting is enabled, Allow materialized columns in INSERT.") \
    M(SettingSeconds, http_connection_timeout, DEFAULT_HTTP_READ_BUFFER_CONNECTION_TIMEOUT, "HTTP connection timeout.") \
    M(SettingSeconds, http_send_timeout, DEFAULT_HTTP_READ_BUFFER_TIMEOUT, "HTTP send timeout") \
    M(SettingSeconds, http_receive_timeout, DEFAULT_HTTP_READ_BUFFER_TIMEOUT, "HTTP receive timeout") \
    M(SettingBool, optimize_throw_if_noop, false, "If setting is enabled and OPTIMIZE query didn't actually assign a merge then an explanatory exception is thrown") \
    M(SettingBool, use_index_for_in_with_subqueries, true, "Try using an index if there is a subquery or a table expression on the right side of the IN operator.") \
    \
    M(SettingBool, empty_result_for_aggregation_by_empty_set, false, "Return empty result when aggregating without keys on empty set.") \
    M(SettingBool, allow_distributed_ddl, true, "If it is set to true, then a user is allowed to executed distributed DDL queries.") \
    M(SettingUInt64, odbc_max_field_size, 1024, "Max size of filed can be read from ODBC dictionary. Long strings are truncated.") \
    \
    \
    /** Limits during query execution are part of the settings. \
      * Used to provide a more safe execution of queries from the user interface. \
      * Basically, limits are checked for each block (not every row). That is, the limits can be slightly violated. \
      * Almost all limits apply only to SELECTs. \
      * Almost all limits apply to each stream individually. \
      */ \
    \
    M(SettingUInt64, max_rows_to_read, 0, "Limit on read rows from the most 'deep' sources. That is, only in the deepest subquery. When reading from a remote server, it is only checked on a remote server.") \
    M(SettingUInt64, max_bytes_to_read, 0, "Limit on read bytes (after decompression) from the most 'deep' sources. That is, only in the deepest subquery. When reading from a remote server, it is only checked on a remote server.") \
    M(SettingOverflowMode<false>, read_overflow_mode, OverflowMode::THROW, "What to do when the limit is exceeded.") \
    \
    M(SettingUInt64, max_rows_to_group_by, 0, "") \
    M(SettingOverflowMode<true>, group_by_overflow_mode, OverflowMode::THROW, "What to do when the limit is exceeded.") \
    M(SettingUInt64, max_bytes_before_external_group_by, 0, "") \
    \
    M(SettingUInt64, max_rows_to_sort, 0, "") \
    M(SettingUInt64, max_bytes_to_sort, 0, "") \
    M(SettingOverflowMode<false>, sort_overflow_mode, OverflowMode::THROW, "What to do when the limit is exceeded.") \
    M(SettingUInt64, max_bytes_before_external_sort, 0, "") \
    \
    M(SettingUInt64, max_result_rows, 0, "Limit on result size in rows. Also checked for intermediate data sent from remote servers.") \
    M(SettingUInt64, max_result_bytes, 0, "Limit on result size in bytes (uncompressed). Also checked for intermediate data sent from remote servers.") \
    M(SettingOverflowMode<false>, result_overflow_mode, OverflowMode::THROW, "What to do when the limit is exceeded.") \
    \
    /* TODO: Check also when merging and finalizing aggregate functions. */ \
    M(SettingSeconds, max_execution_time, 0, "") \
    M(SettingOverflowMode<false>, timeout_overflow_mode, OverflowMode::THROW, "What to do when the limit is exceeded.") \
    \
    M(SettingUInt64, min_execution_speed, 0, "In rows per second.") \
    M(SettingSeconds, timeout_before_checking_execution_speed, 0, "Check that the speed is not too low after the specified time has elapsed.") \
    \
    M(SettingUInt64, max_columns_to_read, 0, "") \
    M(SettingUInt64, max_temporary_columns, 0, "") \
    M(SettingUInt64, max_temporary_non_const_columns, 0, "") \
    \
    M(SettingUInt64, max_subquery_depth, 100, "") \
    M(SettingUInt64, max_pipeline_depth, 1000, "") \
    M(SettingUInt64, max_ast_depth, 1000, "Maximum depth of query syntax tree. Checked after parsing.") \
    M(SettingUInt64, max_ast_elements, 50000, "Maximum size of query syntax tree in number of nodes. Checked after parsing.") \
    M(SettingUInt64, max_expanded_ast_elements, 500000, "Maximum size of query syntax tree in number of nodes after expansion of aliases and the asterisk.") \
    \
    M(SettingUInt64, readonly, 0, "0 - everything is allowed. 1 - only read requests. 2 - only read requests, as well as changing settings, except for the 'readonly' setting.") \
    \
    M(SettingUInt64, max_rows_in_set, 0, "Maximum size of the set (in number of elements) resulting from the execution of the IN section.") \
    M(SettingUInt64, max_bytes_in_set, 0, "Maximum size of the set (in bytes in memory) resulting from the execution of the IN section.") \
    M(SettingOverflowMode<false>, set_overflow_mode, OverflowMode::THROW, "What to do when the limit is exceeded.") \
    \
    M(SettingUInt64, max_rows_in_join, 0, "Maximum size of the hash table for JOIN (in number of rows).") \
    M(SettingUInt64, max_bytes_in_join, 0, "Maximum size of the hash table for JOIN (in number of bytes in memory).") \
    M(SettingOverflowMode<false>, join_overflow_mode, OverflowMode::THROW, "What to do when the limit is exceeded.") \
    \
    M(SettingUInt64, max_rows_to_transfer, 0, "Maximum size (in rows) of the transmitted external table obtained when the GLOBAL IN/JOIN section is executed.") \
    M(SettingUInt64, max_bytes_to_transfer, 0, "Maximum size (in uncompressed bytes) of the transmitted external table obtained when the GLOBAL IN/JOIN section is executed.") \
    M(SettingOverflowMode<false>, transfer_overflow_mode, OverflowMode::THROW, "What to do when the limit is exceeded.") \
    \
    M(SettingUInt64, max_rows_in_distinct, 0, "Maximum number of elements during execution of DISTINCT.") \
    M(SettingUInt64, max_bytes_in_distinct, 0, "Maximum total size of state (in uncompressed bytes) in memory for the execution of DISTINCT.") \
    M(SettingOverflowMode<false>, distinct_overflow_mode, OverflowMode::THROW, "What to do when the limit is exceeded.") \
    \
    M(SettingUInt64, max_memory_usage, 0, "Maximum memory usage for processing of single query. Zero means unlimited.") \
    M(SettingUInt64, max_memory_usage_for_user, 0, "Maximum memory usage for processing all concurrently running queries for the user. Zero means unlimited.") \
    M(SettingUInt64, max_memory_usage_for_all_queries, 0, "Maximum memory usage for processing all concurrently running queries on the server. Zero means unlimited.") \
    \
    M(SettingUInt64, max_network_bandwidth, 0, "The maximum speed of data exchange over the network in bytes per second for a query. Zero means unlimited.") \
    M(SettingUInt64, max_network_bytes, 0, "The maximum number of bytes (compressed) to receive or transmit over the network for execution of the query.") \
    M(SettingUInt64, max_network_bandwidth_for_user, 0, "The maximum speed of data exchange over the network in bytes per second for all concurrently running user queries. Zero means unlimited.")\
    M(SettingUInt64, max_network_bandwidth_for_all_users, 0, "The maximum speed of data exchange over the network in bytes per second for all concurrently running queries. Zero means unlimited.") \
    M(SettingChar, format_csv_delimiter, ',', "The character to be considered as a delimiter in CSV data. If setting with a string, a string has to have a length of 1.") \
    M(SettingUInt64, enable_conditional_computation, 0, "Enable conditional computations") \
<<<<<<< HEAD
    M(SettingBool, log_profile_events, true, "Log query settings into the query_log and query_thread_log.") \
    M(SettingBool, log_query_settings, true, "Log query performance statistics into the query_log.") \
    M(SettingBool, log_query_threads, true, "Log query threads into system.query_log table.") \
    M(SettingString, server_logs_level, "none", "Send internal server logs to client.")
=======
    \
    M(SettingDateTimeInputFormat, date_time_input_format, FormatSettings::DateTimeInputFormat::Basic, "Method to read DateTime from text input formats. Possible values: 'basic' and 'best_effort'.") \
>>>>>>> 29c7c369

#define DECLARE(TYPE, NAME, DEFAULT, DESCRIPTION) \
    TYPE NAME {DEFAULT};

    APPLY_FOR_SETTINGS(DECLARE)

#undef DECLARE

    /// Set setting by name.
    void set(const String & name, const Field & value);

    /// Set setting by name. Read value, serialized in binary form from buffer (for inter-server communication).
    void set(const String & name, ReadBuffer & buf);

    /// Skip value, serialized in binary form in buffer.
    void ignore(const String & name, ReadBuffer & buf);

    /// Set setting by name. Read value in text form from string (for example, from configuration file or from URL parameter).
    void set(const String & name, const String & value);

    /// Get setting by name. Converts value to String.
    String get(const String & name) const;

    bool tryGet(const String & name, String & value) const;

    /** Set multiple settings from "profile" (in server configuration file (users.xml), profiles contain groups of multiple settings).
      * The profile can also be set using the `set` functions, like the profile setting.
      */
    void setProfile(const String & profile_name, Poco::Util::AbstractConfiguration & config);

    /// Load settings from configuration file, at "path" prefix in configuration.
    void loadSettingsFromConfig(const String & path, const Poco::Util::AbstractConfiguration & config);

    /// Read settings from buffer. They are serialized as list of contiguous name-value pairs, finished with empty name.
    /// If readonly=1 is set, ignore read settings.
    void deserialize(ReadBuffer & buf);

    /// Write changed settings to buffer. (For example, to be sent to remote server.)
    void serialize(WriteBuffer & buf) const;

    /// Dumps profile events to two column Array(String) and Array(UInt64)
    void dumpToArrayColumns(IColumn * column_names, IColumn * column_values, bool changed_only = true);
};


}<|MERGE_RESOLUTION|>--- conflicted
+++ resolved
@@ -15,11 +15,8 @@
 namespace DB
 {
 
-<<<<<<< HEAD
 class IColumn;
-=======
 class Field;
->>>>>>> 29c7c369
 
 /** Settings of query execution.
   */
@@ -266,15 +263,12 @@
     M(SettingUInt64, max_network_bandwidth_for_all_users, 0, "The maximum speed of data exchange over the network in bytes per second for all concurrently running queries. Zero means unlimited.") \
     M(SettingChar, format_csv_delimiter, ',', "The character to be considered as a delimiter in CSV data. If setting with a string, a string has to have a length of 1.") \
     M(SettingUInt64, enable_conditional_computation, 0, "Enable conditional computations") \
-<<<<<<< HEAD
+    M(SettingDateTimeInputFormat, date_time_input_format, FormatSettings::DateTimeInputFormat::Basic, "Method to read DateTime from text input formats. Possible values: 'basic' and 'best_effort'.") \
     M(SettingBool, log_profile_events, true, "Log query settings into the query_log and query_thread_log.") \
     M(SettingBool, log_query_settings, true, "Log query performance statistics into the query_log.") \
     M(SettingBool, log_query_threads, true, "Log query threads into system.query_log table.") \
     M(SettingString, server_logs_level, "none", "Send internal server logs to client.")
-=======
-    \
-    M(SettingDateTimeInputFormat, date_time_input_format, FormatSettings::DateTimeInputFormat::Basic, "Method to read DateTime from text input formats. Possible values: 'basic' and 'best_effort'.") \
->>>>>>> 29c7c369
+
 
 #define DECLARE(TYPE, NAME, DEFAULT, DESCRIPTION) \
     TYPE NAME {DEFAULT};
