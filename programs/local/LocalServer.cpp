--- conflicted
+++ resolved
@@ -146,19 +146,11 @@
 #endif
 
     getIOThreadPool().initialize(
-<<<<<<< HEAD
-        config().getUInt("max_io_thread_pool_size", 100),
-        config().getUInt("max_io_thread_pool_free_size", 0),
-        config().getUInt("io_thread_pool_queue_size", 10000));
-
-    const size_t active_parts_loading_threads = config().getUInt("max_active_parts_loading_thread_pool_size", 64);
-=======
         getClientConfiguration().getUInt("max_io_thread_pool_size", 100),
         getClientConfiguration().getUInt("max_io_thread_pool_free_size", 0),
         getClientConfiguration().getUInt("io_thread_pool_queue_size", 10000));
 
     const size_t active_parts_loading_threads = getClientConfiguration().getUInt("max_active_parts_loading_thread_pool_size", 64);
->>>>>>> e8480b90
     getActivePartsLoadingThreadPool().initialize(
         active_parts_loading_threads,
         0, // We don't need any threads one all the parts will be loaded
