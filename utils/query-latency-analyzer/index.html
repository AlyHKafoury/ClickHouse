<!DOCTYPE html>
<html lang="en">
<head>
    <meta charset="UTF-8">
    <meta name="viewport" content="width=device-width, initial-scale=1.0">
    <title>Latency Analyzer</title>
    <link href="https://cdn.jsdelivr.net/npm/bootstrap@5.3.6/dist/css/bootstrap.min.css" rel="stylesheet" integrity="sha384-4Q6Gf2aSP4eDXB8Miphtr37CMZZQ5oXLH2yaXMJ2w8e2ZtHTl7GptT4jmndRuHDT" crossorigin="anonymous">
    <script src="https://unpkg.com/@popperjs/core@2"></script>
    <script src="https://unpkg.com/tippy.js@6"></script>
    <link rel="stylesheet" href="https://unpkg.com/tippy.js@6/dist/tippy.css">
    <style>
        .matrix-legend {
            margin-left: 20px;
            margin-right: 20px;
        }
        .cell {
            stroke: #ccc;
        }
        .cell.unlight {
            opacity: 0.2;
        }
        .axis text {
            font-size: 12px;
        }

        /* Custom Tippy theme */
        .tippy-box[data-theme~='latency-data'] {
            background-color: rgba(0, 0, 0, 0.8);
            color: white;
            font-size: 12px;
            border-radius: 4px;
            padding: 5px;
            box-shadow: 0 0 10px rgba(0, 0, 0, 0.5);
        }

        #hourglass
        {
            display: none;
            font-size: 110%;
            color: #888;
            animation: hourglass-animation 2s linear infinite;
        }

        @keyframes hourglass-animation {
            0% { transform: none; }
            25% { transform: rotate(180deg); }
            50% { transform: rotate(180deg); }
            75% { transform: rotate(360deg); }
            100% { transform: rotate(360deg); }
        }
    </style>
</head>
<body>
    <script src="https://d3js.org/d3.v7.min.js"></script>
    <script src="https://cdn.jsdelivr.net/npm/bootstrap@5.3.6/dist/js/bootstrap.bundle.min.js" integrity="sha384-j1CDi7MgGQ12Z7Qab0qlWQ/Qqz24Gc6BM0thvEMVjHnfYGF0rmFCozFSxQBxwHKO" crossorigin="anonymous"></script>
    <script src="https://cdn.jsdelivr.net/npm/sorttable@1.0.2/sorttable.min.js"></script>
    <script language="javascript" type="text/javascript" src="js/query-clickhouse.js"></script>
    <script language="javascript" type="text/javascript" src="js/data-visualization.js"></script>
    <script language="javascript" type="text/javascript" src="js/data-processing.js"></script>

    <nav class="navbar navbar-expand-lg navbar-light bg-light">
        <div class="container-fluid">
            <a class="navbar-brand" href="#">ClickHouse query-latency-analyzer</a>
            <button class="navbar-toggler" type="button"
                    data-bs-toggle="collapse"
                    data-bs-target="#bs-example-navbar-collapse-1"
                    aria-controls="bs-example-navbar-collapse-1"
                    aria-expanded="false"
                    aria-label="Toggle navigation">
                <span class="navbar-toggler-icon"></span>
            </button>
            <div class="collapse navbar-collapse" id="bs-example-navbar-collapse-1">
                <form class="d-flex">
                    <button type="button" class="btn btn-primary"
                            id="toolbar-load"
                            data-bs-toggle="modal"
                            data-bs-target="#loadModal">
                        Load
                    </button>
                </form>
                <p class="navbar-text ms-auto" id="status-text"></p>
            </div>
        </div>
    </nav>

    <div class="modal fade" id="loadModal" tabindex="-1" aria-labelledby="loadModalLabel" aria-hidden="true">
        <div class="modal-dialog modal-lg">
            <div class="modal-content">
                <div class="modal-header">
                    <h5 class="modal-title" id="loadModalLabel">Load Data</h5>
                    <button type="button" class="btn-close" data-bs-dismiss="modal" aria-label="Close"></button>
                </div>
                <div class="modal-body">
                    <ul class="nav nav-tabs" id="loadModalTabs" role="tablist">
                        <li class="nav-item" role="presentation">
                            <button class="nav-link active" id="upload-tab" data-bs-toggle="tab"
                                data-bs-target="#tabFileUpload" type="button" role="tab">Upload JSON</button>
                        </li>
                        <li class="nav-item" role="presentation">
                            <button class="nav-link" id="clickhouse-tab" data-bs-toggle="tab"
                                data-bs-target="#tabClickhouse" type="button" role="tab">From ClickHouse</button>
                        </li>
                    </ul>

                    <div class="tab-content mt-3">
                        <div class="tab-pane fade show active" id="tabFileUpload" role="tabpanel">
                            <input type="file" id="loadFiles" class="form-control" />
                        </div>
                        <div class="tab-pane fade" id="tabClickhouse" role="tabpanel">
                            <form id="params">
                                <div id="connection-params" class="mb-3">
                                    <input spellcheck="false" id="url" type="text" value="http://localhost:8123"
                                        placeholder="URL" class="form-control mb-2" />
                                    <input spellcheck="false" id="user" type="text" value="" placeholder="user"
                                        class="form-control mb-2" />
                                    <input spellcheck="false" id="password" type="password" placeholder="password" value=""
                                        class="form-control mb-2" />
                                </div>
<<<<<<< HEAD
                                <textarea spellcheck="false" id="query" rows="15" class="form-control"
=======
                                <textarea spellcheck="false" id="query" rows="12" class="form-control"
>>>>>>> bdae49ab
                                    placeholder="SQL Query">WITH 1 AS last_hours_to_query
SELECT
    normalized_query_hash as group,
    query_duration_ms * 1000 as _duration,
    intDiv(ProfileEvents['LoggerElapsedNanoseconds'], 1000) as LoggerElapsedNanoseconds,
    ProfileEvents['GlobalThreadPoolLockWaitMicroseconds'] as GlobalThreadPoolLockWait,
    ProfileEvents['LocalThreadPoolLockWaitMicroseconds'] as LocalThreadPoolLockWait,
    ProfileEvents['SchedulerIOReadWaitMicroseconds'] as SchedulerIOReadWait,
    ProfileEvents['SchedulerIOWriteWaitMicroseconds'] as SchedulerIOWriteWait,
    ProfileEvents['ZooKeeperWaitMicroseconds'] as ZooKeeperWait,
    ProfileEvents['ContextLockWaitMicroseconds'] as ContextLockWait,
    ProfileEvents['PartsLockWaitMicroseconds'] as PartsLockWait,
    ProfileEvents['AsynchronousReadWaitMicroseconds'] as AsynchronousReadWait,
    ProfileEvents['SynchronousReadWaitMicroseconds'] as SynchronousReadWait,
    ProfileEvents['AsynchronousRemoteReadWaitMicroseconds'] as AsynchronousRemoteReadWait,
    ProfileEvents['SynchronousRemoteReadWaitMicroseconds'] as SynchronousRemoteReadWait,
    ProfileEvents['AsyncLoaderWaitMicroseconds'] as AsyncLoaderWait,
    ProfileEvents['ConcurrencyControlWaitMicroseconds'] as ConcurrencyControlWait,
    ProfileEvents['FileSyncElapsedMicroseconds'] as FileSyncElapsed,
    ProfileEvents['DirectorySyncElapsedMicroseconds'] as DirectorySyncElapsed,
    ProfileEvents['CompressedReadBufferChecksumDoesntMatchMicroseconds'] as CompressedReadBufferChecksumDoesntMatch,
    ProfileEvents['OpenedFileCacheMicroseconds'] as OpenedFileCache,
    ProfileEvents['DiskReadElapsedMicroseconds'] as DiskReadElapsed,
    ProfileEvents['DiskWriteElapsedMicroseconds'] as DiskWriteElapsed,
    ProfileEvents['NetworkReceiveElapsedMicroseconds'] as NetworkReceiveElapsed,
    ProfileEvents['NetworkSendElapsedMicroseconds'] as NetworkSendElapsed,
    ProfileEvents['GlobalThreadPoolThreadCreationMicroseconds'] as GlobalThreadPoolThreadCreation,
    ProfileEvents['LocalThreadPoolThreadCreationMicroseconds'] as LocalThreadPoolThreadCreation,
    ProfileEvents['DiskS3GetRequestThrottlerSleepMicroseconds'] as DiskS3GetRequestThrottlerSleep,
    ProfileEvents['DiskS3PutRequestThrottlerSleepMicroseconds'] as DiskS3PutRequestThrottlerSleep,
    ProfileEvents['S3GetRequestThrottlerSleepMicroseconds'] as S3GetRequestThrottlerSleep,
    ProfileEvents['S3PutRequestThrottlerSleepMicroseconds'] as S3PutRequestThrottlerSleep,
    ProfileEvents['RemoteReadThrottlerSleepMicroseconds'] as RemoteReadThrottlerSleep,
    ProfileEvents['RemoteWriteThrottlerSleepMicroseconds'] as RemoteWriteThrottlerSleep,
    ProfileEvents['LocalReadThrottlerSleepMicroseconds'] as LocalReadThrottlerSleep,
    ProfileEvents['LocalWriteThrottlerSleepMicroseconds'] as LocalWriteThrottlerSleep,
    ProfileEvents['CompileExpressionsMicroseconds'] as CompileExpressions,
    ProfileEvents['FilteringMarksWithPrimaryKeyMicroseconds'] as FilteringMarksWithPrimaryKey,
    ProfileEvents['FilteringMarksWithSecondaryKeysMicroseconds'] as FilteringMarksWithSecondaryKeys,
    ProfileEvents['WaitMarksLoadMicroseconds'] as WaitMarksLoad,
    ProfileEvents['MemoryOvercommitWaitTimeMicroseconds'] as MemoryOvercommitWaitTime,
    ProfileEvents['MemoryAllocatorPurgeTimeMicroseconds'] as MemoryAllocatorPurgeTime,
    ProfileEvents['ParallelReplicasHandleRequestMicroseconds'] as ParallelReplicasHandleRequest,
    ProfileEvents['ParallelReplicasHandleAnnouncementMicroseconds'] as ParallelReplicasHandleAnnouncement,
    ProfileEvents['ParallelReplicasAnnouncementMicroseconds'] as ParallelReplicasAnnouncement,
    ProfileEvents['ParallelReplicasReadRequestMicroseconds'] as ParallelReplicasReadRequest,
    ProfileEvents['ParallelReplicasStealingByHashMicroseconds'] as ParallelReplicasStealingByHash,
    ProfileEvents['ParallelReplicasProcessingPartsMicroseconds'] as ParallelReplicasProcessingParts,
    ProfileEvents['ParallelReplicasStealingLeftoversMicroseconds'] as ParallelReplicasStealingLeftovers,
    ProfileEvents['ParallelReplicasCollectingOwnedSegmentsMicroseconds'] as ParallelReplicasCollectingOwnedSegments,
    ProfileEvents['S3ReadMicroseconds'] as S3Read,
    ProfileEvents['S3WriteMicroseconds'] as S3Write,
    ProfileEvents['DiskS3ReadMicroseconds'] as DiskS3Read,
    ProfileEvents['DiskS3WriteMicroseconds'] as DiskS3Write,
    ProfileEvents['ReadBufferFromS3Microseconds'] as ReadBufferFromS3,
    ProfileEvents['ReadBufferFromS3InitMicroseconds'] as ReadBufferFromS3Init,
    ProfileEvents['WriteBufferFromS3Microseconds'] as WriteBufferFromS3,
    ProfileEvents['WriteBufferFromS3WaitInflightLimitMicroseconds'] as WriteBufferFromS3WaitInflightLimit,
    ProfileEvents['ReadBufferFromAzureMicroseconds'] as ReadBufferFromAzure,
    ProfileEvents['ReadBufferFromAzureInitMicroseconds'] as ReadBufferFromAzureInit,
    ProfileEvents['CachedReadBufferReadFromSourceMicroseconds'] as CachedReadBufferReadFromSource,
    ProfileEvents['CachedReadBufferReadFromCacheMicroseconds'] as CachedReadBufferReadFromCache,
    ProfileEvents['CachedReadBufferCacheWriteMicroseconds'] as CachedReadBufferCacheWrite,
    ProfileEvents['CachedReadBufferCreateBufferMicroseconds'] as CachedReadBufferCreateBuffer,
    ProfileEvents['CachedWriteBufferCacheWriteMicroseconds'] as CachedWriteBufferCacheWrite,
    ProfileEvents['FilesystemCacheLoadMetadataMicroseconds'] as FilesystemCacheLoadMetadata,
    ProfileEvents['FilesystemCacheLockKeyMicroseconds'] as FilesystemCacheLockKey,
    ProfileEvents['FilesystemCacheLockMetadataMicroseconds'] as FilesystemCacheLockMetadata,
    ProfileEvents['FilesystemCacheLockCacheMicroseconds'] as FilesystemCacheLockCache,
    ProfileEvents['FilesystemCacheReserveMicroseconds'] as FilesystemCacheReserve,
    ProfileEvents['FilesystemCacheEvictMicroseconds'] as FilesystemCacheEvict,
    ProfileEvents['FilesystemCacheGetOrSetMicroseconds'] as FilesystemCacheGetOrSet,
    ProfileEvents['FilesystemCacheGetMicroseconds'] as FilesystemCacheGet,
    ProfileEvents['FileSegmentWaitMicroseconds'] as FileSegmentWait,
    ProfileEvents['FileSegmentCompleteMicroseconds'] as FileSegmentComplete,
    ProfileEvents['FileSegmentLockMicroseconds'] as FileSegmentLock,
    ProfileEvents['FileSegmentWriteMicroseconds'] as FileSegmentWrite,
    ProfileEvents['FileSegmentUseMicroseconds'] as FileSegmentUse,
    ProfileEvents['FileSegmentRemoveMicroseconds'] as FileSegmentRemove,
    ProfileEvents['FileSegmentHolderCompleteMicroseconds'] as FileSegmentHolderComplete,
    ProfileEvents['WaitPrefetchTaskMicroseconds'] as WaitPrefetchTask,
    ProfileEvents['ThreadpoolReaderTaskMicroseconds'] as ThreadpoolReaderTask,
    ProfileEvents['ThreadpoolReaderPrepareMicroseconds'] as ThreadpoolReaderPrepare,
    ProfileEvents['ThreadpoolReaderSubmitReadSynchronouslyMicroseconds'] as ThreadpoolReaderSubmitReadSynchronously,
    ProfileEvents['ThreadpoolReaderSubmitLookupInCacheMicroseconds'] as ThreadpoolReaderSubmitLookupInCache,
    ProfileEvents['SleepFunctionElapsedMicroseconds'] as SleepFunctionElapsed,
    ProfileEvents['ThreadPoolReaderPageCacheHitElapsedMicroseconds'] as ThreadPoolReaderPageCacheHitElapsed,
    ProfileEvents['ThreadPoolReaderPageCacheMissElapsedMicroseconds'] as ThreadPoolReaderPageCacheMissElapsed,
    ProfileEvents['ConnectionPoolIsFullMicroseconds'] as ConnectionPoolIsFull,
    ProfileEvents['SharedMergeTreeVirtualPartsUpdateMicroseconds'] as SharedMergeTreeVirtualPartsUpdate,
    ProfileEvents['SharedMergeTreeVirtualPartsUpdatesFromZooKeeperMicroseconds'] as SharedMergeTreeVirtualPartsUpdatesFromZooKeeper,
    ProfileEvents['SharedMergeTreeVirtualPartsUpdatesFromPeerMicroseconds'] as SharedMergeTreeVirtualPartsUpdatesFromPeer,
    ProfileEvents['SharedMergeTreeMergeSelectingTaskMicroseconds'] as SharedMergeTreeMergeSelectingTask,
    ProfileEvents['SharedMergeTreeScheduleDataProcessingJobMicroseconds'] as SharedMergeTreeScheduleDataProcessingJob,
    ProfileEvents['SharedMergeTreeHandleFetchPartsMicroseconds'] as SharedMergeTreeHandleFetchParts,
    ProfileEvents['SharedMergeTreeHandleOutdatedPartsMicroseconds'] as SharedMergeTreeHandleOutdatedParts,
    ProfileEvents['SharedMergeTreeGetPartsBatchToLoadMicroseconds'] as SharedMergeTreeGetPartsBatchToLoad,
    ProfileEvents['SharedMergeTreeTryUpdateDiskMetadataCacheForPartMicroseconds'] as SharedMergeTreeTryUpdateDiskMetadataCacheForPart,
    ProfileEvents['SharedMergeTreeLoadChecksumAndIndexesMicroseconds'] as SharedMergeTreeLoadChecksumAndIndexes,
    ProfileEvents['StorageConnectionsElapsedMicroseconds'] as StorageConnectionsElapsed,
    ProfileEvents['DiskConnectionsElapsedMicroseconds'] as DiskConnectionsElapsed,
    ProfileEvents['HTTPConnectionsElapsedMicroseconds'] as HTTPConnectionsElapsed,
    ProfileEvents['ParquetFetchWaitTimeMicroseconds'] as ParquetFetchWaitTime,
    ProfileEvents['OSCPUWaitMicroseconds'] as OSCPUWait,
    ProfileEvents['OSIOWaitMicroseconds'] as OSIOWait,
    ProfileEvents['OSCPUVirtualTimeMicroseconds'] as OSCPUVirtualTimeMicroseconds
FROM system.query_log
WHERE event_time >= now() - INTERVAL last_hours_to_query HOUR
  AND type = 2
SETTINGS output_format_json_named_tuples_as_objects = 1, skip_unavailable_shards = 1</textarea>
                                <div class="form-check mt-3">
                                    <input class="form-check-input" type="checkbox" id="flushLogsCheckbox">
                                    <label class="form-check-label" for="flushLogsCheckbox">
                                        Run SYSTEM FLUSH LOGS
                                    </label>
                                </div>
                                <div class="form-check mt-2">
                                    <input class="form-check-input" type="checkbox" id="filterByDurationCheckbox" checked>
                                    <label class="form-check-label" for="filterByDurationCheckbox">
                                        Filter insignificant columns
                                    </label>
                                </div>
                                <div id="query-error" class="text-danger mt-2" style="display: none;"></div>
                            </form>
                        </div>
                    </div>
                </div>
                <div class="modal-footer">
                    <button type="button" class="btn btn-secondary" data-bs-dismiss="modal">Cancel</button>
                    <button type="button" class="btn btn-primary" id="btnDoLoad">Load</button>
                    <button type="button" class="btn btn-success" id="btnQueryClickhouse" style="display: none;">Query</button>
                    <div id="hourglass">⧗</div>
                </div>
            </div>
        </div>
    </div>

    <div id="legend-container"></div>
    <div id="table-container"></div>
    <div class="matrix-tooltip" style="visibility: hidden;"></div>
</body>
</html>

<script>

// Show correct button depending on tab
document.addEventListener('DOMContentLoaded', function () {
    const loadModal = document.getElementById('loadModal');
    loadModal.addEventListener('shown.bs.modal', function () {
        const tabButtons = document.querySelectorAll('#loadModalTabs button[data-bs-toggle="tab"]');
        tabButtons.forEach(button => {
            button.addEventListener('shown.bs.tab', function (e) {
                const target = e.target.getAttribute('data-bs-target');
                if (target === '#tabClickhouse') {
                    document.getElementById('btnDoLoad').style.display = 'none';
                    document.getElementById('btnQueryClickhouse').style.display = 'inline-block';
                } else {
                    document.getElementById('btnDoLoad').style.display = 'inline-block';
                    document.getElementById('btnQueryClickhouse').style.display = 'none';
                }
            });
        });
    });
});

// Handle ClickHouse query
let queryController = null;
document.getElementById('btnQueryClickhouse').addEventListener('click', async function () {
    if (queryController === null) {
        let rows = [];
        let error = '';
        const errorDiv = document.getElementById('query-error');
        errorDiv.style.display = 'none';
        errorDiv.textContent = '';
        document.getElementById('hourglass').style.display = 'inline-block';
        this.textContent = "Stop";

        if (document.getElementById('flushLogsCheckbox').checked) {
            queryController = new AbortController();
            await queryClickHouse({
                host: document.getElementById('url').value,
                user: document.getElementById('user').value,
                password: document.getElementById('password').value,
                query: "SYSTEM FLUSH LOGS",
                for_each_row: () => {},
                on_error: (errorMsg) => error = errorMsg,
                controller: queryController
            });
        }

        if (error === '') {
            queryController = new AbortController();
            await queryClickHouse({
                host: document.getElementById('url').value,
                user: document.getElementById('user').value,
                password: document.getElementById('password').value,
                query: document.getElementById('query').value,
                for_each_row: (data) => rows.push(data),
                on_error: (errorMsg) => error = errorMsg,
                controller: queryController
            });
        }

        queryController = null;
        this.textContent = "Query";
        document.getElementById('hourglass').style.display = 'none';

        if (error !== '') {
            errorDiv.textContent = error;
            errorDiv.style.display = 'block';
        } else {
<<<<<<< HEAD
            renderTable(handleData(parseClickHouseData(rows)));
=======
            const filterByDuration = document.getElementById('filterByDurationCheckbox').checked;
            renderTable(handleData(parseClickHouseData(rows), filterByDuration));
>>>>>>> bdae49ab
            const loadModal = bootstrap.Modal.getInstance(document.getElementById('loadModal'));
            loadModal.hide();
        }
    } else { // Cancel query
        queryController.abort();
    }
});

// Handle uploaded JSON
document.getElementById('btnDoLoad').addEventListener('click', function () {
    const element = document.getElementById('loadFiles');
    const files = element.files;
    if (files.length <= 0) {
        return false;
    }

    const fr = new FileReader();
    fr.onload = function (e) {
<<<<<<< HEAD
        document.getElementById('errmsg').style.display = 'none';
        renderTable(handleData(parseClickHouseData(JSON.parse(e.target.result).data)));
=======
        document.getElementById('query-error').style.display = 'none';
        const filterByDuration = document.getElementById('filterByDurationCheckbox').checked;
        renderTable(handleData(parseClickHouseData(JSON.parse(e.target.result).data), filterByDuration));
>>>>>>> bdae49ab
    };
    fr.readAsText(files.item(0));
    element.value = '';
    const loadModal = bootstrap.Modal.getInstance(document.getElementById('loadModal'));
    loadModal.hide();
});

function parseClickHouseData(rows) {
    let result = [];
    for (let i = 0; i < rows.length; i++) {
        let row = rows[i];
        for (let key in row) {
            if (key !== 'group' && !key.startsWith('_'))
                row[key] = +row[key];
        }
        result.push(row);
    }
    return result;
}

function renderTable(data) {
    // First calculate the available width for the table
    const containerWidth = document.getElementById("table-container").clientWidth;
    // Store it as a global variable so visualizations can access it
    window.availableWidth = containerWidth;

    // Calculate global maximum across all groups
    const globalMax = Math.max(...Object.values(data.groups).flatMap(group => group.max));
    // Store it for visualizations
    window.globalMaxValue = globalMax;

    d3.select("#table-container").selectAll("table").remove();

    const table = d3.select("#table-container")
        .append("table")
        .attr("class", "table sortable")
        .style("width", "100%"); // Ensure table takes full width

    const thead = table.append("thead");
    const tbody = table.append("tbody");

    // Get labels strting with underscore
    const extraColumns = data.labels.filter(label => label.startsWith("_")).map(label => label.substring(1));
    const columns = ["Group", "Count", ...extraColumns, "Covariance Matrix & Distribution"];
    thead.append("tr")
        .selectAll("th")
        .data(columns)
        .enter()
        .append("th")
        .text(d => d);

    const rows = tbody.selectAll("tr")
        .data(Object.entries(data.groups))
        .enter()
        .append("tr");

    // Put group name and count in the first two columns
    rows.append("td").text(([name]) => name);
    rows.append("td").text(([, stats]) => stats.count);

    // Iterate over extra columns and add them to the table
    extraColumns.forEach(col => {
        const index = data.labels.findIndex(label => label.substring(1) === col);
        rows.append("td").text(([, stats]) => stats.avg[index].toFixed(2));
    });

    // Add covariance matrix in the third column
    rows.append("td")
        .append("div")
        .attr("class", "matrix")
        .each(function ([, stats]) {
            addVisualization(this, data.labels, stats);
        });

    // Add sorting to the table
    sorttable.makeSortable(table.node());
}

<<<<<<< HEAD
function handleData(raw_data) {
=======
function handleData(raw_data, filterByDuration = true) {
>>>>>>> bdae49ab
    // Process raw data
    const data = processData(raw_data);
    let globalAvg = computeGlobalAverages(data);

    // Filter out labels that have zero means across all groups
    const nonZeroMeanPredicate = (label, i, groups) => {
        // Check if all groups have zero mean for this label
        return !Object.values(groups).every(group => Math.abs(group.avg[i]) < 1e-10);
    };
<<<<<<< HEAD
    const filteredData = filterData(data, nonZeroMeanPredicate);
=======

    // Additional duration-based filtering
    const durationFilterPredicate = (label, i, groups) => {
        if (!filterByDuration || label.startsWith('_')) return true;

        const durationIndex = data.labels.indexOf('_duration');
        if (durationIndex === -1) return true; // If no _duration label, skip filtering

        // Check if any group has this metric > 1% of duration
        return Object.values(groups).some(group => {
            return group.p[i][90] > group.p[durationIndex][50] * 0.05;
        });
    };

    // Apply both filters
    const combinedPredicate = (label, i, groups) => {
        return nonZeroMeanPredicate(label, i, groups) && durationFilterPredicate(label, i, groups);
    };

    const filteredData = filterData(data, combinedPredicate);
>>>>>>> bdae49ab
    globalAvg = computeGlobalAverages(filteredData); // Recompute global averages after filtering

    // Split labels into underscore-prefixed and regular labels while preserving original order
    const underscoreLabels = filteredData.labels.filter(label => label.startsWith('_'));
    const regularLabels = filteredData.labels.filter(label => !label.startsWith('_'));

    // Create comparison function to sort regular labels by global averages
    const compByAvg = (a, b) => {
        const aIdx = filteredData.labels.indexOf(a);
        const bIdx = filteredData.labels.indexOf(b);
        return globalAvg[bIdx] - globalAvg[aIdx]; // Sort descending
    };

    // Sort only regular labels, keeping underscore labels in original order
    const sortedRegularLabels = regularLabels.sort(compByAvg);

    // Merge back in the correct order: underscore labels followed by sorted regular labels
    const orderedLabels = [...underscoreLabels, ...sortedRegularLabels];

    // Order data using the merged labels
    return orderLabels(filteredData, (a, b) => {
        return orderedLabels.indexOf(a) - orderedLabels.indexOf(b);
    });
}

drawLegend("#legend-container");

// Render example data
renderTable(handleData(generateTestData()));
<<<<<<< HEAD
=======

</script>
>>>>>>> bdae49ab

<script language="javascript" type="text/javascript" src="test_env.js"></script><|MERGE_RESOLUTION|>--- conflicted
+++ resolved
@@ -116,11 +116,7 @@
                                     <input spellcheck="false" id="password" type="password" placeholder="password" value=""
                                         class="form-control mb-2" />
                                 </div>
-<<<<<<< HEAD
-                                <textarea spellcheck="false" id="query" rows="15" class="form-control"
-=======
                                 <textarea spellcheck="false" id="query" rows="12" class="form-control"
->>>>>>> bdae49ab
                                     placeholder="SQL Query">WITH 1 AS last_hours_to_query
 SELECT
     normalized_query_hash as group,
@@ -332,12 +328,8 @@
             errorDiv.textContent = error;
             errorDiv.style.display = 'block';
         } else {
-<<<<<<< HEAD
-            renderTable(handleData(parseClickHouseData(rows)));
-=======
             const filterByDuration = document.getElementById('filterByDurationCheckbox').checked;
             renderTable(handleData(parseClickHouseData(rows), filterByDuration));
->>>>>>> bdae49ab
             const loadModal = bootstrap.Modal.getInstance(document.getElementById('loadModal'));
             loadModal.hide();
         }
@@ -356,14 +348,9 @@
 
     const fr = new FileReader();
     fr.onload = function (e) {
-<<<<<<< HEAD
-        document.getElementById('errmsg').style.display = 'none';
-        renderTable(handleData(parseClickHouseData(JSON.parse(e.target.result).data)));
-=======
         document.getElementById('query-error').style.display = 'none';
         const filterByDuration = document.getElementById('filterByDurationCheckbox').checked;
         renderTable(handleData(parseClickHouseData(JSON.parse(e.target.result).data), filterByDuration));
->>>>>>> bdae49ab
     };
     fr.readAsText(files.item(0));
     element.value = '';
@@ -442,11 +429,7 @@
     sorttable.makeSortable(table.node());
 }
 
-<<<<<<< HEAD
-function handleData(raw_data) {
-=======
 function handleData(raw_data, filterByDuration = true) {
->>>>>>> bdae49ab
     // Process raw data
     const data = processData(raw_data);
     let globalAvg = computeGlobalAverages(data);
@@ -456,9 +439,6 @@
         // Check if all groups have zero mean for this label
         return !Object.values(groups).every(group => Math.abs(group.avg[i]) < 1e-10);
     };
-<<<<<<< HEAD
-    const filteredData = filterData(data, nonZeroMeanPredicate);
-=======
 
     // Additional duration-based filtering
     const durationFilterPredicate = (label, i, groups) => {
@@ -479,7 +459,6 @@
     };
 
     const filteredData = filterData(data, combinedPredicate);
->>>>>>> bdae49ab
     globalAvg = computeGlobalAverages(filteredData); // Recompute global averages after filtering
 
     // Split labels into underscore-prefixed and regular labels while preserving original order
@@ -509,10 +488,7 @@
 
 // Render example data
 renderTable(handleData(generateTestData()));
-<<<<<<< HEAD
-=======
 
 </script>
->>>>>>> bdae49ab
 
 <script language="javascript" type="text/javascript" src="test_env.js"></script>